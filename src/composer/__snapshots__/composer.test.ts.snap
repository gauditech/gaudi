--- conflicted
+++ resolved
@@ -1,108 +1,6 @@
 // Jest Snapshot v1, https://goo.gl/fbAQLP
 
 exports[`compose models parses validators 1`] = `
-<<<<<<< HEAD
-{
-  "entrypoints": [],
-  "models": [
-    {
-      "dbname": "org",
-      "fields": [
-        {
-          "dbname": "id",
-          "dbtype": "serial",
-          "modelRefKey": "Org",
-          "name": "id",
-          "nullable": false,
-          "primary": true,
-          "refKey": "Org.id",
-          "type": "integer",
-          "unique": true,
-          "validators": [],
-        },
-        {
-          "dbname": "adminemail",
-          "dbtype": "text",
-          "modelRefKey": "Org",
-          "name": "adminEmail",
-          "nullable": false,
-          "primary": false,
-          "refKey": "Org.adminEmail",
-          "type": "text",
-          "unique": false,
-          "validators": [
-            {
-              "args": [
-                {
-                  "type": "integer",
-                  "value": 4,
-                },
-              ],
-              "inputType": "text",
-              "name": "minLength",
-            },
-            {
-              "args": [
-                {
-                  "type": "integer",
-                  "value": 100,
-                },
-              ],
-              "inputType": "text",
-              "name": "maxLength",
-            },
-            {
-              "args": [],
-              "inputType": "text",
-              "name": "isEmail",
-            },
-          ],
-        },
-        {
-          "dbname": "num_employees",
-          "dbtype": "integer",
-          "modelRefKey": "Org",
-          "name": "num_employees",
-          "nullable": false,
-          "primary": false,
-          "refKey": "Org.num_employees",
-          "type": "integer",
-          "unique": false,
-          "validators": [
-            {
-              "args": [
-                {
-                  "type": "integer",
-                  "value": 0,
-                },
-              ],
-              "inputType": "integer",
-              "name": "min",
-            },
-            {
-              "args": [
-                {
-                  "type": "integer",
-                  "value": 9999,
-                },
-              ],
-              "inputType": "integer",
-              "name": "max",
-            },
-          ],
-        },
-      ],
-      "hooks": [],
-      "name": "Org",
-      "queries": [],
-      "refKey": "Org",
-      "references": [],
-      "relations": [],
-    },
-  ],
-  "populators": [],
-}
-=======
 [
   {
     "aggregates": [],
@@ -205,5 +103,4 @@
     "relations": [],
   },
 ]
->>>>>>> b5160ed5
 `;