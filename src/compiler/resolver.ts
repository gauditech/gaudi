import _ from "lodash";
import { match } from "ts-pattern";

import {
  Action,
  ActionAtomSet,
  ActionAtomVirtualInput,
  ActionHook,
  AnonymousQuery,
  Api,
  BinaryOperator,
  Computed,
  DeleteAction,
  Endpoint,
  EndpointType,
  Entrypoint,
  ExecuteAction,
  Expr,
  FetchAction,
  Field,
  FieldValidationHook,
  GlobalAtom,
  Hook,
  IdentifierRef,
  Model,
  ModelAction,
  ModelAtom,
  ModelHook,
  Populate,
  Populator,
  ProjectASTs,
  Query,
  RefModelAtom,
  RefModelField,
  RefModelReference,
  RefVirtualInput,
  Reference,
  Relation,
  Runtime,
  Select,
  UnaryOperator,
  Validator,
} from "./ast/ast";
import { builtinFunctions } from "./ast/functions";
import { Scope, addTypeGuard } from "./ast/scope";
import {
  PrimitiveType,
  Type,
  TypeCardinality,
<<<<<<< HEAD
  addTypeModifier,
=======
  TypeCategory,
  baseType,
>>>>>>> 659f332a
  getTypeCardinality,
  getTypeModel,
  isExpectedType,
  primitiveTypes,
  removeNullable,
} from "./ast/type";
import { CompilerError, ErrorCode } from "./compilerError";
import { authUserModelName } from "./plugins/authenticator";

import { kindFilter, kindFind } from "@src/common/kindFilter";
import { getInternalExecutionRuntimeName } from "@src/composer/executionRuntimes";

export function resolve(projectASTs: ProjectASTs) {
  const errors: CompilerError[] = [];
  const resolvingModelAtoms = new Set<string>();
  const resolvedModelAtoms = new Set<string>();

  function getSumDocument(): GlobalAtom[] {
    return Object.values(projectASTs.plugins)
      .flatMap((p) => p)
      .concat(projectASTs.document);
  }

  function getAllModels(): Model[] {
    return kindFilter(getSumDocument(), "model");
  }

  /**
   * Note that code can't see runtimes of plugins. This is on purpose so that
   * Code can have one runtime and that would be a default runtime without
   * using default keyword.
   */
  function getRuntimes(): Runtime[] {
    return kindFilter(projectASTs.document, "runtime");
  }

  function resolveDocument(document: GlobalAtom[]) {
    document.forEach((a) =>
      match(a)
        .with({ kind: "model" }, resolveModel)
        .with({ kind: "api" }, resolveApi)
        .with({ kind: "populator" }, resolvePopulator)
        .with({ kind: "runtime" }, () => undefined)
        .with({ kind: "authenticator" }, () => undefined)
        .with({ kind: "generator" }, () => undefined)
        .exhaustive()
    );
  }

  function resolveModel(model: Model) {
    model.atoms.forEach((a) => resolveModelAtom(model, a));
  }

  function resolveModelAtom(model: Model, atom: ModelAtom) {
    const atomKey = model.name.text + "|" + atom.name.text;
    if (resolvedModelAtoms.has(atomKey)) return;
    // if atom is already resolving means there is circular reference somewhere
    if (resolvingModelAtoms.has(atomKey)) {
      errors.push(new CompilerError(atom.name.token, ErrorCode.CircularModelMemberDetected));
      return;
    }
    resolvingModelAtoms.add(atomKey);

    const scope: Scope = {
      environment: "model",
      model: model.name.text,
      context: {},
      typeGuard: {},
    };
    match(atom)
      .with({ kind: "field" }, (field) => resolveField(model, field))
      .with({ kind: "reference" }, (reference) => resolveReference(model, reference))
      .with({ kind: "relation" }, (relation) => resolveRelation(model, relation))
      .with({ kind: "query" }, (query) => resolveQuery(query, scope))
      .with({ kind: "computed" }, (computed) => resolveComputed(model, computed))
      .with({ kind: "hook" }, (hook) => resolveModelHook(hook, scope))
      .exhaustive();

    resolvedModelAtoms.add(atomKey);
    resolvingModelAtoms.delete(atomKey);
  }

  function resolveField(model: Model, field: Field) {
    kindFilter(field.atoms, "validate").map((validate) =>
      validate.validators.forEach(resolveValidator)
    );

    field.name.ref = {
      kind: "modelAtom",
      atomKind: "field",
      parentModel: model.name.text,
      name: field.name.text,
      unique: !!kindFind(field.atoms, "unique"),
    };

    let type: Type = Type.any;
    const typeAtom = kindFind(field.atoms, "type");
    if (typeAtom) {
      const typeText = typeAtom.identifier.text;
      if (_.includes(primitiveTypes, typeText)) {
        type = Type.primitive(typeText as PrimitiveType["primitiveKind"]);
      } else {
        errors.push(new CompilerError(typeAtom.identifier.token, ErrorCode.UnexpectedFieldType));
      }
    }
    const nullable = kindFind(field.atoms, "nullable");
    field.name.type = nullable ? Type.nullable(type) : type;
  }

  function resolveValidator(validator: Validator) {
    match(validator)
      .with({ kind: "hook" }, resolveFieldValidationHook)
      .with({ kind: "builtin" }, () => undefined) // TODO: do nothing?
      .exhaustive();
  }

  function resolveReference(model: Model, reference: Reference) {
    const to = kindFind(reference.atoms, "to");
    if (to) {
      resolveModelRef(to.identifier);
    }

    if (to?.identifier.ref?.kind === "model") {
      reference.name.ref = {
        kind: "modelAtom",
        atomKind: "reference",
        parentModel: model.name.text,
        name: reference.name.text,
        model: to.identifier.ref.model,
        unique: !!kindFind(reference.atoms, "unique"),
      };
      const type = Type.model(to.identifier.ref.model);
      const nullable = kindFind(reference.atoms, "nullable");
      reference.name.type = nullable ? Type.nullable(type) : type;
    }
  }

  function resolveRelation(model: Model, relation: Relation) {
    const from = kindFind(relation.atoms, "from");
    if (from) resolveModelRef(from.identifier);

    const through = kindFind(relation.atoms, "through");
    if (through) {
      resolveModelAtomRef(through.identifier, from?.identifier.ref?.model, "reference");
      const throughModel = through.identifier.ref?.model;
      if (throughModel && throughModel !== model.name.text) {
        errors.push(
          new CompilerError(through.identifier.token, ErrorCode.ThroughReferenceHasIncorrectModel)
        );
      }
    }

    if (from?.identifier.ref && through?.identifier.ref) {
      relation.name.ref = {
        kind: "modelAtom",
        atomKind: "relation",
        parentModel: model.name.text,
        name: relation.name.text,
        model: from.identifier.ref.model,
        through: through.identifier.ref.name,
      };

      const type = Type.model(from.identifier.ref.model);
      const isOne = through.identifier.ref.unique;
      relation.name.type = isOne ? Type.nullable(type) : Type.collection(type);
    }
  }

  function resolveQuery(query: Query | AnonymousQuery, parentScope: Scope) {
    let currentModel: string | undefined;
    const scope: Scope = _.cloneDeep({ ...parentScope, environment: "model" });
    let cardinality = "one" as TypeCardinality;

    const from = kindFind(query.atoms, "from");
    if (from) {
      resolveIdentifierRefPath(from.identifierPath, parentScope, { allowGlobal: true });
      from.identifierPath.forEach((identifier) => {
        currentModel = getTypeModel(identifier.type);
        cardinality = getTypeCardinality(identifier.type, cardinality);
        identifier.type = baseType(identifier.type);
      });

      if (from.as) {
        const rootRef = from.identifierPath[0].ref;
        // TODO: what if root is "context" or another "queryTarget"
        const initialPath = rootRef?.kind === "modelAtom" ? [rootRef.parentModel] : [];
        from.as.identifierPath.forEach((as, i) => {
          const target = from.identifierPath[i];
          const path = [...initialPath, ...from.identifierPath.slice(0, i + 1).map((i) => i.text)];
          as.ref = { kind: "queryTarget", path };
          as.type = target.type;
          addToScope(scope, as);
        });
        scope.model = undefined;
      } else {
        scope.model = currentModel;
      }
    } else if (query.kind === "anonymousQuery") {
      currentModel = parentScope.model;
      scope.model = currentModel;
    }

    const filter = kindFind(query.atoms, "filter");
    if (filter) {
      resolveExpression(filter.expr, scope);
      // if filter is present on cardinality 'one', cardinality changes to 'nullable'
      if (cardinality === "one") {
        cardinality = "nullable";
      }
    }

    const orderBy = kindFind(query.atoms, "orderBy");
    if (orderBy) {
      orderBy.orderBy.forEach((orderBy) => resolveIdentifierRefPath(orderBy.identifierPath, scope));
    }

    const select = kindFind(query.atoms, "select");
    if (select) resolveSelect(select.select, currentModel, scope);

    if (currentModel) {
      let baseType: Type;
      if (select) {
        baseType = selectToStruct(select.select);
      } else {
        baseType = Type.model(currentModel);
      }

      const aggregate = kindFind(query.atoms, "aggregate");
      let type: Type;
      switch (aggregate?.aggregate) {
        case "one":
          type = baseType;
          break;
        case "first":
          type = cardinality === "one" ? baseType : Type.nullable(baseType);
          break;
        case "count":
        case "sum":
          type = Type.integer;
          break;
        case undefined:
          type =
            cardinality === "one"
              ? baseType
              : cardinality === "nullable"
              ? Type.nullable(baseType)
              : Type.collection(baseType);
          break;
      }

      if (query.kind === "query" && parentScope.model) {
        query.name.ref = {
          kind: "modelAtom",
          atomKind: "query",
          parentModel: parentScope.model,
          name: query.name.text,
          model: currentModel,
        };
        query.name.type = type;
      }
      if (query.kind === "anonymousQuery") {
        query.type = type;
      }
    }
  }

  function selectToStruct(select: Select): Type {
    const type = Type.struct({});

    select.forEach(({ target, select }) => {
      let name = target.name.text;
      let targetType: Type;
      if (select) {
        targetType = selectToStruct(select);
      } else {
        if (target.kind === "short") {
          targetType = target.name.type;
        } else {
          // TODO: is it correct cardinality?
          targetType = target.identifierPath.at(-1)!.type;
        }
        if (targetType.kind === "model") {
          name += "_id";
          targetType = Type.integer;
        }
      }
      type.types[name] = targetType;
    });

    return type;
  }

  function resolveComputed(model: Model, computed: Computed) {
    resolveExpression(computed.expr, {
      environment: "model",
      model: model.name.text,
      context: {},
      typeGuard: {},
    });

    computed.name.ref = {
      kind: "modelAtom",
      atomKind: "computed",
      parentModel: model.name.text,
      name: computed.name.text,
    };

    const exprType = computed.expr.type;
    if (
      !exprType ||
      exprType.kind === "primitive" ||
      (exprType.kind === "nullable" && exprType.type.kind === "primitive")
    ) {
      computed.name.type = computed.expr.type;
    } else {
      errors.push(
        new CompilerError(computed.keyword, ErrorCode.ComputedType, { exprType: exprType.kind })
      );
    }
  }

  function resolveApi(api: Api) {
    api.atoms.forEach((a) =>
      match(a)
        .with({ kind: "entrypoint" }, (entrypoint) =>
          resolveEntrypoint(entrypoint, null, {
            environment: "entrypoint",
            model: undefined,
            context: {},
            typeGuard: {},
          })
        )
        .exhaustive()
    );
  }

  // passing null as a parent model means this is root model, while undefined means it is unresolved
  function resolveEntrypoint(
    entrypoint: Entrypoint,
    parentModel: string | undefined | null,
    scope: Scope
  ) {
    let alias: IdentifierRef | undefined;

    if (parentModel === null) {
      resolveModelRef(entrypoint.target);
    } else {
      resolveModelAtomRef(entrypoint.target, parentModel, "relation");
      entrypoint.target.type = baseType(entrypoint.target.type);
    }
    const currentModel = entrypoint.target.ref?.model;
    if (entrypoint.as) {
      entrypoint.as.identifier.ref = { kind: "target", targetKind: "entrypoint" };
      entrypoint.as.identifier.type = entrypoint.target.type;
      alias = entrypoint.as.identifier;
    }

    const identify = kindFind(entrypoint.atoms, "identify");
    if (identify) {
      const through = kindFind(identify.atoms, "through");
      if (through) resolveModelAtomRef(through.identifier, currentModel, "field");
    }

    const authorize = kindFind(entrypoint.atoms, "authorize");
    if (authorize) {
      resolveExpression(authorize.expr, scope);
      checkExprType(authorize.expr, Type.boolean);
      scope = addTypeGuard(authorize.expr, scope, false);
    }

    const response = kindFind(entrypoint.atoms, "response");
    if (response) resolveSelect(response.select, currentModel, scope);

    kindFilter(entrypoint.atoms, "endpoint").forEach((endpoint) =>
      resolveEndpoint(endpoint, currentModel, alias, _.cloneDeep(scope))
    );

    const childEntrypointScope = _.cloneDeep(scope);
    if (alias) addToScope(childEntrypointScope, alias);
    kindFilter(entrypoint.atoms, "entrypoint").forEach((entrypoint) =>
      resolveEntrypoint(entrypoint, currentModel, childEntrypointScope)
    );
  }

  function resolveEndpoint(
    endpoint: Endpoint,
    model: string | undefined,
    alias: IdentifierRef | undefined,
    scope: Scope
  ) {
    // add current target alias to all endpoints with cardinality one
    switch (endpoint.type) {
      case "custom": {
        const cardinality = kindFind(endpoint.atoms, "cardinality")?.cardinality;
        if (cardinality !== "one") break;
        // fall through
      }
      case "get":
      case "delete":
      case "update": {
        if (alias) addToScope(scope, alias);
        break;
      }
      default:
        break;
    }

    const authorize = kindFind(endpoint.atoms, "authorize");
    if (authorize) {
      resolveExpression(authorize.expr, scope);
      checkExprType(authorize.expr, Type.boolean);
      scope = addTypeGuard(authorize.expr, scope, false);
    }

    const action = kindFind(endpoint.atoms, "action");
    if (action) {
      action.actions.forEach((action) => {
        resolveAction(action, endpoint.type, model, alias, scope);
      });

      // check for primary action
      if (endpoint.type === "create" || endpoint.type === "update" || endpoint.type === "delete") {
        let hasPrimary = false;
        for (const a of action.actions) {
          if (a.kind === endpoint.type && a.isPrimary) {
            if (hasPrimary) {
              errors.push(
                new CompilerError(a.keyword, ErrorCode.ActionBlockAlreadyHasPrimaryAction)
              );
            } else {
              hasPrimary = true;
            }
          }
        }
        if (!hasPrimary) {
          errors.push(
            new CompilerError(action.keyword, ErrorCode.ActionBlockDoesNotHavePrimaryAciton)
          );
        }
      }
    }
    const orderBy = kindFind(endpoint.atoms, "orderBy");
    if (orderBy) {
      // this will be executed in query which means it will be used in "model" scope
      // TODO: should model be in entire endpoint scope?
      const modelScope: Scope = { ...scope, model, environment: "model" };
      orderBy.orderBy.forEach((orderBy) =>
        resolveIdentifierRefPath(orderBy.identifierPath, modelScope)
      );
    }

    const filter = kindFind(endpoint.atoms, "filter");
    if (filter) {
      // this will be executed in query which means it will be used in "model" scope
      // TODO: should model be in entire endpoint scope?
      const modelScope: Scope = { ...scope, model, environment: "model" };
      resolveExpression(filter.expr, modelScope);
    }
  }

  function resolveAction(
    action: Action,
    endpointType: EndpointType,
    parentModel: string | undefined,
    targetAlias: IdentifierRef | undefined,
    scope: Scope
  ) {
    match(action)
      .with({ kind: "create" }, { kind: "update" }, (action) =>
        resolveModelAction(action, endpointType, parentModel, targetAlias, scope)
      )
      .with({ kind: "delete" }, (action) => resolveDeleteAction(action, endpointType, scope))
      .with({ kind: "execute" }, (action) => resolveExecuteAction(action, scope))
      .with({ kind: "fetch" }, (action) => resolveFetchAction(action, scope))
      .exhaustive();
  }

  function resolveModelAction(
    action: ModelAction,
    endpointType: EndpointType,
    parentModel: string | undefined,
    targetAlias: IdentifierRef | undefined,
    scope: Scope
  ) {
    let currentModel: string | undefined = parentModel;
    if (action.target) {
      resolveIdentifierRefPath(action.target, scope, { allowGlobal: action.kind === "create" });
      const lastTarget = action.target.at(-1);
      currentModel = getTypeModel(lastTarget!.type);

      if (lastTarget?.ref && action.kind === "create") {
        switch (lastTarget.ref.kind) {
          case "model":
            break;
          case "modelAtom": {
            if (lastTarget.ref.atomKind === "relation") {
              break;
            }
            // fall through
          }
          default:
            errors.push(
              new CompilerError(lastTarget.token, ErrorCode.UnsuportedTargetInCreateAction)
            );
        }
      }

      // check if target is primary action
      if (action.target.length === 1 && endpointType === action.kind) {
        const primaryTarget = action.kind === "update" ? targetAlias?.text : parentModel;
        if (action.target[0].text === primaryTarget) {
          action.isPrimary = true;
        }
      }
    } else {
      // action without target must be primary action
      if (endpointType === action.kind) {
        action.isPrimary = true;
      } else {
        errors.push(
          new CompilerError(action.keyword, ErrorCode.PrimaryActionInWrongEntrypoint, {
            action: action.kind,
            endpoint: endpointType,
          })
        );
      }
    }

    if (currentModel && action.as) {
      action.as.identifier.ref = { kind: "action" };
      action.as.identifier.type = Type.model(currentModel);
      addToScope(scope, action.as.identifier);
    }

    scope = { ...scope, model: currentModel };

    // first resolve all virtual inputs so they can be referenced
    kindFilter(action.atoms, "virtualInput").forEach((virtualInput) =>
      resolveActionAtomVirtualInput(virtualInput, scope)
    );

    action.atoms.forEach((a) =>
      match(a)
        .with({ kind: "virtualInput" }, () => undefined) // already resolved
        .with({ kind: "set" }, (set) => resolveActionAtomSet(set, currentModel, scope))
        .with({ kind: "referenceThrough" }, ({ target, through }) => {
          resolveModelAtomRef(target, currentModel, "reference");
          resolveModelAtomRef(through, target.ref?.model, "field");
        })
        .with({ kind: "deny" }, ({ fields }) => {
          if (fields.kind === "list") {
            fields.fields.forEach((field) =>
              resolveModelAtomRef(field, currentModel, "field", "reference", "relation")
            );
          }
        })
        .with({ kind: "input" }, ({ fields }) => {
          fields.forEach(({ field, atoms }) => {
            resolveModelAtomRef(field, currentModel, "field", "reference", "relation");
            kindFilter(atoms, "default").map(({ value }) => resolveExpression(value, scope));
          });
        })
        .exhaustive()
    );

    const allIdentifiers = action.atoms.flatMap(
      (a): IdentifierRef<RefVirtualInput | RefModelField | RefModelReference>[] =>
        match(a)
          .with({ kind: "virtualInput" }, ({ name }) => [name])
          .with({ kind: "set" }, ({ target }) => [target])
          .with({ kind: "referenceThrough" }, ({ target }) => [target])
          .with({ kind: "deny" }, ({ fields }) => (fields.kind === "all" ? [] : fields.fields))
          .with({ kind: "input" }, ({ fields }) => fields.map(({ field }) => field))
          .exhaustive()
    );
    const references = allIdentifiers.filter(
      ({ ref }) => ref?.kind === "modelAtom" && ref.atomKind === "reference"
    );
    references.forEach(({ text, token }) => {
      const idName = text + "_id";
      if (allIdentifiers.map((i) => i.text).includes(idName)) {
        errors.push(new CompilerError(token, ErrorCode.DuplicateActionAtom));
      }
    });
  }

  function resolveDeleteAction(action: DeleteAction, endpointType: EndpointType, scope: Scope) {
    if (action.target) {
      resolveIdentifierRefPath(action.target, scope);
    } else {
      // action without target must be primary action
      if (endpointType === action.kind) {
        action.isPrimary = true;
      } else {
        errors.push(
          new CompilerError(action.keyword, ErrorCode.PrimaryActionInWrongEntrypoint, {
            action: action.kind,
            endpoint: endpointType,
          })
        );
      }
    }
  }

  function resolveExecuteAction(action: ExecuteAction, scope: Scope) {
    kindFilter(action.atoms, "virtualInput").forEach((virtualInput) =>
      resolveActionAtomVirtualInput(virtualInput, scope)
    );
    const hook = kindFind(action.atoms, "hook");
    if (hook) resolveActionHook(hook, scope);
  }

  function resolveFetchAction(action: FetchAction, scope: Scope) {
    kindFilter(action.atoms, "virtualInput").forEach((virtualInput) =>
      resolveActionAtomVirtualInput(virtualInput, scope)
    );
    const query = kindFind(action.atoms, "anonymousQuery");
    if (query) {
      resolveQuery(query, scope);
      action.name.ref = { kind: "action" };
      // TODO: for now, we magicaly get non modified type from fetch query
      action.name.type = baseType(query.type);
      addToScope(scope, action.name);
    }
  }

  function resolveActionAtomSet(set: ActionAtomSet, model: string | undefined, scope: Scope) {
    resolveModelAtomRef(set.target, model, "field", "reference");
    match(set.set)
      .with({ kind: "hook" }, (hook) => resolveActionHook(hook, scope))
      .with({ kind: "expr" }, ({ expr }) => {
        resolveExpression(expr, scope);
        checkExprType(expr, set.target.type);
      })
      .exhaustive();
  }

  function resolveActionAtomVirtualInput(virtualInput: ActionAtomVirtualInput, scope: Scope) {
    let type: Type = Type.any;
    const typeAtom = kindFind(virtualInput.atoms, "type");
    if (typeAtom) {
      const typeText = typeAtom.identifier.text;
      if (_.includes(primitiveTypes, typeText)) {
        type = Type.primitive(typeText as PrimitiveType["primitiveKind"]);
      } else {
        errors.push(new CompilerError(typeAtom.identifier.token, ErrorCode.VirtualInputType));
      }
    }
    const nullable = kindFind(virtualInput.atoms, "nullable");
    virtualInput.name.ref = { kind: "virtualInput" };
    virtualInput.name.type = nullable ? Type.nullable(type) : type;
    addToScope(scope, virtualInput.name);
  }

  function resolvePopulator(populator: Populator) {
    populator.atoms.forEach((populate) =>
      resolvePopulate(populate, null, {
        environment: "entrypoint",
        model: undefined,
        context: {},
        typeGuard: {},
      })
    );
  }

  function resolvePopulate(
    populate: Populate,
    parentModel: string | undefined | null,
    scope: Scope
  ) {
    let through: string | undefined;

    if (parentModel === null) {
      resolveModelRef(populate.target);
    } else {
      resolveModelAtomRef(populate.target, parentModel, "relation");
      if (
        populate.target.ref?.kind === "modelAtom" &&
        populate.target.ref.atomKind === "relation"
      ) {
        through = populate.target.ref.through;
      }
      populate.target.type = baseType(populate.target.type);
    }
    const currentModel = populate.target.ref?.model;
    scope.model = currentModel;
    if (populate.as) {
      populate.as.identifier.ref = { kind: "target", targetKind: "populate" };
      populate.as.identifier.type = populate.target.type;
      addToScope(scope, populate.as.identifier);
    }

    kindFilter(populate.atoms, "repeat").forEach((repeat) => {
      if (repeat.as) {
        repeat.as.identifier.ref = { kind: "repeat" };
        repeat.as.identifier.type = Type.struct({
          start: Type.integer,
          end: Type.integer,
          current: Type.integer,
        });
        addToScope(scope, repeat.as.identifier);
      }
    });

    const sets = kindFilter(populate.atoms, "set");
    sets.forEach((set) => resolveActionAtomSet(set, currentModel, scope));
    const model = (currentModel && findModel(currentModel)) || undefined;
    if (model) {
      const missingSetters: string[] = [];
      // model atoms should already be resolved

      model.atoms.forEach((a) => {
        switch (a.kind) {
          case "field":
          case "reference": {
            // don't need to set reference that can be set from parent
            if (a.name.text === through) return;

            const hasDefault = !!kindFind(a.atoms, "default");
            const hasNullable = !!kindFind(a.atoms, "nullable");
            if (hasDefault || hasNullable) return;

            const relatedSet = sets.find(({ target }) => {
              const isSet = target.text === a.name.text;
              if (!isSet && a.kind === "reference") {
                return target.text === a.name.text + "_id";
              }
              return isSet;
            });
            if (!relatedSet) {
              missingSetters.push(a.name.text);
            }
            return;
          }
          default:
            return;
        }
      });
      if (missingSetters.length > 0) {
        errors.push(
          new CompilerError(populate.keyword, ErrorCode.PopulateIsMissingSetters, {
            atoms: missingSetters,
          })
        );
      }
    }

    kindFilter(populate.atoms, "populate").forEach((populate) =>
      resolvePopulate(populate, currentModel, _.cloneDeep(scope))
    );
  }

  function resolveModelHook(hook: ModelHook, scope: Scope) {
    resolveHook(hook);
    kindFilter(hook.atoms, "arg_query").forEach(({ query }) => resolveQuery(query, scope));
    kindFilter(hook.atoms, "arg_expr").forEach(({ expr }) => resolveExpression(expr, scope));
    if (scope.model) {
      hook.name.ref = {
        kind: "modelAtom",
        atomKind: "hook",
        parentModel: scope.model,
        name: hook.name.text,
      };
    }
  }

  function resolveFieldValidationHook(hook: FieldValidationHook) {
    resolveHook(hook);
  }

  function resolveActionHook(hook: ActionHook, scope: Scope) {
    resolveHook(hook);
    kindFilter(hook.atoms, "arg_query").forEach(({ query }) => resolveQuery(query, scope));
    kindFilter(hook.atoms, "arg_expr").forEach(({ expr }) => resolveExpression(expr, scope));
  }

  function resolveHook(hook: Hook<"model" | "validation" | "action">) {
    const source = kindFind(hook.atoms, "source");
    if (source) {
      const runtimes = getRuntimes();
      const runtimeAtom = kindFind(hook.atoms, "runtime");

      let runtime: Runtime | undefined = undefined;
      if (runtimeAtom) {
        runtime = runtimes.find((r) => r.name.text === runtimeAtom.identifier.text);
      } else {
        runtime = runtimes.find((r) => kindFind(r.atoms, "default"));
        if (!runtime && runtimes.length === 1) {
          runtime = runtimes[0];
        }
      }

      const internalExecRuntimeName = getInternalExecutionRuntimeName();
      if (runtime) {
        source.runtime = runtime.name.text;
      } else if (runtimeAtom?.identifier.text === internalExecRuntimeName) {
        source.runtime = internalExecRuntimeName;
      }
    }
  }

  function resolveSelect(select: Select, model: string | undefined, scope: Scope) {
    select.forEach(({ target, select }) => {
      let type: Type;
      if (target.kind === "short") {
        tryResolveModelAtomRef(target.name, model);
        type = target.name.type;
      } else {
        resolveIdentifierRefPath(target.identifierPath, scope);
        type = target.identifierPath.at(-1)!.type;
      }
      if (select) {
        const model = getTypeModel(type);
        if (!model) {
          const errorToken =
            target.kind === "short" ? target.name.token : target.identifierPath.at(-1)!.token;
          errors.push(new CompilerError(errorToken, ErrorCode.SelectCantNest));
          return;
        }
        const nestedScope = _.cloneDeep(scope);
        if (target.kind === "short") {
          nestedScope.model = model;
        } else {
          const identifier: IdentifierRef = {
            text: target.name.text,
            token: target.name.token,
            ref: target.identifierPath.at(-1)!.ref,
            type,
          };
          addToScope(nestedScope, identifier);
        }
        resolveSelect(select, model, nestedScope);
      }
    });
  }

  function resolveExpression(expr: Expr, scope: Scope) {
    match(expr)
      .with({ kind: "binary" }, (binary) => {
        resolveExpression(binary.lhs, scope);
        let rhsScope = scope;
        if (binary.lhs.type.kind === "primitive" && binary.lhs.type.primitiveKind === "boolean") {
          if (binary.operator === "and") {
            rhsScope = addTypeGuard(binary.lhs, scope, false);
          } else if (binary.operator === "or") {
            rhsScope = addTypeGuard(binary.lhs, scope, true);
          }
        }
        resolveExpression(binary.rhs, rhsScope);
        binary.type = getBinaryOperatorType(binary.operator, binary.lhs, binary.rhs);
      })
      .with({ kind: "group" }, (group) => {
        resolveExpression(group.expr, scope);
        group.type = group.expr.type;
      })
      .with({ kind: "unary" }, (unary) => {
        resolveExpression(unary.expr, scope);
        unary.type = getUnaryOperatorType(unary.operator, unary.expr);
      })
      .with({ kind: "path" }, (path) => {
        const resolveOptions: ResolveOptions = {
          modelAtomKinds: scope.environment === "entrypoint" ? ["field"] : undefined,
        };
        resolveIdentifierRefPath(path.path, scope, resolveOptions);
        path.type = path.path.at(-1)!.type;
      })
      .with({ kind: "literal" }, (literal) => {
        literal.type =
          literal.literal.kind === "null" ? Type.null : Type.primitive(literal.literal.kind);
      })
      .with({ kind: "function" }, (function_) => {
        function_.args.forEach((arg) => resolveExpression(arg, scope));
        const builtin = builtinFunctions.find((builtin) => builtin.name === function_.name.text);
        if (!builtin) {
          errors.push(new CompilerError(function_.name.token, ErrorCode.UnknownFunction));
          return;
        }
        if (function_.args.length !== builtin.args.length) {
          errors.push(
            new CompilerError(function_.name.token, ErrorCode.UnexpectedFunctionArgumentCount, {
              name: builtin.name,
              expected: builtin.args.length,
              got: function_.args.length,
            })
          );
          return;
        }

        // typecheck arguments
        for (let i = 0; i < builtin.args.length; i++) {
          const expected = builtin.args[i];
          const got = function_.args[i];
          checkExprType(got, expected);
        }

        // sum is a special case as it is 'generic'
        if (builtin.name === "sum") {
          const argType = function_.args[0].type;
          const targetType = (argType.kind === "collection" && argType.type) || undefined;
          if (targetType && isExpectedType(targetType, { kind: "group", group: "number" })) {
            function_.type = targetType;
          }
          function_.type = builtin.result;
        } else {
          function_.type = builtin.result;
        }
      })
      .exhaustive();
  }

  type ResolveOptions = { allowGlobal?: boolean; modelAtomKinds?: ModelAtom["kind"][] };
  function resolveIdentifierRefPath(path: IdentifierRef[], scope: Scope, options?: ResolveOptions) {
    if (path.length <= 0) return;
    const [head, ...tail] = path;
    const headName = head.text;

    const modelAtomKind =
      tryResolveModelAtomRef(head, scope.model, false) && head.ref?.kind === "modelAtom"
        ? head.ref.atomKind
        : undefined;

    const context = scope.context[headName];

    // try to resolve from model scope
    if (
      modelAtomKind &&
      (options?.modelAtomKinds ? options.modelAtomKinds.includes(modelAtomKind) : true)
    ) {
      // don't set ref and type because it is set in tryResolveNextRef
    }
    // try to resolve from context
    else if (context) {
      head.ref = context.ref;
      head.type = context.type;
    }
    // try to resolve from global models, if global is allowed
    else if (options?.allowGlobal && findModel(headName)) {
      head.ref = { kind: "model", model: headName };
      head.type = Type.model(headName);
    }
    // special case, try to resolve @auth
    else if (headName === "@auth") {
      const model = findModel(authUserModelName);
      if (!model) {
        // fail resolve
        errors.push(new CompilerError(head.token, ErrorCode.CantResolveModel));
        return;
      } else {
        head.ref = { kind: "auth", model: model.name.text };
        head.type = Type.nullable(Type.model(model.name.text));
      }
    }
    // simple nullable string, we don't check if auth plugin is present for this for now
    else if (headName === "@requestAuthToken") {
      head.ref = { kind: "authToken" };
      head.type = Type.nullable(Type.string);
    } else {
      // fail resolve
      errors.push(new CompilerError(head.token, ErrorCode.CantFindNameInScope, { name: headName }));
      return;
    }

    // resolve rest of the path
    resolveRefPath(tail, head.type);

    // go through the path and set more precise type from current type guards
    path.forEach((identifier, i) => {
      const key = path
        .slice(0, i + 1)
        .map((i) => i.text)
        .join("|");
      const typeGuardOperation = scope.typeGuard[key];
      if (typeGuardOperation === "notNull") {
        identifier.type = removeNullable(identifier.type);
      } else if (typeGuardOperation === "null") {
        identifier.type = Type.null;
      }
    });
  }

  function resolveRefPath(path: IdentifierRef[], previousType: Type): boolean {
    let type = previousType;
    for (const i of path) {
      if (resolveNextRef(i, type)) {
        type = i.type;
      } else {
        return false;
      }
    }
    return true;
  }

  function resolveNextRef(identifier: IdentifierRef, previousType: Type): boolean {
    switch (previousType.kind) {
      case "any":
        return true;
      case "model": {
        return tryResolveModelAtomRef(identifier, previousType.model);
      }
      case "struct": {
        const type = previousType.types[identifier.text];
        if (type) {
          identifier.ref = { kind: "struct" };
          identifier.type = type;
          return true;
        } else {
          errors.push(new CompilerError(identifier.token, ErrorCode.CantResolveStructMember));
          return false;
        }
      }
      case "collection":
        if (!resolveNextRef(identifier, previousType.type)) {
          return false;
        }
        identifier.type = Type.collection(identifier.type);
        return true;
      case "nullable": {
        if (!resolveNextRef(identifier, previousType.type)) {
          return false;
        }
        identifier.type = Type.nullable(identifier.type);
        return true;
      }
      case "null":
      case "primitive":
        errors.push(new CompilerError(identifier.token, ErrorCode.TypeHasNoMembers));
        return false;
    }
  }

  function resolveModelRef(identifier: IdentifierRef) {
    const model = findModel(identifier.text);
    if (!model) {
      errors.push(new CompilerError(identifier.token, ErrorCode.CantResolveModel));
    } else {
      identifier.ref = { kind: "model", model: model.name.text };
      identifier.type = Type.model(model.name.text);
    }
  }

  /**
   * returned undefined represents autogenerated fields ("id" and "_id")
   */
  function tryResolveModelAtomRef(
    identifier: IdentifierRef,
    modelName?: string,
    shouldFail = true
  ): boolean {
    if (!modelName) return false;
    const model = findModel(modelName);
    if (!model) return false;
    const name = identifier.text;

    const atom = model.atoms.find((m) => m.name.text === name);

    // Id of a reference in model can be targeted
    if (atom) {
      resolveModelAtom(model, atom);
      identifier.ref = atom.name.ref;
      identifier.type = atom.name.type;
      return true;
    }

    if (name.endsWith("_id")) {
      const referenceAtom = model.atoms.find((m) => m.name.text === name.slice(0, -3));
      if (referenceAtom?.kind === "reference") {
        identifier.ref = {
          kind: "modelAtom",
          atomKind: "field",
          parentModel: model.name.text,
          name,
          unique: false,
        };
        const baseType: Type = Type.integer;
        identifier.type =
          referenceAtom.name.type.kind === "nullable" ? Type.nullable(baseType) : baseType;
        return true;
      }
    }
    // Model id can be targeted
    if (name === "id") {
      identifier.ref = {
        kind: "modelAtom",
        atomKind: "field",
        parentModel: model.name.text,
        name,
        unique: true,
      };
      identifier.type = Type.integer;
      identifier.type;
      return true;
    }

    if (shouldFail) {
      errors.push(new CompilerError(identifier.token, ErrorCode.CantResolveModelAtom, { name }));
    }
    return false;
  }

  function resolveModelAtomRef(
    identifier: IdentifierRef,
    model: string | undefined,
    ...kinds: RefModelAtom["atomKind"][]
  ) {
    if (!tryResolveModelAtomRef(identifier, model)) return;
    if (identifier.ref?.kind !== "modelAtom") return;

    for (const kind of kinds) {
      if (kind === identifier.ref.atomKind) return;
    }

    errors.push(
      new CompilerError(identifier.token, ErrorCode.CantResolveModelAtomWrongKind, {
        atom: identifier.ref.atomKind,
        expected: kinds,
      })
    );
    return;
  }

  function findModel(name: string): Model | undefined {
    return getAllModels().find((m) => m.name.text === name);
  }

  function getBinaryOperatorType(op: BinaryOperator, lhs: Expr, rhs: Expr): Type {
<<<<<<< HEAD
    const booleanType: Type = { kind: "primitive", primitiveKind: "boolean" };
    const integerType: Type = { kind: "primitive", primitiveKind: "integer" };
    const floatType: Type = { kind: "primitive", primitiveKind: "float" };
    const numberType: Type = { kind: "group", group: "number" };
    const comparableType: Type = { kind: "group", group: "comparable" };
    const addableType: Type = { kind: "group", group: "addable" };

=======
>>>>>>> 659f332a
    switch (op) {
      case "or":
      case "and": {
        checkExprType(lhs, Type.boolean);
        checkExprType(rhs, Type.boolean);
        return Type.boolean;
      }
      case "is":
      case "is not": {
        // extra check to allow nullable as rhs
        if (!isExpectedType(lhs.type, rhs.type)) {
          checkExprType(rhs, lhs.type);
        }
        return Type.boolean;
      }
      case "in":
      case "not in": {
        checkExprType(rhs, Type.collection(lhs.type));
        return Type.boolean;
      }
      case "<":
      case "<=":
      case ">":
      case ">=": {
        const lhsOk = checkExprType(lhs, comparableType);
        const rhsOk = checkExprType(rhs, comparableType);
        if (lhsOk && rhsOk) {
          if (isExpectedType(lhs.type, numberType)) {
            checkExprType(rhs, numberType);
          } else {
            checkExprType(rhs, lhs.type);
          }
        }
        return Type.boolean;
      }
      case "+": {
<<<<<<< HEAD
        if (lhs.type.kind === "unknown") return unknownType;
        if (rhs.type.kind === "unknown") return unknownType;
        const lhsOk = checkExprType(lhs, addableType);
        const rhsOk = checkExprType(rhs, addableType);
        if (lhsOk && rhsOk) {
          if (isExpectedType(lhs.type, numberType)) {
            checkExprType(rhs, numberType);
            if (isExpectedType(lhs.type, floatType) || isExpectedType(rhs.type, floatType)) {
              return floatType;
=======
        if (lhs.type.kind === "any" || rhs.type.kind === "any") return Type.any;
        const lhsOk = checkExprType(lhs, "addable");
        const rhsOk = checkExprType(rhs, "addable");
        if (lhsOk && rhsOk) {
          if (isExpectedType(lhs.type, "number")) {
            checkExprType(rhs, "number");
            if (isExpectedType(lhs.type, Type.float) || isExpectedType(rhs.type, Type.float)) {
              return Type.float;
>>>>>>> 659f332a
            } else {
              return Type.integer;
            }
          } else {
            checkExprType(rhs, lhs.type);
            return lhs.type;
          }
        } else if (lhsOk) {
          return lhs.type;
        } else if (rhsOk) {
          return rhs.type;
        } else {
          return Type.any;
        }
      }
      case "-":
      case "*": {
<<<<<<< HEAD
        if (lhs.type.kind === "unknown") return unknownType;
        if (rhs.type.kind === "unknown") return unknownType;
        const lhsOk = checkExprType(lhs, numberType);
        const rhsOk = checkExprType(rhs, numberType);
=======
        if (lhs.type.kind === "any" || rhs.type.kind === "any") return Type.any;
        const lhsOk = checkExprType(lhs, "number");
        const rhsOk = checkExprType(rhs, "number");
>>>>>>> 659f332a
        if (lhsOk && rhsOk) {
          if (isExpectedType(lhs.type, Type.float) || isExpectedType(rhs.type, Type.float)) {
            return Type.float;
          } else {
            return Type.integer;
          }
        } else if (lhsOk) {
          return lhs.type;
        } else if (rhsOk) {
          return rhs.type;
        } else {
          return Type.any;
        }
      }
      case "/": {
<<<<<<< HEAD
        checkExprType(lhs, numberType);
        checkExprType(rhs, numberType);
        return floatType;
=======
        checkExprType(lhs, "number");
        checkExprType(rhs, "number");
        return Type.float;
>>>>>>> 659f332a
      }
    }
  }

  function getUnaryOperatorType(op: UnaryOperator, expr: Expr): Type {
    switch (op) {
      case "not": {
        checkExprType(expr, Type.boolean);
        return Type.boolean;
      }
    }
  }

  function checkExprType(expr: Expr, expected: Type): boolean {
    if (!isExpectedType(expr.type, expected)) {
      errors.push(
        new CompilerError(expr.sourcePos, ErrorCode.UnexpectedType, {
          expected: expected,
          got: expr.type,
        })
      );
      return false;
    }
    return true;
  }

  function addToScope(scope: Scope, identifier: IdentifierRef) {
    const text = identifier.text;
    // fails if name already exists in context or if there is a model defined with the same name
    if (scope.context[text] || getAllModels().find((m) => m.name.text === text)) {
      errors.push(new CompilerError(identifier.token, ErrorCode.NameAlreadyInScope));
    } else if (identifier.ref) {
      scope.context[text] = { type: identifier.type, ref: identifier.ref };
    }
  }

  resolveDocument(projectASTs.document);

  return errors;
}<|MERGE_RESOLUTION|>--- conflicted
+++ resolved
@@ -47,12 +47,8 @@
   PrimitiveType,
   Type,
   TypeCardinality,
-<<<<<<< HEAD
-  addTypeModifier,
-=======
   TypeCategory,
   baseType,
->>>>>>> 659f332a
   getTypeCardinality,
   getTypeModel,
   isExpectedType,
@@ -950,12 +946,10 @@
 
         // sum is a special case as it is 'generic'
         if (builtin.name === "sum") {
-          const argType = function_.args[0].type;
-          const targetType = (argType.kind === "collection" && argType.type) || undefined;
-          if (targetType && isExpectedType(targetType, { kind: "group", group: "number" })) {
-            function_.type = targetType;
+          const resultType = baseType(function_.args[0].type);
+          if (resultType && isExpectedType(resultType, "number")) {
+            function_.type = resultType;
           }
-          function_.type = builtin.result;
         } else {
           function_.type = builtin.result;
         }
@@ -1178,16 +1172,6 @@
   }
 
   function getBinaryOperatorType(op: BinaryOperator, lhs: Expr, rhs: Expr): Type {
-<<<<<<< HEAD
-    const booleanType: Type = { kind: "primitive", primitiveKind: "boolean" };
-    const integerType: Type = { kind: "primitive", primitiveKind: "integer" };
-    const floatType: Type = { kind: "primitive", primitiveKind: "float" };
-    const numberType: Type = { kind: "group", group: "number" };
-    const comparableType: Type = { kind: "group", group: "comparable" };
-    const addableType: Type = { kind: "group", group: "addable" };
-
-=======
->>>>>>> 659f332a
     switch (op) {
       case "or":
       case "and": {
@@ -1212,11 +1196,11 @@
       case "<=":
       case ">":
       case ">=": {
-        const lhsOk = checkExprType(lhs, comparableType);
-        const rhsOk = checkExprType(rhs, comparableType);
+        const lhsOk = checkExprType(lhs, "comparable");
+        const rhsOk = checkExprType(rhs, "comparable");
         if (lhsOk && rhsOk) {
-          if (isExpectedType(lhs.type, numberType)) {
-            checkExprType(rhs, numberType);
+          if (isExpectedType(lhs.type, "number")) {
+            checkExprType(rhs, "number");
           } else {
             checkExprType(rhs, lhs.type);
           }
@@ -1224,17 +1208,6 @@
         return Type.boolean;
       }
       case "+": {
-<<<<<<< HEAD
-        if (lhs.type.kind === "unknown") return unknownType;
-        if (rhs.type.kind === "unknown") return unknownType;
-        const lhsOk = checkExprType(lhs, addableType);
-        const rhsOk = checkExprType(rhs, addableType);
-        if (lhsOk && rhsOk) {
-          if (isExpectedType(lhs.type, numberType)) {
-            checkExprType(rhs, numberType);
-            if (isExpectedType(lhs.type, floatType) || isExpectedType(rhs.type, floatType)) {
-              return floatType;
-=======
         if (lhs.type.kind === "any" || rhs.type.kind === "any") return Type.any;
         const lhsOk = checkExprType(lhs, "addable");
         const rhsOk = checkExprType(rhs, "addable");
@@ -1243,7 +1216,6 @@
             checkExprType(rhs, "number");
             if (isExpectedType(lhs.type, Type.float) || isExpectedType(rhs.type, Type.float)) {
               return Type.float;
->>>>>>> 659f332a
             } else {
               return Type.integer;
             }
@@ -1261,16 +1233,9 @@
       }
       case "-":
       case "*": {
-<<<<<<< HEAD
-        if (lhs.type.kind === "unknown") return unknownType;
-        if (rhs.type.kind === "unknown") return unknownType;
-        const lhsOk = checkExprType(lhs, numberType);
-        const rhsOk = checkExprType(rhs, numberType);
-=======
         if (lhs.type.kind === "any" || rhs.type.kind === "any") return Type.any;
         const lhsOk = checkExprType(lhs, "number");
         const rhsOk = checkExprType(rhs, "number");
->>>>>>> 659f332a
         if (lhsOk && rhsOk) {
           if (isExpectedType(lhs.type, Type.float) || isExpectedType(rhs.type, Type.float)) {
             return Type.float;
@@ -1286,15 +1251,9 @@
         }
       }
       case "/": {
-<<<<<<< HEAD
-        checkExprType(lhs, numberType);
-        checkExprType(rhs, numberType);
-        return floatType;
-=======
         checkExprType(lhs, "number");
         checkExprType(rhs, "number");
         return Type.float;
->>>>>>> 659f332a
       }
     }
   }
@@ -1308,7 +1267,7 @@
     }
   }
 
-  function checkExprType(expr: Expr, expected: Type): boolean {
+  function checkExprType(expr: Expr, expected: Type | TypeCategory): boolean {
     if (!isExpectedType(expr.type, expected)) {
       errors.push(
         new CompilerError(expr.sourcePos, ErrorCode.UnexpectedType, {
