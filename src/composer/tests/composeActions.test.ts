import _ from "lodash";

import { compileToOldSpec, compose } from "@src/index";
import { CreateEndpointDef, UpdateEndpointDef } from "@src/types/definition";

describe("compose actions", () => {
  describe("native actions", () => {
    it("succeeds for basic composite create", () => {
      const bp = `
    model Org {
      field is_new { type boolean }
      field name { type string }
      reference extras { to OrgExtra, unique }
    }
    model OrgExtra {
      relation org { from Org, through extras }
    }
    model OrgOwner { reference org { to Org } }

    entrypoint Orgs {
      target Org as org
      create endpoint {
        action {
          create OrgExtra as e {}
          create as org {
            set is_new true
            set extras e
          }
          create OrgOwner as oo {
            set org_id org.id
          }
        }
      }
    }
    `;
      const def = compose(compileToOldSpec(bp));
      const endpoint = def.entrypoints[0].endpoints[0] as CreateEndpointDef;
      expect(endpoint.actions).toMatchSnapshot();
    });
    it("succeeds for basic update with a deny rule", () => {
      const bp = `
    model Org {
      field name { type string }
      field description { type string }
      field uuid { type string }
      reference extras { to OrgExtra, unique }
    }
    model OrgExtra {
      relation org { from Org, through extras }
    }
    entrypoint Orgs {
      target Org as org
      update endpoint {
        action {
          update org as ox {
            set name "new name"
            deny { uuid }
          }
        }
      }
    }`;
      const def = compose(compileToOldSpec(bp));
      const endpoint = def.entrypoints[0].endpoints[0] as UpdateEndpointDef;
      expect(endpoint.actions).toMatchSnapshot();
    });
    it("succeeds with nested sibling reference", () => {
      const bp = `
    model Org {
      field name { type string }
      field name2 { type string }
      field name3 { type string }
    }
    entrypoint Org {
      target Org
      create endpoint {
        action {
          create {
            set name3 name2
            set name2 name
          }
        }
      }
    }
    `;
      const def = compose(compileToOldSpec(bp));
      const endpoint = def.entrypoints[0].endpoints[0] as CreateEndpointDef;
      expect(endpoint.actions).toMatchSnapshot();
      expect(endpoint.fieldset).toMatchSnapshot();
    });
    it("correctly sets parent context", () => {
      const bp = `
    model Org {
      relation repos { from Repo, through org }
    }
    model Repo {
      reference org { to Org }
      field name { type string }
    }
    entrypoint Orgs {
      target Org as myorg
      entrypoint Repos {
        target repos as myrepo
        create endpoint {}
      }
    }
    `;
      const def = compose(compileToOldSpec(bp));
      const endpoint = def.entrypoints[0].entrypoints[0].endpoints[0] as CreateEndpointDef;
      expect(endpoint.actions).toMatchSnapshot();
    });

    it("can create nested relations through transient references", () => {
      const bp = `
    model Org { relation repos { from Repo, through org } relation logs { from OrgLog, through org } }
    model Repo { reference org { to Org } field name { type string } }
    model OrgLog { reference org { to Org } }

    entrypoint R {
      target Repo as repo
      create endpoint {
        action {
          create as repo {}
          create repo.org.logs as log {}
        }
      }
    }
    `;
      const def = compose(compileToOldSpec(bp));
      const endpoint = def.entrypoints[0].endpoints[0] as CreateEndpointDef;
      expect(endpoint.actions).toMatchSnapshot();
    });
    it("can update deeply nested references", () => {
      const bp = `
    model Org {
      field name { type string }
      relation repos { from Repo, through org }
    }
    model Repo { reference org { to Org } relation issues { from Issue, through repo } }
    model Issue { reference repo { to Repo } }

    entrypoint I {
      target Issue as issue
      update endpoint {
        action {
          update {}
          update issue.repo.org as org {}
        }
      }
    }
    `;
      const def = compose(compileToOldSpec(bp));
      const endpoint = def.entrypoints[0].endpoints[0] as UpdateEndpointDef;
      expect(endpoint.actions).toMatchSnapshot();
    });
    it("succeeds with custom inputs", () => {
      const bp = `
    model Org {
      field name { type string }
      field description { type string }
      field uuid { type string }
      reference extras { to OrgExtra, unique }
    }
    model OrgExtra {
      field name { type string }
      relation org { from Org, through extras }
    }
    entrypoint Orgs {
      target Org as org
      update endpoint {
        action {
          update org as ox {
            set name "new name"
            input { description { optional } }
            reference extras through name
          }
        }
      }
    }`;
      const def = compose(compileToOldSpec(bp));
      const endpoint = def.entrypoints[0].endpoints[0] as UpdateEndpointDef;
      expect(endpoint.actions).toMatchSnapshot();
    });
    it("succeeds with arithmetic expressions in setters", () => {
      const bp = `
    model Org {
      field name { type string }
      field description { type string }
      field descLength { type integer }
    }
    entrypoint Orgs {
      target Org as org
      create endpoint {
        action {
          create {
            set name "new name"
            set description concat(name, " is great")
            set descLength length(description) + 1
          }
        }
      }
    }`;
      const def = compose(compileToOldSpec(bp));
      const endpoint = def.entrypoints[0].endpoints[0] as UpdateEndpointDef;
      expect(endpoint.actions).toMatchSnapshot();
    });
    it("succeeds when virtual input is defined and referenced", () => {
      const bp = `
    model Org { field name { type string } }

    entrypoint Orgs {
      target Org as org
      create endpoint {
        action {
          create as org {
            virtual input iname { type string, validate { min 4 } }
            set name concat("Mr/Mrs ", iname)
          }
        }
      }
    }
    `;

      const def = compose(compileToOldSpec(bp));
      const endpoint = def.entrypoints[0].endpoints[0] as CreateEndpointDef;
      expect(endpoint.actions).toMatchSnapshot();
    });
    it.todo("succeeds to update through unique relation");
    it("sets default action if not given", () => {
      const bp = `
    model Org {
      field name { type string }
    }
    entrypoint Orgs {
      target Org as org
      update endpoint {}
    }
    `;
      const def = compose(compileToOldSpec(bp));
      const endpoint = def.entrypoints[0].endpoints[0] as UpdateEndpointDef;
      expect(endpoint.actions).toMatchSnapshot();
    });
    it.todo("gives proper error when nested cycle is detected");
    // create user { create profile { create user {} } }
  });

  // ----- custom actions

  describe("custom actions", () => {
    it("creates actions in custom endpoint", () => {
      const bp = `
    model Org { field name { type string } }
    model Log {}

    entrypoint Orgs {
      target Org as org

      custom endpoint {
        cardinality one
        method GET
        path "customGet"
      }
      custom endpoint {
        cardinality one
        method PATCH
        path "customUpdate"

        action {
          update org as newOrg {}
        }
      }
      custom endpoint {
        cardinality one
        method DELETE
        path "customDelete"

        action {
          delete org {}
        }
      }

      custom endpoint {
        cardinality many
        method GET
        path "customList"
      }
      custom endpoint {
        cardinality many
        method POST
        path "customCreate"

        action {
          create Org as org {}
        }
      }
    }
    `;

      const def = compose(compileToOldSpec(bp));
      const endpoints = def.entrypoints[0].endpoints;

      expect(endpoints).toMatchSnapshot();
    });
<<<<<<< HEAD

    // --- test missing/unallowed endpoint properties
    _.chain(["cardinality", "method", "path"])
      .forEach((property) => {
        it(`fails when "${property}" property is missing in custom endpoint`, () => {
          const bp = `
          model Org { field name { type string } }
          model Log {}

          entrypoint Orgs {
            target Org as org
            custom endpoint {
              // in each iteration skip one property
              ${property === "cardinality" ? "" : "cardinality many"}
              ${property === "method" ? "" : "method POST"}
              ${property === "path" ? "" : 'path "somePath"'}

              action {
                create Log as log {}
              }
            }
          }
        `;

          expect(() => compose(compileToOldSpec(bp))).toThrowError(
            `Endpoint of type 'custom' must contain a '${property}'`
          );
        });

        _.chain(["get", "list", "create", "update", "delete"])
          .forEach((epType) => {
            it(`fails when "${property}" property is used in "${epType}" endpoint`, () => {
              const bp = `
              model Org {}

              entrypoint Orgs {
                target Org
                ${epType} endpoint {
                  // show one property in each iteration
                  ${property === "cardinality" ? "cardinality many" : ""}
                  ${property === "method" ? "method POST" : ""}
                  ${property === "path" ? 'path "somePath"' : ""}
                }
              }
            `;

              expect(() => compileToOldSpec(bp)).toThrowError(
                `Endpoint of type '${epType}' cannot contain a '${property}'`
              );
            });
          })
          .value();
      })
      .value();

    // --- test invalid action types in custom endpoints
    it(`fails when creating "one" endpoint with unallowed action "create"`, () => {
      const bp = `
        model Org {}
        model Log {}

        entrypoint Orgs {
          target Org as org
          custom endpoint {
            cardinality one
            method POST
            path "somePath"

            action {
              create org {}
            }
          }
        }
        `;

      expect(() => compose(compileToOldSpec(bp))).toThrowError(
        `"custom-one" endpoint does not allow "create" action`
      );
    });

    ["update", "delete"].forEach((action) => {
      it(`fails when creating "many" endpoint with unallowed action "${action}"`, () => {
        const bp = `
      model Org {}
      model Log {}

      entrypoint Orgs {
        target Org as org
        custom endpoint {
          cardinality many
          method POST
          path "somePath"

          action {
            ${action} org {}
          }
        }
      }
      `;

        expect(() => compileToOldSpec(bp)).toThrowError(
          `This name does not exist in current scope`
        );
      });
    });

    it(`fails on duplicate endpoint paths`, () => {
      const bp = `
      model Org {}

      entrypoint Orgs {
        target Org as org

        custom endpoint {
          cardinality many
          method POST
          path "someDuplicatePath"
        }

        custom endpoint {
          cardinality many
          method POST
          path "someDuplicatePath"
        }
      }
      `;

      expect(() => compose(compileToOldSpec(bp))).toThrowError(
        `Custom endpoints on the same HTTP method must have unique paths in one entrypoint ("Orgs")`
      );
    });
=======
>>>>>>> 77fd7758
  });
});<|MERGE_RESOLUTION|>--- conflicted
+++ resolved
@@ -300,139 +300,5 @@
 
       expect(endpoints).toMatchSnapshot();
     });
-<<<<<<< HEAD
-
-    // --- test missing/unallowed endpoint properties
-    _.chain(["cardinality", "method", "path"])
-      .forEach((property) => {
-        it(`fails when "${property}" property is missing in custom endpoint`, () => {
-          const bp = `
-          model Org { field name { type string } }
-          model Log {}
-
-          entrypoint Orgs {
-            target Org as org
-            custom endpoint {
-              // in each iteration skip one property
-              ${property === "cardinality" ? "" : "cardinality many"}
-              ${property === "method" ? "" : "method POST"}
-              ${property === "path" ? "" : 'path "somePath"'}
-
-              action {
-                create Log as log {}
-              }
-            }
-          }
-        `;
-
-          expect(() => compose(compileToOldSpec(bp))).toThrowError(
-            `Endpoint of type 'custom' must contain a '${property}'`
-          );
-        });
-
-        _.chain(["get", "list", "create", "update", "delete"])
-          .forEach((epType) => {
-            it(`fails when "${property}" property is used in "${epType}" endpoint`, () => {
-              const bp = `
-              model Org {}
-
-              entrypoint Orgs {
-                target Org
-                ${epType} endpoint {
-                  // show one property in each iteration
-                  ${property === "cardinality" ? "cardinality many" : ""}
-                  ${property === "method" ? "method POST" : ""}
-                  ${property === "path" ? 'path "somePath"' : ""}
-                }
-              }
-            `;
-
-              expect(() => compileToOldSpec(bp)).toThrowError(
-                `Endpoint of type '${epType}' cannot contain a '${property}'`
-              );
-            });
-          })
-          .value();
-      })
-      .value();
-
-    // --- test invalid action types in custom endpoints
-    it(`fails when creating "one" endpoint with unallowed action "create"`, () => {
-      const bp = `
-        model Org {}
-        model Log {}
-
-        entrypoint Orgs {
-          target Org as org
-          custom endpoint {
-            cardinality one
-            method POST
-            path "somePath"
-
-            action {
-              create org {}
-            }
-          }
-        }
-        `;
-
-      expect(() => compose(compileToOldSpec(bp))).toThrowError(
-        `"custom-one" endpoint does not allow "create" action`
-      );
-    });
-
-    ["update", "delete"].forEach((action) => {
-      it(`fails when creating "many" endpoint with unallowed action "${action}"`, () => {
-        const bp = `
-      model Org {}
-      model Log {}
-
-      entrypoint Orgs {
-        target Org as org
-        custom endpoint {
-          cardinality many
-          method POST
-          path "somePath"
-
-          action {
-            ${action} org {}
-          }
-        }
-      }
-      `;
-
-        expect(() => compileToOldSpec(bp)).toThrowError(
-          `This name does not exist in current scope`
-        );
-      });
-    });
-
-    it(`fails on duplicate endpoint paths`, () => {
-      const bp = `
-      model Org {}
-
-      entrypoint Orgs {
-        target Org as org
-
-        custom endpoint {
-          cardinality many
-          method POST
-          path "someDuplicatePath"
-        }
-
-        custom endpoint {
-          cardinality many
-          method POST
-          path "someDuplicatePath"
-        }
-      }
-      `;
-
-      expect(() => compose(compileToOldSpec(bp))).toThrowError(
-        `Custom endpoints on the same HTTP method must have unique paths in one entrypoint ("Orgs")`
-      );
-    });
-=======
->>>>>>> 77fd7758
   });
 });