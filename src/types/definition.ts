--- conflicted
+++ resolved
@@ -465,16 +465,15 @@
   referenceName: string;
 };
 
-<<<<<<< HEAD
 export type FieldSetterFunction = {
   kind: "function";
   name: FunctionName; // TODO rename to `fnName` to make it more clear, see line 124 as well
   args: FieldSetter[];
-=======
+};
+
 export type FieldSetterContextReference = {
   kind: "context-reference";
   referenceName: string;
->>>>>>> cf841c14
 };
 
 export type FieldSetterHook = {
@@ -491,13 +490,5 @@
   | FieldSetterReferenceInput
   | FieldSetterChangesetReference
   | FieldSetterHook
-<<<<<<< HEAD
-  | FieldSetterFunction;
-=======
-  | FieldSetterContextReference;
-
-export type AliasDef = {
-  kind: "alias";
-  namePath: string[];
-};
->>>>>>> cf841c14
+  | FieldSetterFunction
+  | FieldSetterContextReference;