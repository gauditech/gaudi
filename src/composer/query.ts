import _ from "lodash";
import { match } from "ts-pattern";

<<<<<<< HEAD
import { UnreachableError, ensureEqual } from "@src/common/utils";
=======
import { UnreachableError } from "@src/common/utils";
>>>>>>> 659f332a
import { processSelect } from "@src/composer/entrypoints";
import { getTypedLiteralValue } from "@src/composer/utils";
import {
  AggregateDef,
  FunctionName,
  QueryDef,
  QueryOrderByAtomDef,
  TypedExprDef,
} from "@src/types/definition";
import * as Spec from "@src/types/specification";

export function composeQuery(qspec: Spec.Query): QueryDef {
  if (qspec.aggregate) {
    throw new Error(`Can't build a QueryDef when QuerySpec contains an aggregate`);
  }

  const fromPath = qspec.from.map((i) => i.text);

  const filter = qspec.filter && composeExpression(qspec.filter, fromPath);

  const select = processSelect(qspec.select, fromPath);
  if (select.length === 0) {
    select.push({
      kind: "field",
      alias: "id",
      name: "id",
      namePath: [...fromPath, "id"],
      refKey: `${qspec.sourceModel}.id`,
    });
  }

  const orderBy = qspec.orderBy?.map(
    ({ field, order }): QueryOrderByAtomDef => ({
      exp: { kind: "alias", namePath: [...fromPath, ...field] },
      direction: order ?? "asc",
    })
  );

  return {
    kind: "query",
    refKey: "N/A",
    modelRefKey: qspec.sourceModel,
    filter,
    fromPath,
    name: qspec.name,
    // retCardinality: "many", // FIXME,
    retType: qspec.targetModel,
    select,
    orderBy,
    limit: qspec.limit,
    offset: qspec.offset,
  };
}

export function composeAggregate(qspec: Spec.Query): AggregateDef {
  const aggregate = qspec.aggregate;
  if (!aggregate) {
    throw new Error(`Can't build an AggregateDef when QuerySpec doesn't contain an aggregate`);
  }
  const qdef = composeQuery({ ...qspec, aggregate: undefined });
  const { refKey } = qdef;
  const query = _.omit(qdef, ["refKey", "name", "select"]);

  if (aggregate !== "sum" && aggregate !== "count") {
    throw new Error(`Unknown aggregate function ${aggregate}`);
  }

  return {
    refKey,
    kind: "aggregate",
    aggrFnName: aggregate,
    targetPath: [qspec.sourceModel, "id"],
    name: qspec.name,
    query,
  };
}

function typedFunctionFromParts(name: string, args: Spec.Expr[], namePath: string[]): TypedExprDef {
  // Change name to concat if using "+" with "string" type
  const firstType = args.at(0)?.type;
  if (name === "+" && firstType?.kind === "primitive" && firstType.primitiveKind === "string") {
    name = "concat";
  }

  return {
    kind: "function",
    name: name as FunctionName, // FIXME proper validation
    args: args.map((arg) => composeExpression(arg, namePath)),
  };
}

export function composeExpression(expr: Spec.Expr, namePath: string[]): TypedExprDef {
  switch (expr.kind) {
    case "identifier": {
      return composeRefPath(expr.identifier, namePath);
    }
    case "literal": {
      return getTypedLiteralValue(expr.literal);
    }
    case "function": {
      switch (expr.name) {
        case "sum":
        case "count": {
          let nullable: boolean;
          let primitiveType: string;
          if (expr.type.kind === "nullable") {
            nullable = true;
            ensureEqual(expr.type.type.kind, "primitive");
            primitiveType = expr.type.type.primitiveKind;
          } else {
            nullable = false;
            ensureEqual(expr.type.kind, "primitive");
            primitiveType = expr.type.primitiveKind;
          }
          const arg = expr.args[0];
          ensureEqual(arg.kind, "identifier");
          const [head, ...tail] = arg.identifier;
          const [sourcePath, targetPath] = match(head.ref)
            .with({ kind: "modelAtom" }, () => {
              return [namePath, arg.identifier.map((i) => i.text)];
            })
            .with({ kind: "queryTarget" }, (ref) => {
              return [ref.path, tail.map((i) => i.text)];
            })
            .otherwise(() => {
              throw new UnreachableError(`Invalid ref kind ${head.ref.kind}`);
            });

          return {
            kind: "aggregate-function",
            fnName: expr.name,
            type: { kind: primitiveType as any, nullable },
            sourcePath,
            targetPath,
          };
        }
        default: {
          return typedFunctionFromParts(expr.name, expr.args, namePath);
        }
      }
    }
  }
}

export function composeRefPath(
  path: Spec.IdentifierRef[],
  namePath: string[]
): { kind: "alias"; namePath: string[] } | { kind: "variable"; name: string } {
  const [head, ...tail] = path;
  switch (head.ref.kind) {
    case "model":
      return {
        kind: "alias",
        namePath: [...namePath, ...tail.map((i) => i.text)],
      };
    case "modelAtom":
      return {
        kind: "alias",
        namePath: [...namePath, ...path.map((i) => i.text)],
      };
    case "queryTarget":
      return {
        kind: "alias",
        namePath: [...head.ref.path, ...tail.map((i) => i.text)],
      };
    case "virtualInput":
      return {
        kind: "variable",
        name: `___changeset___${path.map((i) => i.text).join("___")}`,
      };
    case "target":
    case "action":
      return { kind: "alias", namePath: path.map((i) => i.text) };
    case "authToken":
      return { kind: "variable", name: `___requestAuthToken` };
    case "auth":
      return { kind: "alias", namePath: path.map((i) => i.text) };
    case "struct":
      throw new UnreachableError("Unexpected struct reference in first identifier");
    case "repeat":
      throw new Error("TODO");
  }
}<|MERGE_RESOLUTION|>--- conflicted
+++ resolved
@@ -1,11 +1,7 @@
 import _ from "lodash";
 import { match } from "ts-pattern";
 
-<<<<<<< HEAD
 import { UnreachableError, ensureEqual } from "@src/common/utils";
-=======
-import { UnreachableError } from "@src/common/utils";
->>>>>>> 659f332a
 import { processSelect } from "@src/composer/entrypoints";
 import { getTypedLiteralValue } from "@src/composer/utils";
 import {
@@ -14,6 +10,7 @@
   QueryDef,
   QueryOrderByAtomDef,
   TypedExprDef,
+  VariablePrimitiveType,
 } from "@src/types/definition";
 import * as Spec from "@src/types/specification";
 
@@ -110,7 +107,7 @@
         case "sum":
         case "count": {
           let nullable: boolean;
-          let primitiveType: string;
+          let primitiveType;
           if (expr.type.kind === "nullable") {
             nullable = true;
             ensureEqual(expr.type.type.kind, "primitive");
@@ -137,7 +134,7 @@
           return {
             kind: "aggregate-function",
             fnName: expr.name,
-            type: { kind: primitiveType as any, nullable },
+            type: { kind: primitiveType as VariablePrimitiveType["kind"], nullable },
             sourcePath,
             targetPath,
           };
