--- conflicted
+++ resolved
@@ -31,7 +31,7 @@
 import _ from "lodash";
 import { match } from "ts-pattern";
 
-import { RequestContext, Storage } from "./context";
+import { RequestContext, Storage, getAppContext } from "./context";
 
 import { executeArithmetics } from "@runtime//common/arithmetics";
 import { executeEndpointActions } from "@runtime/common/action";
@@ -52,7 +52,6 @@
   decorateWithOrderBy,
   decorateWithPaging,
 } from "@runtime/query/endpointQueries";
-<<<<<<< HEAD
 import {
   NestedRow,
   QueryExecutor,
@@ -60,11 +59,6 @@
   executeQuery,
   executeQueryTree,
 } from "@runtime/query/exec";
-import { buildAuthenticationHandler } from "@runtime/server/authentication";
-=======
-import { NestedRow, executeQuery, executeQueryTree } from "@runtime/query/exec";
-import { getAppContext } from "@runtime/server/context";
->>>>>>> 96f2c597
 import { DbConn } from "@runtime/server/dbConn";
 import { BusinessError, errorResponse } from "@runtime/server/error";
 import { EndpointConfig } from "@runtime/server/types";
