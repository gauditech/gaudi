import { Knex } from "knex";
import _ from "lodash";

<<<<<<< HEAD
import { executeHook } from "../hooks";
=======
import { Vars } from "../server/vars";
>>>>>>> c89ceff8

import { QueryTree, selectableId } from "./build";
import { queryToString } from "./stringify";

import { Definition, QueryDef } from "@src/types/definition";

type Result = {
  rowCount: number;
  rows: Row[];
};

interface NestedRow {
  id: number;
  [key: string]: string | number | NestedRow[];
}

interface Row {
  id: number;
  [key: string]: string | number;
}

export async function executeQuery(
  conn: Knex | Knex.Transaction,
  def: Definition,
  q: QueryDef,
  params: Vars,
  contextIds: number[]
): Promise<NestedRow[]> {
  const hasId = q.select.find((s) => s.kind === "field" && s.alias === "id");
  let query = q;
  if (!hasId) {
    query = { ...q, select: [...q.select, selectableId(def, query.fromPath)] };
  }
  const sqlTpl = queryToString(def, query).replace(
    ":@context_ids",
    `(${contextIds.map((_, index) => `:context_id_${index}`).join(", ")})`
  );
  const idMap = Object.fromEntries(contextIds.map((id, index) => [`context_id_${index}`, id]));
  const result: Result = await conn.raw(sqlTpl, { ...params.all(), ...idMap });
  return result.rows;
}

export async function executeQueryTree(
  conn: Knex | Knex.Transaction,
  def: Definition,
  qt: QueryTree,
  params: Vars,
  contextIds: number[]
): Promise<NestedRow[]> {
  const results = await executeQuery(conn, def, qt.query, params, contextIds);
  if (results.length === 0) return [];
  const resultIds = _.uniq(results.map((r) => r.id));

  // tree
  for (const rel of qt.related) {
    const relResults = await executeQueryTree(conn, def, rel, params, resultIds);
    const groupedById = _.groupBy(relResults, "__join_connection");
    results.forEach((r) => {
      const relResultsForId = (groupedById[r.id] ?? []).map((relR) =>
        _.omit(relR, "__join_connection")
      );
      Object.assign(r, { [rel.name]: relResultsForId });
    });
  }

  const hooks = await Promise.all(
    qt.hooks.map(async (h) => ({
      ...h,
      args: await Promise.all(
        h.args.map(async ({ name, query }) => ({
          name,
          results: await executeQueryTree(conn, def, query, params, resultIds),
        }))
      ),
    }))
  );

  results.forEach((result, i) => {
    hooks.forEach((h) => {
      const args = Object.fromEntries(h.args.map(({ name, results }) => [name, results[i]]));
      result[h.name] = executeHook(h.code, args);
    });
  });

  return results;
}<|MERGE_RESOLUTION|>--- conflicted
+++ resolved
@@ -1,11 +1,8 @@
 import { Knex } from "knex";
 import _ from "lodash";
 
-<<<<<<< HEAD
 import { executeHook } from "../hooks";
-=======
 import { Vars } from "../server/vars";
->>>>>>> c89ceff8
 
 import { QueryTree, selectableId } from "./build";
 import { queryToString } from "./stringify";
