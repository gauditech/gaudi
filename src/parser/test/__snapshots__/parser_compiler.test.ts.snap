--- conflicted
+++ resolved
@@ -190,9 +190,9 @@
         {
           "action": undefined,
           "interval": {
-            "endIdx": 133,
+            "endIdx": 127,
             "sourceString": "entrypoint ItemEntry {
-  target model Item as item
+  target Item as item
   identify with slug
   response { name, price, brand { name } }
   list endpoint {}
@@ -226,16 +226,16 @@
   }
 }
 ",
-            "startIdx": 117,
+            "startIdx": 111,
           },
           "type": "list",
         },
         {
           "action": undefined,
           "interval": {
-            "endIdx": 151,
+            "endIdx": 145,
             "sourceString": "entrypoint ItemEntry {
-  target model Item as item
+  target Item as item
   identify with slug
   response { name, price, brand { name } }
   list endpoint {}
@@ -269,16 +269,16 @@
   }
 }
 ",
-            "startIdx": 136,
+            "startIdx": 130,
           },
           "type": "get",
         },
         {
           "action": undefined,
           "interval": {
-            "endIdx": 172,
+            "endIdx": 166,
             "sourceString": "entrypoint ItemEntry {
-  target model Item as item
+  target Item as item
   identify with slug
   response { name, price, brand { name } }
   list endpoint {}
@@ -312,7 +312,7 @@
   }
 }
 ",
-            "startIdx": 154,
+            "startIdx": 148,
           },
           "type": "update",
         },
@@ -322,9 +322,9 @@
               "actionAtoms": [
                 {
                   "interval": {
-                    "endIdx": 257,
+                    "endIdx": 251,
                     "sourceString": "entrypoint ItemEntry {
-  target model Item as item
+  target Item as item
   identify with slug
   response { name, price, brand { name } }
   list endpoint {}
@@ -358,7 +358,7 @@
   }
 }
 ",
-                    "startIdx": 230,
+                    "startIdx": 224,
                   },
                   "kind": "reference",
                   "target": "plan",
@@ -422,9 +422,9 @@
               "actionAtoms": [
                 {
                   "interval": {
-                    "endIdx": 464,
+                    "endIdx": 458,
                     "sourceString": "entrypoint ItemEntry {
-  target model Item as item
+  target Item as item
   identify with slug
   response { name, price, brand { name } }
   list endpoint {}
@@ -453,12 +453,12 @@
     }
   }
   entrypoint Review {
-    target relation reviews
+    target reviews
     create endpoint {}
   }
 }
 ",
-                    "startIdx": 440,
+                    "startIdx": 434,
                   },
                   "kind": "set",
                   "set": {
@@ -475,9 +475,9 @@
                 },
                 {
                   "interval": {
-                    "endIdx": 483,
+                    "endIdx": 477,
                     "sourceString": "entrypoint ItemEntry {
-  target model Item as item
+  target Item as item
   identify with slug
   response { name, price, brand { name } }
   list endpoint {}
@@ -511,7 +511,7 @@
   }
 }
 ",
-                    "startIdx": 473,
+                    "startIdx": 467,
                   },
                   "kind": "set",
                   "set": {
@@ -522,9 +522,9 @@
                 },
                 {
                   "interval": {
-                    "endIdx": 504,
+                    "endIdx": 498,
                     "sourceString": "entrypoint ItemEntry {
-  target model Item as item
+  target Item as item
   identify with slug
   response { name, price, brand { name } }
   list endpoint {}
@@ -558,7 +558,7 @@
   }
 }
 ",
-                    "startIdx": 492,
+                    "startIdx": 486,
                   },
                   "kind": "set",
                   "set": {
@@ -624,9 +624,9 @@
             },
           ],
           "interval": {
-            "endIdx": 643,
+            "endIdx": 637,
             "sourceString": "entrypoint ItemEntry {
-  target model Item as item
+  target Item as item
   identify with slug
   response { name, price, brand { name } }
   list endpoint {}
@@ -660,7 +660,7 @@
   }
 }
 ",
-            "startIdx": 175,
+            "startIdx": 169,
           },
           "type": "create",
         },
@@ -671,13 +671,9 @@
             {
               "action": undefined,
               "interval": {
-<<<<<<< HEAD
-                "endIdx": 416,
-=======
-                "endIdx": 716,
->>>>>>> 2755b714
+                "endIdx": 701,
                 "sourceString": "entrypoint ItemEntry {
-  target model Item as item
+  target Item as item
   identify with slug
   response { name, price, brand { name } }
   list endpoint {}
@@ -711,11 +707,7 @@
   }
 }
 ",
-<<<<<<< HEAD
-                "startIdx": 398,
-=======
-                "startIdx": 698,
->>>>>>> 2755b714
+                "startIdx": 683,
               },
               "type": "create",
             },
@@ -723,13 +715,9 @@
           "entrypoints": [],
           "identify": undefined,
           "interval": {
-<<<<<<< HEAD
-            "endIdx": 420,
-=======
-            "endIdx": 720,
->>>>>>> 2755b714
+            "endIdx": 705,
             "sourceString": "entrypoint ItemEntry {
-  target model Item as item
+  target Item as item
   identify with slug
   response { name, price, brand { name } }
   list endpoint {}
@@ -763,7 +751,7 @@
   }
 }
 ",
-            "startIdx": 646,
+            "startIdx": 640,
           },
           "name": "Review",
           "response": undefined,
@@ -776,13 +764,9 @@
       ],
       "identify": "slug",
       "interval": {
-<<<<<<< HEAD
-        "endIdx": 422,
-=======
-        "endIdx": 722,
->>>>>>> 2755b714
+        "endIdx": 707,
         "sourceString": "entrypoint ItemEntry {
-  target model Item as item
+  target Item as item
   identify with slug
   response { name, price, brand { name } }
   list endpoint {}
@@ -821,9 +805,9 @@
       "name": "ItemEntry",
       "response": {
         "interval": {
-          "endIdx": 114,
+          "endIdx": 108,
           "sourceString": "entrypoint ItemEntry {
-  target model Item as item
+  target Item as item
   identify with slug
   response { name, price, brand { name } }
   list endpoint {}
@@ -857,14 +841,14 @@
   }
 }
 ",
-          "startIdx": 83,
+          "startIdx": 77,
         },
         "select": {
           "brand": {
             "interval": {
-              "endIdx": 112,
+              "endIdx": 106,
               "sourceString": "entrypoint ItemEntry {
-  target model Item as item
+  target Item as item
   identify with slug
   response { name, price, brand { name } }
   list endpoint {}
@@ -898,14 +882,14 @@
   }
 }
 ",
-              "startIdx": 104,
+              "startIdx": 98,
             },
             "select": {
               "name": {
                 "interval": {
-                  "endIdx": 110,
+                  "endIdx": 104,
                   "sourceString": "entrypoint ItemEntry {
-  target model Item as item
+  target Item as item
   identify with slug
   response { name, price, brand { name } }
   list endpoint {}
@@ -939,16 +923,16 @@
   }
 }
 ",
-                  "startIdx": 106,
+                  "startIdx": 100,
                 },
               },
             },
           },
           "name": {
             "interval": {
-              "endIdx": 89,
+              "endIdx": 83,
               "sourceString": "entrypoint ItemEntry {
-  target model Item as item
+  target Item as item
   identify with slug
   response { name, price, brand { name } }
   list endpoint {}
@@ -982,14 +966,14 @@
   }
 }
 ",
-              "startIdx": 85,
+              "startIdx": 79,
             },
           },
           "price": {
             "interval": {
-              "endIdx": 96,
+              "endIdx": 90,
               "sourceString": "entrypoint ItemEntry {
-  target model Item as item
+  target Item as item
   identify with slug
   response { name, price, brand { name } }
   list endpoint {}
@@ -1023,7 +1007,7 @@
   }
 }
 ",
-              "startIdx": 91,
+              "startIdx": 85,
             },
           },
         },
@@ -1031,7 +1015,7 @@
       "target": {
         "alias": "item",
         "identifier": "Item",
-        "kind": "model",
+        "kind": "",
       },
     },
   ],
