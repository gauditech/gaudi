--- conflicted
+++ resolved
@@ -18,13 +18,6 @@
   outputFolder: string;
   /** DB connection URL */
   dbConnUrl: string;
-<<<<<<< HEAD
-  /** Base URL path on which an app is mounted on. */
-  basePath?: string;
-=======
-  /** DB default schema */
-  dbSchema?: string;
->>>>>>> 142e908f
 };
 
 /** Read runtime config from environment or provide default values. */
