--- conflicted
+++ resolved
@@ -380,29 +380,16 @@
           "type": "text",
         },
       },
-<<<<<<< HEAD
       {
         "name": "extras",
         "setter": {
           "fieldsetAccess": [
             "ox",
-            "extras",
-            "name",
+            "extras_name",
           ],
           "kind": "fieldset-reference-input",
-          "throughField": {
-            "name": "name",
-            "refKey": "OrgExtra.name",
-          },
-        },
-=======
-      "extras": {
-        "fieldsetAccess": [
-          "extras_name",
-        ],
-        "kind": "fieldset-reference-input",
-        "throughRefKey": "OrgExtra.name",
->>>>>>> 9d30bce8
+          "throughRefKey": "OrgExtra.name",
+        },
       },
       {
         "name": "uuid",
