import _, { chain } from "lodash";

import {
  AggregateDef,
  ComputedDef,
  Definition,
  FieldDef,
  ModelDef,
  ModelHookDef,
  QueryDef,
  ReferenceDef,
  RelationDef,
} from "@src/types/definition";

export type RefKind =
  | "model"
  | "field"
  | "reference"
  | "relation"
  | "query"
  | "aggregate"
  | "computed"
  | "model-hook";

export type Ref<T extends RefKind> = T extends "model"
  ? ModelDef
  : T extends "field"
  ? FieldDef
  : T extends "reference"
  ? ReferenceDef
  : T extends "relation"
  ? RelationDef
  : T extends "query"
  ? QueryDef
  : T extends "aggregate"
  ? AggregateDef
  : T extends "computed"
  ? ComputedDef
  : T extends "model-hook"
  ? ModelHookDef
  : never;

function getAnyRef(
  def: Pick<Definition, "models">,
  modelNameOrRefKey: string,
  relName?: string
): Ref<RefKind> {
  const refKey = relName ? `${modelNameOrRefKey}.${relName}` : modelNameOrRefKey;
  const model = def.models.find((m) => m.refKey === refKey);
  if (model) return model;

  const modelProps = [
    "fields",
    "references",
    "relations",
    "queries",
    "aggregates",
    "computeds",
    "hooks",
  ] as const;

  for (const prop of modelProps) {
    const ref = def.models
      .flatMap((m): Ref<Exclude<RefKind, "model">>[] => m[prop])
      .find((v) => v.refKey === refKey);
    if (ref) return ref;
  }

<<<<<<< HEAD
  throw ["unknown-refkey", refKey, new Error("asfd")];
  // throw new Error(`unknown-refkey: ${refKey}`);
=======
  // nothing found
  throw ["unknown-refkey", refKey];
>>>>>>> b5160ed5
}

export function getRef<T extends RefKind>(
  def: Definition,
  modelNameOrRefKey: string,
  relName?: string,
  kinds: T | T[] = [
    "model",
    "reference",
    "relation",
    "query",
    "aggregate",
    "field",
    "computed",
    "model-hook",
  ] as T[]
): Ref<T> {
  const ref = getAnyRef(def, modelNameOrRefKey, relName);
  kinds = _.castArray(kinds);
  if (kinds.find((k) => k === ref.kind)) {
    return ref as Ref<T>;
  } else {
    throw new Error(`Expected one of: [${kinds.join(", ")}], got ${ref.kind}`);
  }
}

getRef.except = function getRefExcept<T extends RefKind>(
  def: Definition,
  modelNameOrRefKey: string,
  relName?: string,
  except: T | T[] = [] as T[]
): Ref<Exclude<RefKind, T>> {
  const ref = getAnyRef(def, modelNameOrRefKey, relName);
  except = _.castArray(except);
  if (ref.kind in except) {
    throw new Error(`Ref ${ref.kind} not allowed`);
  }
  return ref as never;
};

getRef.model = function getRefModel(def: Definition, modelName: string): ModelDef {
  return getRef(def, modelName, undefined, ["model"]);
};

getRef.field = function getRefField(
  def: Definition,
  modelName: string,
  fieldName?: string
): FieldDef {
  return getRef(def, modelName, fieldName, ["field"]);
};

getRef.reference = function getRefReference(
  def: Definition,
  modelName: string,
  queryName?: string
): ReferenceDef {
  return getRef(def, modelName, queryName, ["reference"]);
};

getRef.relation = function getRefRelation(
  def: Definition,
  modelName: string,
  queryName?: string
): RelationDef {
  return getRef(def, modelName, queryName, ["relation"]);
};

getRef.query = function getRefQuery(
  def: Definition,
  modelName: string,
  queryName?: string
): QueryDef {
  return getRef(def, modelName, queryName, ["query"]);
};

getRef.aggregate = function getRefAggregate(
  def: Definition,
  modelName: string,
  aggrName?: string
): AggregateDef {
  return getRef(def, modelName, aggrName, ["aggregate"]);
};

getRef.computed = function getRefComputed(
  def: Definition,
  modelName: string,
  computedName?: string
): ComputedDef {
  return getRef(def, modelName, computedName, ["computed"]);
};

getRef.modelHook = function getRefModelHook(
  def: Definition,
  modelName: string,
  hookName?: string
): ModelHookDef {
  return getRef(def, modelName, hookName, ["model-hook"]);
};

export function getTargetModel(def: Definition, refKey: string): ModelDef {
  const prop = getRef(def, refKey);
  switch (prop.kind) {
    case "model": {
      return prop;
    }
    case "reference": {
      return getRef.model(def, prop.toModelRefKey);
    }
    case "relation": {
      return getRef.model(def, prop.fromModelRefKey);
    }
    case "query": {
      return getRef.model(def, prop.retType);
    }
    case "aggregate": {
      return getRef.model(def, prop.query.retType);
    }
    default:
      throw new Error(`Kind ${prop.kind} not supported`);
  }
}

/**
 * This functions maps feild types to target (Prisma) field types
 *
 * https://www.prisma.io/docs/reference/api-reference/prisma-schema-reference#model-field-scalar-types
 */
export function getFieldDbType(type: FieldDef["dbtype"]): string {
  switch (type) {
    case "serial":
      return "Int";
    case "integer":
      return "Int";
    case "text":
      return "String";
    case "boolean":
      return "Boolean";
  }
}

/** Map data record's model field names to dbnames */
export function dataToFieldDbnames(
  model: ModelDef,
  data: Record<string, unknown>
): Record<string, unknown> {
  return chain(data)
    .toPairs()
    .map(([name, value]) => [nameToFieldDbname(model, name), value])
    .fromPairs()
    .value();
}

function nameToFieldDbname(model: ModelDef, name: string): string {
  const field = model.fields.find((f) => f.name === name);
  if (!field) {
    throw new Error(`Field ${model.name}.${name} doesn't exist`);
  }
  return field.dbname;
}<|MERGE_RESOLUTION|>--- conflicted
+++ resolved
@@ -66,13 +66,7 @@
     if (ref) return ref;
   }
 
-<<<<<<< HEAD
-  throw ["unknown-refkey", refKey, new Error("asfd")];
-  // throw new Error(`unknown-refkey: ${refKey}`);
-=======
-  // nothing found
   throw ["unknown-refkey", refKey];
->>>>>>> b5160ed5
 }
 
 export function getRef<T extends RefKind>(
