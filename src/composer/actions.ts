--- conflicted
+++ resolved
@@ -11,7 +11,6 @@
 import { getTypeModel } from "@src/compiler/ast/type";
 import { composeValidators } from "@src/composer/models";
 import { composeQuery } from "@src/composer/query";
-import { refKeyFromRef } from "@src/composer/utils";
 import {
   ActionDef,
   ActionHookDef,
@@ -271,16 +270,11 @@
         name: atom.target.name,
         setter: {
           kind: "fieldset-reference-input",
-<<<<<<< HEAD
-          through: atom.through.map((i) => i.text),
+          through: atom.through.map((r) => r.name),
           fieldsetAccess: [
             ...fieldsetNamespace,
-            `${atom.target.text}_${atom.through.map((i) => i.text).join("_")}`,
+            `${atom.target.name}_${atom.through.map((r) => r.name).join("_")}`,
           ],
-=======
-          throughRefKey: refKeyFromRef(atom.through),
-          fieldsetAccess: [...fieldsetNamespace, `${atom.target.name}_${atom.through.name}`],
->>>>>>> bfe692c5
         },
       };
     }
