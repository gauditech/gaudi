runtime DefaultRuntime {
  default
  source path "path/to/runtime"
}

model Class {
  field year { type integer }

  relation students { from Student, through class}

  // test model queries
  query active_students { from students, filter { (is_active or is_registred) and true } }
  query good_students { from students, filter { grade >= 3 or behaviour is not "bad" } }
  query good_students_count { from good_students, count }
  query good_students_alt {
    from students,
    filter {
      grade >= 3
    },
    order by { behaviour, grade desc },
    limit 10
  }
}

model Student {
  field is_active { type boolean }
  field is_registred { type boolean }
  field grade { type integer}
  field behaviour { type string }

  reference class { to Class }

  computed is_senior { class.year >= 4 }
}

<<<<<<< HEAD
api {
  entrypoint Class {
    create endpoint {
      action {
        // test query in fetch action
        fetch as fClass {
          query {
            from Class, filter { id is 1 }
          }
=======
entrypoint Class {
  create endpoint {
    action {
      create {}

      // test query in fetch action
      fetch as fClass {
        query {
          from Class, filter { id is 1 }
>>>>>>> e8b29950
        }

        execute {

          // test arg query
          hook {
            arg prop2 query { from Class, filter { id is 1 } }

            source foo from "bar"
          }
        }
      }
    }
  }
}<|MERGE_RESOLUTION|>--- conflicted
+++ resolved
@@ -33,27 +33,17 @@
   computed is_senior { class.year >= 4 }
 }
 
-<<<<<<< HEAD
 api {
   entrypoint Class {
     create endpoint {
       action {
+        create {}
+
         // test query in fetch action
         fetch as fClass {
           query {
             from Class, filter { id is 1 }
           }
-=======
-entrypoint Class {
-  create endpoint {
-    action {
-      create {}
-
-      // test query in fetch action
-      fetch as fClass {
-        query {
-          from Class, filter { id is 1 }
->>>>>>> e8b29950
         }
 
         execute {
