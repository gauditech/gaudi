--- conflicted
+++ resolved
@@ -28,13 +28,9 @@
   EntrypointSpec,
   ExpSpec,
   FieldSpec,
-<<<<<<< HEAD
   FieldValidatorHookSpec,
+  InputFieldSpec,
   ModelHookSpec,
-=======
-  HookSpec,
-  InputFieldSpec,
->>>>>>> c89ceff8
   ModelSpec,
   QuerySpec,
   ReferenceSpec,
