// Jest Snapshot v1, https://goo.gl/fbAQLP

exports[`compose hooks action hook 1`] = `
[
  {
    "actions": [
      {
<<<<<<< HEAD
        "alias": "$action_0",
        "changeset": [
          {
            "name": "termsOfUse",
            "setter": {
              "fieldsetAccess": [
                "termsOfUse",
              ],
              "kind": "fieldset-virtual-input",
              "nullable": false,
              "required": true,
              "type": "boolean",
              "validators": [],
            },
          },
        ],
=======
>>>>>>> 121bc625
        "hook": {
          "args": [
            {
              "name": "name",
              "setter": {
                "kind": "reference-value",
                "target": {
                  "access": [
                    "name",
                  ],
                  "alias": "org",
                },
              },
            },
            {
              "name": "terms",
              "setter": {
                "fieldsetAccess": [
                  "termsOfUse",
                ],
                "kind": "fieldset-input",
                "required": false,
                "type": "boolean",
              },
            },
          ],
          "hook": {
            "file": "hooks.js",
            "kind": "source",
            "runtimeName": "MyRuntime",
            "target": "someHook",
          },
        },
        "kind": "execute-hook",
        "responds": false,
      },
    ],
    "authSelect": [],
    "authorize": undefined,
    "fieldset": {
      "kind": "record",
      "nullable": false,
      "record": {
        "termsOfUse": {
          "kind": "field",
          "nullable": false,
          "required": true,
          "type": "boolean",
          "validators": [],
        },
      },
    },
    "kind": "custom-one",
    "method": "POST",
    "parentContext": [],
    "path": "somePath",
    "responds": true,
    "response": undefined,
    "target": {
      "alias": "org",
      "identifyWith": {
        "paramName": "org_id",
        "path": [
          "id",
        ],
        "type": "integer",
      },
      "kind": "model",
      "name": "Org",
      "namePath": [
        "Org",
      ],
      "retType": "Org",
      "select": [
        {
          "alias": "name",
          "expr": {
            "kind": "alias",
            "namePath": [
              "Org",
              "name",
            ],
          },
          "kind": "expression",
          "type": {
            "kind": "string",
            "nullable": false,
          },
        },
        {
          "alias": "id",
          "expr": {
            "kind": "alias",
            "namePath": [
              "Org",
              "id",
            ],
          },
          "kind": "expression",
          "type": {
            "kind": "integer",
            "nullable": false,
          },
        },
      ],
    },
  },
]
`;

exports[`compose hooks composes action hook 1`] = `
{
<<<<<<< HEAD
  "alias": "$action_0",
  "changeset": [
    {
      "name": "prop",
      "setter": {
        "fieldsetAccess": [
          "prop",
        ],
        "kind": "fieldset-virtual-input",
        "nullable": false,
        "required": true,
        "type": "string",
        "validators": [],
      },
    },
  ],
=======
>>>>>>> 121bc625
  "hook": {
    "args": [
      {
        "name": "user",
        "setter": {
          "kind": "query",
          "query": {
            "filter": {
              "args": [
                {
                  "kind": "alias",
                  "namePath": [
                    "Org",
                    "id",
                  ],
                },
                {
                  "kind": "literal",
                  "literal": {
                    "kind": "integer",
                    "value": 1,
                  },
                },
              ],
              "kind": "function",
              "name": "is",
            },
            "fromPath": [
              "Org",
            ],
            "kind": "query",
            "limit": undefined,
            "modelRefKey": "Org",
            "name": "$query",
            "offset": undefined,
            "orderBy": undefined,
            "refKey": "N/A",
            "retCardinality": "collection",
            "retType": "Org",
            "select": [
              {
                "alias": "id",
                "expr": {
                  "kind": "alias",
                  "namePath": [
                    "Org",
                    "id",
                  ],
                },
                "kind": "expression",
                "type": {
                  "kind": "integer",
                  "nullable": false,
                },
              },
              {
                "alias": "name",
                "expr": {
                  "kind": "alias",
                  "namePath": [
                    "Org",
                    "name",
                  ],
                },
                "kind": "expression",
                "type": {
                  "kind": "string",
                  "nullable": false,
                },
              },
            ],
          },
        },
      },
    ],
    "hook": {
      "file": "hooks/auth",
      "kind": "source",
      "runtimeName": "@GAUDI_INTERNAL",
      "target": "login",
    },
  },
  "kind": "execute-hook",
  "responds": false,
}
`;

exports[`compose hooks composes source hooks 1`] = `
{
  "apis": [
    {
      "entrypoints": [
        {
          "endpoints": [
            {
              "actions": [
                {
                  "alias": "$action_0",
                  "changeset": [
                    {
                      "name": "name",
                      "setter": {
                        "args": [],
                        "hook": {
                          "file": "hooks.js",
                          "kind": "source",
                          "runtimeName": "MyRuntime",
                          "target": "someHook",
                        },
                        "kind": "fieldset-hook",
                      },
                    },
                  ],
                  "isPrimary": true,
                  "kind": "create-one",
                  "model": "Org",
                  "select": [
                    {
                      "alias": "id",
                      "expr": {
                        "kind": "alias",
                        "namePath": [
                          "$action_0",
                          "id",
                        ],
                      },
                      "kind": "expression",
                      "type": {
                        "kind": "integer",
                        "nullable": false,
                      },
                    },
                  ],
                  "targetPath": [
                    "Org",
                  ],
                },
              ],
              "authSelect": [],
              "authorize": undefined,
              "fieldset": {
                "kind": "record",
                "nullable": false,
                "record": {},
              },
              "kind": "create",
              "parentContext": [],
              "response": [
                {
                  "alias": "id",
                  "expr": {
                    "kind": "alias",
                    "namePath": [
                      "Org",
                      "id",
                    ],
                  },
                  "kind": "expression",
                  "type": {
                    "kind": "integer",
                    "nullable": false,
                  },
                },
                {
                  "alias": "name",
                  "expr": {
                    "kind": "alias",
                    "namePath": [
                      "Org",
                      "name",
                    ],
                  },
                  "kind": "expression",
                  "type": {
                    "kind": "string",
                    "nullable": false,
                  },
                },
              ],
              "target": {
                "alias": "$target_0",
                "kind": "model",
                "name": "Org",
                "namePath": [
                  "Org",
                ],
                "retType": "Org",
                "select": [
                  {
                    "alias": "id",
                    "expr": {
                      "kind": "alias",
                      "namePath": [
                        "Org",
                        "id",
                      ],
                    },
                    "kind": "expression",
                    "type": {
                      "kind": "integer",
                      "nullable": false,
                    },
                  },
                ],
              },
            },
          ],
          "entrypoints": [],
          "name": "",
          "target": {
            "alias": "$target_0",
            "identifyWith": {
              "paramName": "org_id",
              "path": [
                "id",
              ],
              "type": "integer",
            },
            "kind": "model",
            "name": "Org",
            "namePath": [
              "Org",
            ],
            "retType": "Org",
          },
        },
      ],
      "name": undefined,
      "path": "/api",
    },
  ],
  "authenticator": undefined,
  "generators": [],
  "models": [
    {
      "aggregates": [],
      "computeds": [],
      "dbname": "org",
      "fields": [
        {
          "dbname": "id",
          "kind": "field",
          "modelRefKey": "Org",
          "name": "id",
          "nullable": false,
          "primary": true,
          "refKey": "Org.id",
          "type": "integer",
          "unique": true,
          "validators": [],
        },
        {
          "dbname": "name",
          "kind": "field",
          "modelRefKey": "Org",
          "name": "name",
          "nullable": false,
          "primary": false,
          "refKey": "Org.name",
          "type": "string",
          "unique": false,
          "validators": [
            {
              "arg": "name",
              "hook": {
                "file": "githubc.js",
                "kind": "source",
                "runtimeName": "MyRuntime",
                "target": "someHook",
              },
              "name": "hook",
            },
          ],
        },
      ],
      "hooks": [
        {
          "args": [],
          "hook": {
            "file": "githubc.js",
            "kind": "source",
            "runtimeName": "MyRuntime",
            "target": "someHook",
          },
          "kind": "model-hook",
          "name": "description",
          "refKey": "Org.description",
        },
      ],
      "kind": "model",
      "name": "Org",
      "queries": [],
      "refKey": "Org",
      "references": [],
      "relations": [],
    },
  ],
  "populators": [],
  "runtimes": [
    {
      "name": "MyRuntime",
      "sourcePath": "some/path/to/file",
      "type": "node",
    },
    {
      "name": "@GAUDI_INTERNAL",
      "sourcePath": "./internalExecutionRuntime",
      "type": "node",
    },
  ],
}
`;

exports[`compose hooks defaults to the default execution runtime when hook runtime is empty 1`] = `
{
  "actions": [
    {
      "alias": "$action_0",
      "changeset": [
        {
          "name": "name",
          "setter": {
            "args": [],
            "hook": {
              "file": "hooks.js",
              "kind": "source",
              "runtimeName": "MyRuntime",
              "target": "randomSlug",
            },
            "kind": "fieldset-hook",
          },
        },
      ],
      "isPrimary": true,
      "kind": "create-one",
      "model": "Org",
      "select": [
        {
          "alias": "id",
          "expr": {
            "kind": "alias",
            "namePath": [
              "$action_0",
              "id",
            ],
          },
          "kind": "expression",
          "type": {
            "kind": "integer",
            "nullable": false,
          },
        },
      ],
      "targetPath": [
        "Org",
      ],
    },
  ],
  "authSelect": [],
  "authorize": undefined,
  "fieldset": {
    "kind": "record",
    "nullable": false,
    "record": {},
  },
  "kind": "create",
  "parentContext": [],
  "response": [
    {
      "alias": "id",
      "expr": {
        "kind": "alias",
        "namePath": [
          "Org",
          "id",
        ],
      },
      "kind": "expression",
      "type": {
        "kind": "integer",
        "nullable": false,
      },
    },
    {
      "alias": "name",
      "expr": {
        "kind": "alias",
        "namePath": [
          "Org",
          "name",
        ],
      },
      "kind": "expression",
      "type": {
        "kind": "string",
        "nullable": false,
      },
    },
  ],
  "target": {
    "alias": "$target_0",
    "kind": "model",
    "name": "Org",
    "namePath": [
      "Org",
    ],
    "retType": "Org",
    "select": [
      {
        "alias": "id",
        "expr": {
          "kind": "alias",
          "namePath": [
            "Org",
            "id",
          ],
        },
        "kind": "expression",
        "type": {
          "kind": "integer",
          "nullable": false,
        },
      },
    ],
  },
}
`;

exports[`compose hooks inline hooks 1`] = `
{
  "apis": [
    {
      "entrypoints": [
        {
          "endpoints": [
            {
              "actions": [
                {
                  "alias": "$action_0",
                  "changeset": [
                    {
                      "name": "name",
                      "setter": {
                        "args": [],
                        "hook": {
                          "inline": "'test name'",
                          "kind": "inline",
                        },
                        "kind": "fieldset-hook",
                      },
                    },
                  ],
                  "isPrimary": true,
                  "kind": "create-one",
                  "model": "Org",
                  "select": [
                    {
                      "alias": "id",
                      "expr": {
                        "kind": "alias",
                        "namePath": [
                          "$action_0",
                          "id",
                        ],
                      },
                      "kind": "expression",
                      "type": {
                        "kind": "integer",
                        "nullable": false,
                      },
                    },
                  ],
                  "targetPath": [
                    "Org",
                  ],
                },
              ],
              "authSelect": [],
              "authorize": undefined,
              "fieldset": {
                "kind": "record",
                "nullable": false,
                "record": {},
              },
              "kind": "create",
              "parentContext": [],
              "response": [
                {
                  "alias": "id",
                  "expr": {
                    "kind": "alias",
                    "namePath": [
                      "Org",
                      "id",
                    ],
                  },
                  "kind": "expression",
                  "type": {
                    "kind": "integer",
                    "nullable": false,
                  },
                },
                {
                  "alias": "name",
                  "expr": {
                    "kind": "alias",
                    "namePath": [
                      "Org",
                      "name",
                    ],
                  },
                  "kind": "expression",
                  "type": {
                    "kind": "string",
                    "nullable": false,
                  },
                },
              ],
              "target": {
                "alias": "$target_0",
                "kind": "model",
                "name": "Org",
                "namePath": [
                  "Org",
                ],
                "retType": "Org",
                "select": [
                  {
                    "alias": "id",
                    "expr": {
                      "kind": "alias",
                      "namePath": [
                        "Org",
                        "id",
                      ],
                    },
                    "kind": "expression",
                    "type": {
                      "kind": "integer",
                      "nullable": false,
                    },
                  },
                ],
              },
            },
          ],
          "entrypoints": [],
          "name": "",
          "target": {
            "alias": "$target_0",
            "identifyWith": {
              "paramName": "org_id",
              "path": [
                "id",
              ],
              "type": "integer",
            },
            "kind": "model",
            "name": "Org",
            "namePath": [
              "Org",
            ],
            "retType": "Org",
          },
        },
      ],
      "name": undefined,
      "path": "/api",
    },
  ],
  "authenticator": undefined,
  "generators": [],
  "models": [
    {
      "aggregates": [],
      "computeds": [],
      "dbname": "org",
      "fields": [
        {
          "dbname": "id",
          "kind": "field",
          "modelRefKey": "Org",
          "name": "id",
          "nullable": false,
          "primary": true,
          "refKey": "Org.id",
          "type": "integer",
          "unique": true,
          "validators": [],
        },
        {
          "dbname": "name",
          "kind": "field",
          "modelRefKey": "Org",
          "name": "name",
          "nullable": false,
          "primary": false,
          "refKey": "Org.name",
          "type": "string",
          "unique": false,
          "validators": [
            {
              "arg": "name",
              "hook": {
                "inline": "'test name'",
                "kind": "inline",
              },
              "name": "hook",
            },
          ],
        },
      ],
      "hooks": [
        {
          "args": [],
          "hook": {
            "inline": "'some description'",
            "kind": "inline",
          },
          "kind": "model-hook",
          "name": "description",
          "refKey": "Org.description",
        },
      ],
      "kind": "model",
      "name": "Org",
      "queries": [],
      "refKey": "Org",
      "references": [],
      "relations": [],
    },
  ],
  "populators": [],
  "runtimes": [
    {
      "name": "MyRuntime",
      "sourcePath": "some/path/to/file",
      "type": "node",
    },
    {
      "name": "@GAUDI_INTERNAL",
      "sourcePath": "./internalExecutionRuntime",
      "type": "node",
    },
  ],
}
`;<|MERGE_RESOLUTION|>--- conflicted
+++ resolved
@@ -5,25 +5,7 @@
   {
     "actions": [
       {
-<<<<<<< HEAD
         "alias": "$action_0",
-        "changeset": [
-          {
-            "name": "termsOfUse",
-            "setter": {
-              "fieldsetAccess": [
-                "termsOfUse",
-              ],
-              "kind": "fieldset-virtual-input",
-              "nullable": false,
-              "required": true,
-              "type": "boolean",
-              "validators": [],
-            },
-          },
-        ],
-=======
->>>>>>> 121bc625
         "hook": {
           "args": [
             {
@@ -136,25 +118,7 @@
 
 exports[`compose hooks composes action hook 1`] = `
 {
-<<<<<<< HEAD
   "alias": "$action_0",
-  "changeset": [
-    {
-      "name": "prop",
-      "setter": {
-        "fieldsetAccess": [
-          "prop",
-        ],
-        "kind": "fieldset-virtual-input",
-        "nullable": false,
-        "required": true,
-        "type": "string",
-        "validators": [],
-      },
-    },
-  ],
-=======
->>>>>>> 121bc625
   "hook": {
     "args": [
       {
