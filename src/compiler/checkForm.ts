--- conflicted
+++ resolved
@@ -26,11 +26,7 @@
   QueryAction,
   Reference,
   Relation,
-<<<<<<< HEAD
   RespondAction,
-  Runtime,
-=======
->>>>>>> 5141d20b
   Select,
   TokenData,
   Validator,
