import _ from "lodash";

<<<<<<< HEAD
import { processSelect } from "./entrypoints";
=======
import { getTypedLiteralValue } from "./utils";
>>>>>>> c89ceff8

import { Ref, RefKind, getRef } from "@src/common/refs";
import { ensureEqual, ensureUnique } from "@src/common/utils";
import {
  getDirectChildren,
  getFilterPaths,
  mergePaths,
  queryFromParts,
} from "@src/runtime/query/build";
import { LiteralValue } from "@src/types/ast";
import {
  ConstantDef,
  Definition,
  FieldDef,
  FilterDef,
  IValidatorDef,
  LiteralFilterDef,
  ModelDef,
  ModelHookDef,
  QueryDef,
  ReferenceDef,
  RelationDef,
  ValidatorDef,
  ValidatorDefinition,
} from "@src/types/definition";
import {
  ExpSpec,
  FieldSpec,
  ModelHookSpec,
  ModelSpec,
  QuerySpec,
  ReferenceSpec,
  RelationSpec,
} from "@src/types/specification";

function refCount(def: Definition): number {
  return def.models.flatMap((m) => [...m.fields, ...m.references, ...m.relations, ...m.queries])
    .length;
}

export function composeModels(def: Definition, specs: ModelSpec[]): void {
  // cache.clear();
  let needsExtraStep = true;
  function tryCall<T>(fn: () => T): T | null {
    try {
      return fn();
    } catch (e) {
      if (Array.isArray(e) && e[0] === "unknown-refkey") {
        needsExtraStep = true;
        return null;
      } else {
        throw e;
      }
    }
  }
  while (needsExtraStep) {
    const cacheSize = refCount(def);
    needsExtraStep = false;
    // ensure model uniqueness
    ensureUnique(specs.map((s) => s.name.toLowerCase()));
    specs.forEach((mspec) => {
      // ensure prop uniqueness
      ensureUnique([
        ...mspec.fields.map((f) => f.name.toLowerCase()),
        ...mspec.references.map((r) => r.name.toLowerCase()),
        ...mspec.relations.map((r) => r.name.toLowerCase()),
        ...mspec.queries.map((q) => q.name.toLowerCase()),
        ...mspec.computeds.map((c) => c.name.toLowerCase()),
      ]);
      const mdef = defineModel(def, mspec);
      mspec.fields.forEach((hspec) => {
        defineField(def, mdef, hspec);
      });
      mspec.references.forEach((rspec) => {
        tryCall(() => defineReference(def, mdef, rspec));
      });
      mspec.relations.forEach((rspec) => {
        tryCall(() => defineRelation(def, mdef, rspec));
      });
      mspec.queries.forEach((qspec) => {
        tryCall(() => defineQuery(def, mdef, qspec));
      });
      mspec.hooks.forEach((hspec) => {
        tryCall(() => defineModelHook(def, mdef, hspec));
      });

      return mdef;
    });
    if (refCount(def) === cacheSize && needsExtraStep) {
      // whole iteration has passed, nothing has changed, but not everything's defined
      throw "infinite-loop";
    }
  }
}

function getDefinition<T extends RefKind, F extends true | undefined>(
  def: Definition,
  refKey: string,
  type: T,
  fail?: F
): F extends true ? Ref<T>["value"] : Ref<T>["value"] | null {
  let ref: Ref<T>;
  try {
    ref = getRef<T>(def, refKey);
  } catch (e) {
    if (fail) throw e;
    return null as F extends true ? Ref<T>["value"] : Ref<T>["value"] | null;
  }
  try {
    ensureEqual(ref.kind, type);
  } catch (e) {
    throw new Error(`Expecting type ${type} but found a type ${ref.kind}`);
  }
  return ref.value;
}

function defineModel(def: Definition, spec: ModelSpec): ModelDef {
  const ex = getDefinition(def, spec.name, "model");
  if (ex) return ex;

  const model: ModelDef = {
    dbname: spec.name.toLowerCase(),
    name: spec.name,
    refKey: spec.name,
    fields: [],
    references: [],
    relations: [],
    queries: [],
    hooks: [],
  };
  const idField = constructIdField(model);
  model.fields.push(idField);
  def.models.push(model);
  return model;
}

function constructIdField(mdef: ModelDef): FieldDef {
  return {
    refKey: `${mdef.refKey}.id`,
    modelRefKey: mdef.refKey,
    name: "id",
    dbname: "id",
    type: "integer",
    dbtype: "serial",
    primary: true,
    unique: true,
    nullable: false,
    validators: [],
  };
}

function defineField(def: Definition, mdef: ModelDef, hspec: FieldSpec): FieldDef {
  const refKey = `${mdef.refKey}.${hspec.name}`;
  const ex = getDefinition(def, refKey, "field");
  if (ex) return ex;

  const type = validateType(hspec.type);

  const f: FieldDef = {
    refKey,
    modelRefKey: mdef.refKey,
    name: hspec.name,
    dbname: hspec.name.toLowerCase(),
    type,
    dbtype: constructDbType(type),
    primary: false,
    unique: !!hspec.unique,
    nullable: !!hspec.nullable,
    validators: validatorSpecsToDefs(type, hspec.validators),
  };
  mdef.fields.push(f);
  return f;
}

function validatorSpecsToDefs(
  fieldType: FieldDef["type"],
  vspecs: FieldSpec["validators"]
): ValidatorDef[] {
  if (vspecs === undefined) return [];

  return vspecs.map((vspec): ValidatorDef => {
    if (vspec.kind === "hook") {
      return { name: "hook", code: vspec.hook.code, arg: vspec.hook.arg };
    }

    const name = vspec.name;
    const args = vspec.args.map(literalToConstantDef);
    const argt = args.map((a) => a.type);

    for (const v of ValidatorDefinition) {
      const [vType, vBpName, vName, vArgs] = v;
      if (_.isEqual(vType, fieldType) && vBpName === name && _.isEqual(vArgs, argt)) {
        const d: IValidatorDef = {
          name: vName,
          inputType: fieldType,
          args: args,
        };
        return d as ValidatorDef;
      }
    }

    throw new Error(`Unknown validator!`);
  });
}

function literalToConstantDef(literal: LiteralValue): ConstantDef {
  if (typeof literal === "number" && Number.isSafeInteger(literal))
    return { type: "integer", value: literal };
  if (!!literal === literal) return { type: "boolean", value: literal };
  if (literal === null) return { type: "null", value: null };
  if (typeof literal === "string") return { type: "text", value: literal };
  throw new Error(`Can't detect literal type from ${literal} : ${typeof literal}`);
}

function defineReference(def: Definition, mdef: ModelDef, rspec: ReferenceSpec): ReferenceDef {
  const refKey = `${mdef.refKey}.${rspec.name}`;
  const ex = getDefinition(def, refKey, "reference");
  if (ex) return ex;
  getDefinition(def, rspec.toModel, "model", true);

  const fieldRefKey = `${refKey}_id`; // or `Id`?? FIXME decide casing logic
  if (getDefinition(def, refKey, "field")) {
    throw new Error("Can't make reference field, name taken");
  }
  const f: FieldDef = {
    refKey: fieldRefKey,
    modelRefKey: mdef.refKey,
    name: `${rspec.name}_id`,
    dbname: `${rspec.name}_id`.toLowerCase(),
    type: "integer",
    dbtype: "integer",
    primary: false,
    unique: !!rspec.unique,
    nullable: !!rspec.nullable,
    validators: [],
  };
  mdef.fields.push(f);

  const ref: ReferenceDef = {
    refKey,
    fieldRefKey,
    modelRefKey: mdef.refKey,
    toModelFieldRefKey: `${rspec.toModel}.id`,
    toModelRefKey: rspec.toModel,
    name: rspec.name,
    unique: !!rspec.unique,
    nullable: !!rspec.nullable,
  };
  mdef.references.push(ref);
  return ref;
}

function defineRelation(def: Definition, mdef: ModelDef, rspec: RelationSpec): RelationDef {
  const refKey = `${mdef.refKey}.${rspec.name}`;
  const ex = getDefinition(def, refKey, "relation");
  if (ex) return ex;

  getDefinition(def, rspec.fromModel, "model", true);
  const throughRef = getDefinition(def, `${rspec.fromModel}.${rspec.through}`, "reference", true);

  const rel: RelationDef = {
    refKey,
    modelRefKey: mdef.refKey,
    name: rspec.name,
    fromModel: rspec.fromModel,
    fromModelRefKey: rspec.fromModel,
    through: rspec.through,
    throughRefKey: throughRef.refKey,
    nullable: throughRef.nullable,
    unique: throughRef.unique,
  };
  mdef.relations.push(rel);
  return rel;
}

function defineQuery(def: Definition, mdef: ModelDef, qspec: QuerySpec): QueryDef {
  const refKey = `${mdef.refKey}.${qspec.name}`;
  const ex = getDefinition(def, refKey, "query");
  if (ex) return ex;

  const query = queryFromSpec(def, mdef, qspec);
  query.refKey = refKey;
  query.select = []; // FIXME ??

  mdef.queries.push(query);
  return query;
}

function defineModelHook(def: Definition, mdef: ModelDef, hspec: ModelHookSpec): ModelHookDef {
  const refKey = `${mdef.refKey}.${hspec.name}`;
  const ex = getDefinition(def, refKey, "hook");
  if (ex) return ex;

  const args = hspec.args.map(({ name, query }) => ({
    name,
    query: queryFromSpec(def, mdef, query),
  }));

  const h: ModelHookDef = {
    refKey,
    name: hspec.name,
    args,
    code: hspec.code,
  };
  mdef.hooks.push(h);
  return h;
}

function queryFromSpec(def: Definition, mdef: ModelDef, qspec: QuerySpec): QueryDef {
  const fromPath = [mdef.name, ...qspec.fromModel];
  const filter = convertFilter(qspec.filter, fromPath);

  const filterPaths = getFilterPaths(filter);
  const paths = mergePaths([fromPath, ...filterPaths]);
  const direct = getDirectChildren(paths);
  ensureEqual(direct.length, 1);
  const { value: targetModel } = getRef<"model">(def, direct[0]);
  const select = processSelect(def.models, targetModel, qspec.select, fromPath);

  return queryFromParts(def, qspec.name, fromPath, filter, select);
}

function convertFilter(filter: ExpSpec | undefined, namePath: string[]): FilterDef {
  switch (filter?.kind) {
    case undefined:
      return undefined;
    case "literal": {
      return getTypedLiteralValue(filter.literal);
    }
    case "unary": {
      return {
        kind: "binary",
        operator: "is not",
        lhs: convertFilter(filter.exp, namePath),
        rhs: { kind: "literal", type: "boolean", value: true },
      };
    }
    case "binary": {
      return {
        kind: "binary",
        operator: filter.operator,
        lhs: convertFilter(filter.lhs, namePath),
        rhs: convertFilter(filter.rhs, namePath),
      };
    }
    case "identifier": {
      return {
        kind: "alias",
        namePath: [...namePath, ...filter.identifier],
      };
    }
  }
}

function validateType(type: string): FieldDef["type"] {
  switch (type) {
    case "integer":
      return "integer";
    case "text":
      return "text";
    case "boolean":
      return "boolean";
    default:
      throw new Error(`Field type ${type} is not a valid type`);
  }
}

function constructDbType(type: FieldDef["type"]): FieldDef["dbtype"] {
  return type;
}<|MERGE_RESOLUTION|>--- conflicted
+++ resolved
@@ -1,10 +1,7 @@
 import _ from "lodash";
 
-<<<<<<< HEAD
 import { processSelect } from "./entrypoints";
-=======
 import { getTypedLiteralValue } from "./utils";
->>>>>>> c89ceff8
 
 import { Ref, RefKind, getRef } from "@src/common/refs";
 import { ensureEqual, ensureUnique } from "@src/common/utils";
@@ -21,7 +18,6 @@
   FieldDef,
   FilterDef,
   IValidatorDef,
-  LiteralFilterDef,
   ModelDef,
   ModelHookDef,
   QueryDef,
