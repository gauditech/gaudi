import { BinaryOperator } from "./ast";
import { HookCode } from "./specification";

export type Definition = {
  models: ModelDef[];
  entrypoints: EntrypointDef[];
  resolveOrder: string[];
  populators: PopulatorDef[];
};

export type ModelDef = {
  kind: "model";
  refKey: string;
  name: string;
  dbname: string;
  fields: FieldDef[];
  references: ReferenceDef[];
  relations: RelationDef[];
  queries: QueryDef[];
  aggregates: AggregateDef[];
  computeds: ComputedDef[];
  hooks: ModelHookDef[];
};

export type FieldType = "integer" | "text" | "boolean";

export type FieldDef = {
  kind: "field";
  refKey: string;
  modelRefKey: string;
  name: string;
  dbname: string;
  type: FieldType;
  dbtype: "serial" | "integer" | "text" | "boolean";
  primary: boolean;
  unique: boolean;
  nullable: boolean;
  validators: ValidatorDef[];
};

export type ReferenceDef = {
  kind: "reference";
  refKey: string;
  modelRefKey: string;
  name: string;
  fieldRefKey: string;
  toModelRefKey: string;
  toModelFieldRefKey: string;
  nullable: boolean;
  unique: boolean;
};

export type RelationDef = {
  kind: "relation";
  refKey: string;
  modelRefKey: string;
  name: string;
  fromModel: string;
  fromModelRefKey: string;
  through: string;
  throughRefKey: string;
  nullable: boolean;
  unique: boolean;
};

export type QueryDef = {
  kind: "query";
  refKey: string;
  modelRefKey: string;
  name: string;
  // retType: string | "integer";
  retType: string;
  // retCardinality: "one" | "many";
  fromPath: string[];
  // unique: boolean;
  filter: TypedExprDef;
  select: SelectDef;
  orderBy: QueryOrderByAtomDef[] | undefined;
  limit: number | undefined;
  offset: number | undefined;
};

export type QueryOrderByAtomDef = { exp: TypedExprDef; direction: "asc" | "desc" };

export type AggregateDef = {
  kind: "aggregate";
  refKey: string;
  name: string;
  aggrFnName: "count" | "sum";
  targetPath: string[];
  query: Omit<QueryDef, "refKey" | "select" | "name">;
};

export type ComputedDef = {
  kind: "computed";
  refKey: string;
  modelRefKey: string;
  name: string;
  exp: TypedExprDef;
  type?: NaiveType;
};

export type ModelHookDef = {
  kind: "model-hook";
  refKey: string;
  name: string;
  args: { name: string; query: QueryDef }[];
  code: HookCode;
};

type NaiveType = {
  type: "integer" | "list-integer" | "text" | "boolean";
  nullable: boolean;
};

export type LiteralValueDef =
  | LiteralIntegerDef
  | LiteralNullDef
  | LiteralTextDef
  | LiteralBooleanDef;

type TypedAlias = { kind: "alias"; namePath: string[]; type?: NaiveType };
type TypedVariable = { kind: "variable"; type?: NaiveType; name: string };

export type FunctionName = BinaryOperator | "length" | "concat";

export type TypedFunction = {
  kind: "function";
  name: FunctionName;
  args: TypedExprDef[];
  type?: NaiveType;
};

export type TypedExprDef = LiteralValueDef | TypedAlias | TypedVariable | TypedFunction | undefined;

type LiteralIntegerDef = { kind: "literal"; type: "integer"; value: number };
type LiteralTextDef = { kind: "literal"; type: "text"; value: string };
type LiteralNullDef = { kind: "literal"; type: "null"; value: null };
type LiteralBooleanDef = { kind: "literal"; type: "boolean"; value: boolean };

/**
 * ENTRYPOINTS
 */
export type EntrypointDef = {
  name: string;
  target: TargetDef;
  endpoints: EndpointDef[];
  entrypoints: EntrypointDef[];
};

export type TargetDef = {
  kind: "model" | "reference" | "relation" | "query";
  name: string;
  namePath: string[];
  refKey: string;
  retType: string;
  alias: string;
  identifyWith: { name: string; refKey: string; type: "text" | "integer"; paramName: string };
};

export type TargetWithSelectDef = TargetDef & { select: SelectDef };

export type EndpointDef =
  | CreateEndpointDef
  | ListEndpointDef
  | GetEndpointDef
  | UpdateEndpointDef
  | DeleteEndpointDef;
// | CustomEndpointDef;

export type ListEndpointDef = {
  kind: "list";
  parentContext: TargetWithSelectDef[];
  target: Omit<TargetWithSelectDef, "identifyWith">;
  response: SelectDef;
  // actions: ActionDef[];
};

export type GetEndpointDef = {
  kind: "get";
  parentContext: TargetWithSelectDef[];
  target: TargetWithSelectDef;
  response: SelectDef;
  // actions: ActionDef[];
};

export type CreateEndpointDef = {
  kind: "create";
  parentContext: TargetWithSelectDef[];
  target: Omit<TargetWithSelectDef, "identifyWith">;
  response: SelectDef;
  fieldset: FieldsetDef;
  actions: ActionDef[];
};

export type UpdateEndpointDef = {
  kind: "update";
  parentContext: TargetWithSelectDef[];
  target: TargetWithSelectDef;
  response: SelectDef;
  fieldset: FieldsetDef;
  actions: ActionDef[];
};

export type DeleteEndpointDef = {
  kind: "delete";
  parentContext: TargetWithSelectDef[];
  target: TargetWithSelectDef;
  actions: ActionDef[];
  response: undefined;
};

type CustomEndpointDef = {
  kind: "custom";
  parentContext: TargetWithSelectDef[];
  target: null;
  method: "post" | "get" | "put" | "delete";
  actions: ActionDef[];
  respondWith: {
    // TODO
  };
};

export type SelectableItem = SelectFieldItem | SelectComputedItem | SelectAggregateItem;

export type SelectFieldItem = {
  kind: "field";
  refKey: string;
  name: string;
  alias: string;
  namePath: string[];
  // nullable: boolean;
};

export type SelectComputedItem = {
  kind: "computed";
  refKey: string;
  name: string;
  alias: string;
  namePath: string[];
  // nullable: boolean
};

export type SelectAggregateItem = {
  kind: "aggregate";
  refKey: string;
  name: string;
  alias: string;
  namePath: string[];
};

// FIXME add refKey instead of args and code
export type SelectHookItem = {
  kind: "model-hook";
  // refKey: string;
  name: string;
  alias: string;
  namePath: string[];
  args: { name: string; query: QueryDef }[];
  code: HookCode;
};

export type DeepSelectItem = {
  kind: "reference" | "relation" | "query";
  name: string;
  namePath: string[];
  alias: string;
  // nullable: boolean;
  // retType: string;
  select: SelectItem[];
};

export type SelectItem = SelectableItem | DeepSelectItem | SelectHookItem;

export type SelectDef = SelectItem[];

export type FieldsetDef = FieldsetRecordDef | FieldsetFieldDef;

export type FieldsetRecordDef = {
  kind: "record";
  record: Record<string, FieldsetDef>;
  nullable: boolean;
};

export type IValidatorDef = {
  name: string;
  inputType: "integer" | "text" | "boolean";
  args: ConstantDef[];
};

export type FieldsetFieldDef = {
  kind: "field";
  type: FieldDef["type"];
  nullable: boolean;
  required: boolean;
  validators: ValidatorDef[];
};

export type ValidatorDef =
  | MinLengthTextValidator
  | MaxLengthTextValidator
  | EmailTextValidator
  | MinIntValidator
  | MaxIntValidator
  | IsBooleanEqual
  | IsIntEqual
  | IsTextEqual
  | HookValidator
  | NoReferenceValidator;

export const ValidatorDefinition = [
  ["text", "max", "maxLength", ["integer"]],
  ["text", "min", "minLength", ["integer"]],
  ["text", "isEmail", "isEmail", []],
  ["integer", "min", "min", ["integer"]],
  ["integer", "max", "max", ["integer"]],
  ["boolean", "isEqual", "isBoolEqual", ["boolean"]],
  ["integer", "isEqual", "isIntEqual", ["integer"]],
  ["text", "isEqual", "isTextEqual", ["text"]],
] as const;

export interface MinLengthTextValidator extends IValidatorDef {
  name: "minLength";
  inputType: "text";
  args: [IntConst];
}

export interface MaxLengthTextValidator extends IValidatorDef {
  name: "maxLength";
  inputType: "text";
  args: [IntConst];
}

export interface EmailTextValidator extends IValidatorDef {
  name: "isEmail";
  inputType: "text";
  args: [];
}

export interface MinIntValidator extends IValidatorDef {
  name: "min";
  inputType: "integer";
  args: [IntConst];
}

export interface MaxIntValidator extends IValidatorDef {
  name: "max";
  inputType: "integer";
  args: [IntConst];
}

export interface IsBooleanEqual extends IValidatorDef {
  name: "isBoolEqual";
  inputType: "boolean";
  args: [BoolConst];
}
export interface IsIntEqual extends IValidatorDef {
  name: "isIntEqual";
  inputType: "integer";
  args: [IntConst];
}
export interface IsTextEqual extends IValidatorDef {
  name: "isTextEqual";
  inputType: "text";
  args: [TextConst];
}

export interface HookValidator {
  name: "hook";
  arg?: string;
  code: HookCode;
}
export interface NoReferenceValidator {
  name: "noReference";
}

export type ConstantDef = TextConst | IntConst | BoolConst | NullConst;
type BoolConst = { type: "boolean"; value: boolean };
type IntConst = { type: "integer"; value: number };
type TextConst = { type: "text"; value: string };
type NullConst = { type: "null"; value: null };

export type ActionDef = CreateOneAction | UpdateOneAction | DeleteOneAction;

export type CreateOneAction = {
  kind: "create-one";
  alias: string;
  model: string;
  targetPath: string[];
  changeset: ChangesetDef;
  select: SelectDef;
};

export type UpdateOneAction = {
  kind: "update-one";
  alias: string;
  model: string;
  targetPath: string[];
  filter: TypedExprDef;
  changeset: ChangesetDef;
  select: SelectDef;
};

export type DeleteOneAction = {
  kind: "delete-one";
  model: string;
  targetPath: string[];
};

type DeleteManyAction = {
  kind: "delete-many";
  filter: TypedExprDef;
};

export type ChangesetDef = ChangesetOperationDef[];
export type ChangesetOperationDef = { name: string; setter: FieldSetter };

export type FieldSetterReferenceValue = {
  kind: "reference-value";
  target: { alias: string; access: string[] };
};

export type FieldSetterInput = {
  kind: "fieldset-input";
  type: FieldDef["type"];
  fieldsetAccess: string[];
  required: boolean;
  default?: LiteralValueDef | FieldSetterReferenceValue;
};

export type FieldSetterReferenceInput = {
  kind: "fieldset-reference-input";
  fieldsetAccess: string[];
  throughRefKey: string;
  // required: boolean;
};

export type PopulatorDef = {
  name: string;
  populates: PopulateDef[];
};

export type PopulateDef = {
  name: string;
  target: TargetDef;
  actions: ActionDef[];
  populates: PopulateDef[];
  repeater: RepeaterDef;
};

export type PopulateTargetDef = {
  kind: "model" | "reference" | "relation"; // TODO: can we add "query" here?
  name: string;
  namePath: string[];
  refKey: string;
  retType: string;
  alias: string;
};

export type RepeaterDef = { alias?: string; start: number; end: number };

// TODO: this is very much alike to `FieldSetter` def
export type PopulateSetter = LiteralValueDef | FieldSetterReferenceValue | FieldSetterHook;
// TODO: add populator hints

export type FieldSetterChangesetReference = {
  kind: "changeset-reference";
  referenceName: string;
};

<<<<<<< HEAD
export type FieldSetterFunction = {
  kind: "function";
  name: FunctionName; // TODO rename to `fnName` to make it more clear, see line 124 as well
  args: FieldSetter[];
};

export type FieldSetterContextReference = {
  kind: "context-reference";
  referenceName: string;
};

=======
>>>>>>> 6b5aa329
export type FieldSetterHook = {
  kind: "fieldset-hook";
  code: HookCode;
  args: ChangesetDef;
};

export type FieldSetter =
  // TODO add composite expression setter
  | LiteralValueDef
  | FieldSetterReferenceValue
  | FieldSetterInput
  | FieldSetterReferenceInput
  | FieldSetterChangesetReference
<<<<<<< HEAD
  | FieldSetterHook
  | FieldSetterFunction
  | FieldSetterContextReference;
=======
  | FieldSetterHook;

export type AliasDef = {
  kind: "alias";
  namePath: string[];
};
>>>>>>> 6b5aa329
<|MERGE_RESOLUTION|>--- conflicted
+++ resolved
@@ -468,7 +468,6 @@
   referenceName: string;
 };
 
-<<<<<<< HEAD
 export type FieldSetterFunction = {
   kind: "function";
   name: FunctionName; // TODO rename to `fnName` to make it more clear, see line 124 as well
@@ -480,8 +479,6 @@
   referenceName: string;
 };
 
-=======
->>>>>>> 6b5aa329
 export type FieldSetterHook = {
   kind: "fieldset-hook";
   code: HookCode;
@@ -495,15 +492,6 @@
   | FieldSetterInput
   | FieldSetterReferenceInput
   | FieldSetterChangesetReference
-<<<<<<< HEAD
   | FieldSetterHook
   | FieldSetterFunction
-  | FieldSetterContextReference;
-=======
-  | FieldSetterHook;
-
-export type AliasDef = {
-  kind: "alias";
-  namePath: string[];
-};
->>>>>>> 6b5aa329
+  | FieldSetterContextReference;