// database {
//     engine pg
//     uri 'postgresql://postgres@localhost:5342'
// } 

// models

model User {
    field name { type text }
    relation org_memberships { from OrgMembership, through user }
}

model Org {
    field name { type text }
    field slug { type text, unique }
    field description { type text }
    field optOut { type text, nullable }

    relation repos { from Repo, through org }
    relation memberships { from OrgMembership, through org }

    query members { from memberships.user }
    query public_repos { from repos, filter { is_public is true } }
    query public_issues { from public_repos.issues }
}

model OrgMembership {
    reference user { to User }
    reference org { to Org }
}

model Repo {
    reference org { to Org }

    field name { type text }
    field slug { type text, unique }
    field description { type text }
    field is_public { type boolean, default true }

    relation issues { from Issue, through repo }
}

model Issue {
    field title { type text }
    field body { type text }
    reference repo { to Repo }
}

<<<<<<< HEAD
// entrypoints
=======
// ----- start auth model
model User {
    field firstName { type text }
    field lastName { type text }
    relation authLocal { from UserAuthLocal, through user }
    relation accessToken { from UserAccessToken, through user }
}
model UserAuthLocal {
    reference user { to User }
    field username { type text, unique }
    field password { type text }
}
model UserAccessToken {
    reference user { to User }
    field token { type text, unique }
    field expiryDate { type text }
}
// ----- end auth model
>>>>>>> ba2333ac

entrypoint Orgs {
    target model Org
    identify with slug
    response { name, slug, description, repos { issues { title, body, repo { org } } }, members, public_repos, public_issues }

    get endpoint {}
    list endpoint {}

    entrypoint Repos {
        target relation repos
        response { id, slug, description, org_id, issues { repo } }

        get endpoint {}
        list endpoint {}
        create endpoint {}
    }

    entrypoint PublicRepos {
        target relation public_repos
        response { id, slug, description, org_id }

        get endpoint {}
        list endpoint {}
        create endpoint {}
    }

    entrypoint AllIssues {
        target relation public_issues
        response { id, title, body }
        list endpoint {}
    }

    entrypoint Members {
        target relation members
        response { id, name }
        list endpoint {}
        get endpoint {}
    }
}<|MERGE_RESOLUTION|>--- conflicted
+++ resolved
@@ -3,7 +3,7 @@
 //     uri 'postgresql://postgres@localhost:5342'
 // } 
 
-// models
+// ----- models
 
 model User {
     field name { type text }
@@ -46,9 +46,6 @@
     reference repo { to Repo }
 }
 
-<<<<<<< HEAD
-// entrypoints
-=======
 // ----- start auth model
 model User {
     field firstName { type text }
@@ -67,7 +64,8 @@
     field expiryDate { type text }
 }
 // ----- end auth model
->>>>>>> ba2333ac
+
+// ----- entrypoints
 
 entrypoint Orgs {
     target model Org
