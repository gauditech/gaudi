--- conflicted
+++ resolved
@@ -307,29 +307,25 @@
     .filter((a): a is Exclude<ActionDef, DeleteOneAction> => a.kind !== "delete-one")
     .flatMap((action) => {
       return _.chain(action.changeset)
-        .map(({ name, setter: operation }): null | [string[], FieldsetFieldDef] => {
-          switch (operation.kind) {
+        .map(({ name, setter }): null | [string[], FieldsetFieldDef] => {
+          switch (setter.kind) {
             case "fieldset-input": {
               const field = getRef.field(def, `${action.model}.${name}`);
               return [
-                operation.fieldsetAccess,
+                setter.fieldsetAccess,
                 {
                   kind: "field",
-                  required: operation.required,
-                  type: operation.type,
+                  required: setter.required,
+                  type: setter.type,
                   nullable: field.nullable,
                   validators: field.validators,
                 },
               ];
             }
             case "fieldset-reference-input": {
-<<<<<<< HEAD
-              const field = getRef.field(def, operation.throughField.refKey);
-=======
               const field = getRef.field(def, setter.throughRefKey);
->>>>>>> 9d30bce8
               return [
-                operation.fieldsetAccess,
+                setter.fieldsetAccess,
                 {
                   kind: "field",
                   required: true, // FIXME
