import _, { get, indexOf, isString, set, toInteger, toString } from "lodash";

import { assertUnreachable } from "@src/common/utils";
import { ActionContext } from "@src/runtime/common/action";
import { executeHook } from "@src/runtime/hooks";
import { Changeset, FieldDef } from "@src/types/definition";

/**
 * Build result record from given action changeset rules and give context (source) inputs.
 */
export function buildChangset(
  actionChangset: Changeset,
  actionContext: ActionContext
<<<<<<< HEAD
): Record<string, any> {
  return _.chain(actionChangset)
    .toPairs()
    .map(([name, setter]) => {
      // TODO: format values by type
      const setterKind = setter.kind;
      if (setterKind === "value") {
        return [name, setter.type === "null" ? null : formatFieldValue(setter.value, setter.type)];
      } else if (setterKind === "fieldset-input") {
        return [
          name,
          formatFieldValue(
            getFieldsetProperty(actionContext.input, setter.fieldsetAccess),
            setter.type
          ),
        ];
      } else if (setterKind === "reference-value") {
        return [name, actionContext.vars.get(setter.target.alias, setter.target.access)];
      } else if (setterKind === "fieldset-reference-input") {
        // TODO: implement "fieldset-reference-input" setters
        throw `Unsupported changeset setter kind "${setterKind}"`;
      } else {
        assertUnreachable(setterKind);
      }
    })
    .fromPairs()
    .value();
=======
): Record<string, unknown> {
  return Object.fromEntries(
    Object.entries(actionChangset)
      .map(([name, setter]) => {
        // TODO: format values by type
        const setterKind = setter.kind;
        if (setterKind === "literal") {
          return [
            name,
            setter.type === "null" ? null : formatFieldValue(setter.value, setter.type),
          ];
        } else if (setterKind === "fieldset-input") {
          return [
            name,
            formatFieldValue(
              getFieldsetProperty(actionContext.input, setter.fieldsetAccess),
              setter.type
            ),
          ];
        } else if (setterKind === "reference-value") {
          return [name, actionContext.vars.get(setter.target.alias, setter.target.access)];
        } else if (setterKind === "fieldset-reference-input") {
          // TODO: implement "fieldset-reference-input" setters
          throw `Unsupported changeset setter kind "${setterKind}"`;
        } else if (setterKind === "fieldset-hook") {
          const args = buildChangset(setter.args, actionContext);
          return [name, executeHook(setter.code, args)];
        } else {
          assertUnreachable(setterKind);
        }
      })
      // skip empty entries
      .filter((entry) => entry.length > 0)
  );
>>>>>>> 696c1a7f
}

/**
 * Format unknown field value to one of mapping types.
 *
 * If `value` is `undefined`/`null`, an `undefined` is returned.
 *
 * This function uses `lodash` to convert "text" and "integer".
 * For details see: https://lodash.com/docs
 *
 * Mappings:
 * - text - `string`, `_.toString()`
 * - integer - `number`, `_.toInteger()`
 * - boolean - `boolean`, see below
 *
 * Due to `lodash` lacking boolean converter, this fn does it manually following these rules:
 * - "true" - string "true", case insensitive ("true", "TRUE", "TruE", ...)
 * - true - real boolean true
 * - everything else is converted to `false`
 *
 * TODO: move to some utils folder if it's ok
 */
export function formatFieldValue(
  value: unknown,
  type: FieldDef["type"]
): string | number | boolean | undefined | null {
  if (value == null) return value;

  if (type === "boolean") {
    if (isString(value)) {
      value = value.toLowerCase();
    }

    return indexOf(["true", true], value) != -1;
  } else if (type === "integer") {
    return toInteger(value);
  } else {
    return toString(value);
  }
}

// ----- transformations

export function getFieldsetProperty<T = unknown>(target: unknown, fieldsetAccess: string[]): T {
  return get(target, fieldsetAccessToPath(fieldsetAccess));
}
export function setFieldsetProperty(
  target: object,
  fieldsetAccess: string[],
  value: unknown
): unknown {
  set(target, fieldsetAccessToPath(fieldsetAccess), value);

  return target;
}

export function fieldsetAccessToPath(access: string[]): string {
  return access.join(".");
}<|MERGE_RESOLUTION|>--- conflicted
+++ resolved
@@ -11,14 +11,13 @@
 export function buildChangset(
   actionChangset: Changeset,
   actionContext: ActionContext
-<<<<<<< HEAD
 ): Record<string, any> {
   return _.chain(actionChangset)
     .toPairs()
     .map(([name, setter]) => {
       // TODO: format values by type
       const setterKind = setter.kind;
-      if (setterKind === "value") {
+      if (setterKind === "literal") {
         return [name, setter.type === "null" ? null : formatFieldValue(setter.value, setter.type)];
       } else if (setterKind === "fieldset-input") {
         return [
@@ -33,48 +32,15 @@
       } else if (setterKind === "fieldset-reference-input") {
         // TODO: implement "fieldset-reference-input" setters
         throw `Unsupported changeset setter kind "${setterKind}"`;
+      } else if (setterKind === "fieldset-hook") {
+        const args = buildChangset(setter.args, actionContext);
+        return [name, executeHook(setter.code, args)];
       } else {
         assertUnreachable(setterKind);
       }
     })
     .fromPairs()
     .value();
-=======
-): Record<string, unknown> {
-  return Object.fromEntries(
-    Object.entries(actionChangset)
-      .map(([name, setter]) => {
-        // TODO: format values by type
-        const setterKind = setter.kind;
-        if (setterKind === "literal") {
-          return [
-            name,
-            setter.type === "null" ? null : formatFieldValue(setter.value, setter.type),
-          ];
-        } else if (setterKind === "fieldset-input") {
-          return [
-            name,
-            formatFieldValue(
-              getFieldsetProperty(actionContext.input, setter.fieldsetAccess),
-              setter.type
-            ),
-          ];
-        } else if (setterKind === "reference-value") {
-          return [name, actionContext.vars.get(setter.target.alias, setter.target.access)];
-        } else if (setterKind === "fieldset-reference-input") {
-          // TODO: implement "fieldset-reference-input" setters
-          throw `Unsupported changeset setter kind "${setterKind}"`;
-        } else if (setterKind === "fieldset-hook") {
-          const args = buildChangset(setter.args, actionContext);
-          return [name, executeHook(setter.code, args)];
-        } else {
-          assertUnreachable(setterKind);
-        }
-      })
-      // skip empty entries
-      .filter((entry) => entry.length > 0)
-  );
->>>>>>> 696c1a7f
 }
 
 /**
