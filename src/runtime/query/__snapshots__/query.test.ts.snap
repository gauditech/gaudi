// Jest Snapshot v1, https://goo.gl/fbAQLP

exports[` 1`] = `
{
  "filter": {
    "args": [
      {
        "kind": "alias",
        "namePath": [
          "Org",
          "repos",
          "is_public",
        ],
      },
      {
        "kind": "literal",
        "literal": {
          "kind": "boolean",
          "value": true,
        },
      },
    ],
    "kind": "function",
    "name": "is",
  },
  "fromPath": [
    "Org",
    "repos",
    "issues",
  ],
  "kind": "query",
  "limit": undefined,
  "modelRefKey": "Org",
  "name": "issues",
  "offset": undefined,
  "orderBy": undefined,
  "refKey": "Org.issues",
  "retCardinality": "collection",
  "retType": "Issue",
  "select": [],
}
`;

exports[`Endpoint queries Deeply nested entrypoints test create endpoint 1`] = `
[
  {
    "filter": {
      "args": [
        {
          "kind": "alias",
          "namePath": [
            "Org",
            "slug",
          ],
        },
        {
          "kind": "variable",
          "name": "org_slug",
          "type": {
            "kind": "string",
            "nullable": false,
          },
        },
      ],
      "kind": "function",
      "name": "is",
    },
    "fromPath": [
      "Org",
    ],
    "kind": "query",
    "limit": undefined,
    "modelRefKey": "Org",
    "name": "$target_0",
    "offset": undefined,
    "orderBy": undefined,
    "refKey": "N/A",
    "retCardinality": "collection",
    "retType": "Org",
    "select": [
      {
        "alias": "id",
        "expr": {
          "kind": "alias",
          "namePath": [
            "Org",
            "id",
          ],
        },
        "kind": "expression",
        "type": {
          "kind": "integer",
          "nullable": false,
        },
      },
    ],
  },
  {
    "filter": {
      "args": [
        {
          "args": [
            {
              "kind": "alias",
              "namePath": [
                "Org",
                "repos",
                "id",
              ],
            },
            {
              "kind": "variable",
              "name": "repo_id",
              "type": {
                "kind": "integer",
                "nullable": false,
              },
            },
          ],
          "kind": "function",
          "name": "is",
        },
        {
          "args": [
            {
              "kind": "alias",
              "namePath": [
                "Org",
                "id",
              ],
            },
            {
              "kind": "variable",
              "name": "@context_ids",
              "type": {
                "kind": "collection",
                "type": {
                  "kind": "integer",
                  "nullable": false,
                },
              },
            },
          ],
          "kind": "function",
          "name": "in",
        },
      ],
      "kind": "function",
      "name": "and",
    },
    "fromPath": [
      "Org",
      "repos",
    ],
    "kind": "query",
    "limit": undefined,
    "modelRefKey": "Org",
    "name": "$target_1",
    "offset": undefined,
    "orderBy": undefined,
    "refKey": "N/A",
    "retCardinality": "collection",
    "retType": "Repo",
    "select": [
      {
        "alias": "id",
        "expr": {
          "kind": "alias",
          "namePath": [
            "Org",
            "repos",
            "id",
          ],
        },
        "kind": "expression",
        "type": {
          "kind": "integer",
          "nullable": false,
        },
      },
    ],
  },
  {
    "filter": {
      "args": [
        {
          "kind": "alias",
          "namePath": [
            "Repo",
            "id",
          ],
        },
        {
          "kind": "variable",
          "name": "@context_ids",
          "type": {
            "kind": "collection",
            "type": {
              "kind": "integer",
              "nullable": false,
            },
          },
        },
      ],
      "kind": "function",
      "name": "in",
    },
    "fromPath": [
      "Repo",
      "issues",
    ],
    "kind": "query",
    "limit": undefined,
    "modelRefKey": "Repo",
    "name": "$target_2",
    "offset": undefined,
    "orderBy": undefined,
    "refKey": "N/A",
    "retCardinality": "collection",
    "retType": "Issue",
    "select": [
      {
        "alias": "id",
        "expr": {
          "kind": "alias",
          "namePath": [
            "Repo",
            "issues",
            "id",
          ],
        },
        "kind": "expression",
        "type": {
          "kind": "integer",
          "nullable": false,
        },
      },
    ],
  },
  {
    "filter": {
      "args": [
        {
          "kind": "alias",
          "namePath": [
            "Issue",
            "id",
          ],
        },
        {
          "kind": "variable",
          "name": "@context_ids",
          "type": {
            "kind": "collection",
            "type": {
              "kind": "integer",
              "nullable": false,
            },
          },
        },
      ],
      "kind": "function",
      "name": "in",
    },
    "fromPath": [
      "Issue",
    ],
    "kind": "query",
    "limit": undefined,
    "modelRefKey": "Issue",
    "name": "$target_2",
    "offset": undefined,
    "orderBy": undefined,
    "refKey": "N/A",
    "retCardinality": "collection",
    "retType": "Issue",
    "select": [
      {
        "alias": "id",
        "expr": {
          "kind": "alias",
          "namePath": [
            "Issue",
            "id",
          ],
        },
        "kind": "expression",
        "type": {
          "kind": "integer",
          "nullable": false,
        },
      },
      {
        "alias": "name",
        "expr": {
          "kind": "alias",
          "namePath": [
            "Issue",
            "name",
          ],
        },
        "kind": "expression",
        "type": {
          "kind": "string",
          "nullable": false,
        },
      },
      {
        "alias": "repo_id",
        "expr": {
          "kind": "alias",
          "namePath": [
            "Issue",
            "repo_id",
          ],
        },
        "kind": "expression",
        "type": {
          "kind": "integer",
          "nullable": false,
        },
      },
    ],
  },
]
`;

exports[`Endpoint queries Deeply nested entrypoints test create endpoint 2`] = `
[
  "SELECT
  "Org"."id" AS "id"
FROM
  "org" AS "Org"
WHERE
  "Org"."slug" = :org_slug


",
  "SELECT
  "Org.repos"."id" AS "id"
FROM
  "org" AS "Org"
  INNER JOIN "repo" AS "Org.repos" ON "Org"."id" = "Org.repos"."org_id"
WHERE
  "Org.repos"."id" = :repo_id
  AND "Org"."id" IN :@context_ids


",
  "SELECT
  "Repo.issues"."id" AS "id"
FROM
  "repo" AS "Repo"
  INNER JOIN "issue" AS "Repo.issues" ON "Repo"."id" = "Repo.issues"."repo_id"
WHERE
  "Repo"."id" IN :@context_ids


",
  "SELECT
  "Issue"."id" AS "id",
  "Issue"."name" AS "name",
  "Issue"."repo_id" AS "repo_id"
FROM
  "issue" AS "Issue"
WHERE
  "Issue"."id" IN :@context_ids


",
]
`;

exports[`Endpoint queries Deeply nested entrypoints test create endpoint 3`] = `
{
  "alias": "$target_2",
  "kind": "relation",
  "name": "issues",
  "namePath": [
    "Org",
    "repos",
    "issues",
  ],
  "retType": "Issue",
  "select": [
    {
      "alias": "id",
      "expr": {
        "kind": "alias",
        "namePath": [
          "Org",
          "repos",
          "issues",
          "id",
        ],
      },
      "kind": "expression",
      "type": {
        "kind": "integer",
        "nullable": false,
      },
    },
  ],
}
`;

exports[`Endpoint queries Deeply nested entrypoints test create endpoint 4`] = `
[
  {
    "alias": "$target_0",
    "identifyWith": {
      "paramName": "org_slug",
<<<<<<< HEAD
      "path": [
        "slug",
      ],
      "type": "text",
=======
      "refKey": "Org.slug",
      "type": "string",
>>>>>>> bfe692c5
    },
    "kind": "model",
    "name": "Org",
    "namePath": [
      "Org",
    ],
    "retType": "Org",
    "select": [
      {
        "alias": "id",
        "expr": {
          "kind": "alias",
          "namePath": [
            "Org",
            "id",
          ],
        },
        "kind": "expression",
        "type": {
          "kind": "integer",
          "nullable": false,
        },
      },
    ],
  },
  {
    "alias": "$target_1",
    "identifyWith": {
      "paramName": "repo_id",
      "path": [
        "id",
      ],
      "type": "integer",
    },
    "kind": "relation",
    "name": "repos",
    "namePath": [
      "Org",
      "repos",
    ],
    "retType": "Repo",
    "select": [
      {
        "alias": "id",
        "expr": {
          "kind": "alias",
          "namePath": [
            "Org",
            "repos",
            "id",
          ],
        },
        "kind": "expression",
        "type": {
          "kind": "integer",
          "nullable": false,
        },
      },
    ],
  },
]
`;

exports[`Endpoint queries Deeply nested entrypoints test delete endpoint 1`] = `
[
  {
    "filter": {
      "args": [
        {
          "kind": "alias",
          "namePath": [
            "Org",
            "slug",
          ],
        },
        {
          "kind": "variable",
          "name": "org_slug",
          "type": {
            "kind": "string",
            "nullable": false,
          },
        },
      ],
      "kind": "function",
      "name": "is",
    },
    "fromPath": [
      "Org",
    ],
    "kind": "query",
    "limit": undefined,
    "modelRefKey": "Org",
    "name": "$target_0",
    "offset": undefined,
    "orderBy": undefined,
    "refKey": "N/A",
    "retCardinality": "collection",
    "retType": "Org",
    "select": [
      {
        "alias": "id",
        "expr": {
          "kind": "alias",
          "namePath": [
            "Org",
            "id",
          ],
        },
        "kind": "expression",
        "type": {
          "kind": "integer",
          "nullable": false,
        },
      },
    ],
  },
  {
    "filter": {
      "args": [
        {
          "args": [
            {
              "kind": "alias",
              "namePath": [
                "Org",
                "repos",
                "id",
              ],
            },
            {
              "kind": "variable",
              "name": "repo_id",
              "type": {
                "kind": "integer",
                "nullable": false,
              },
            },
          ],
          "kind": "function",
          "name": "is",
        },
        {
          "args": [
            {
              "kind": "alias",
              "namePath": [
                "Org",
                "id",
              ],
            },
            {
              "kind": "variable",
              "name": "@context_ids",
              "type": {
                "kind": "collection",
                "type": {
                  "kind": "integer",
                  "nullable": false,
                },
              },
            },
          ],
          "kind": "function",
          "name": "in",
        },
      ],
      "kind": "function",
      "name": "and",
    },
    "fromPath": [
      "Org",
      "repos",
    ],
    "kind": "query",
    "limit": undefined,
    "modelRefKey": "Org",
    "name": "$target_1",
    "offset": undefined,
    "orderBy": undefined,
    "refKey": "N/A",
    "retCardinality": "collection",
    "retType": "Repo",
    "select": [
      {
        "alias": "id",
        "expr": {
          "kind": "alias",
          "namePath": [
            "Org",
            "repos",
            "id",
          ],
        },
        "kind": "expression",
        "type": {
          "kind": "integer",
          "nullable": false,
        },
      },
    ],
  },
  {
    "filter": {
      "args": [
        {
          "args": [
            {
              "kind": "alias",
              "namePath": [
                "Repo",
                "issues",
                "id",
              ],
            },
            {
              "kind": "variable",
              "name": "issue_id",
              "type": {
                "kind": "integer",
                "nullable": false,
              },
            },
          ],
          "kind": "function",
          "name": "is",
        },
        {
          "args": [
            {
              "kind": "alias",
              "namePath": [
                "Repo",
                "id",
              ],
            },
            {
              "kind": "variable",
              "name": "@context_ids",
              "type": {
                "kind": "collection",
                "type": {
                  "kind": "integer",
                  "nullable": false,
                },
              },
            },
          ],
          "kind": "function",
          "name": "in",
        },
      ],
      "kind": "function",
      "name": "and",
    },
    "fromPath": [
      "Repo",
      "issues",
    ],
    "kind": "query",
    "limit": undefined,
    "modelRefKey": "Repo",
    "name": "$target_2",
    "offset": undefined,
    "orderBy": undefined,
    "refKey": "N/A",
    "retCardinality": "collection",
    "retType": "Issue",
    "select": [
      {
        "alias": "id",
        "expr": {
          "kind": "alias",
          "namePath": [
            "Repo",
            "issues",
            "id",
          ],
        },
        "kind": "expression",
        "type": {
          "kind": "integer",
          "nullable": false,
        },
      },
    ],
  },
  {
    "filter": {
      "args": [
        {
          "kind": "alias",
          "namePath": [
            "Issue",
            "id",
          ],
        },
        {
          "kind": "variable",
          "name": "@context_ids",
          "type": {
            "kind": "collection",
            "type": {
              "kind": "integer",
              "nullable": false,
            },
          },
        },
      ],
      "kind": "function",
      "name": "in",
    },
    "fromPath": [
      "Issue",
    ],
    "kind": "query",
    "limit": undefined,
    "modelRefKey": "Issue",
    "name": "$target_2",
    "offset": undefined,
    "orderBy": undefined,
    "refKey": "N/A",
    "retCardinality": "collection",
    "retType": "Issue",
    "select": [
      {
        "alias": "__gaudi__target_id",
        "expr": {
          "kind": "alias",
          "namePath": [
            "Issue",
            "id",
          ],
        },
        "kind": "expression",
        "type": {
          "kind": "integer",
          "nullable": false,
        },
      },
    ],
  },
]
`;

exports[`Endpoint queries Deeply nested entrypoints test delete endpoint 2`] = `
[
  "SELECT
  "Org"."id" AS "id"
FROM
  "org" AS "Org"
WHERE
  "Org"."slug" = :org_slug


",
  "SELECT
  "Org.repos"."id" AS "id"
FROM
  "org" AS "Org"
  INNER JOIN "repo" AS "Org.repos" ON "Org"."id" = "Org.repos"."org_id"
WHERE
  "Org.repos"."id" = :repo_id
  AND "Org"."id" IN :@context_ids


",
  "SELECT
  "Repo.issues"."id" AS "id"
FROM
  "repo" AS "Repo"
  INNER JOIN "issue" AS "Repo.issues" ON "Repo"."id" = "Repo.issues"."repo_id"
WHERE
  "Repo.issues"."id" = :issue_id
  AND "Repo"."id" IN :@context_ids


",
  "SELECT
  "Issue"."id" AS "__gaudi__target_id"
FROM
  "issue" AS "Issue"
WHERE
  "Issue"."id" IN :@context_ids


",
]
`;

exports[`Endpoint queries Deeply nested entrypoints test delete endpoint 3`] = `
{
  "alias": "$target_2",
  "identifyWith": {
    "paramName": "issue_id",
    "path": [
      "id",
    ],
    "type": "integer",
  },
  "kind": "relation",
  "name": "issues",
  "namePath": [
    "Org",
    "repos",
    "issues",
  ],
  "retType": "Issue",
  "select": [
    {
      "alias": "id",
      "expr": {
        "kind": "alias",
        "namePath": [
          "Org",
          "repos",
          "issues",
          "id",
        ],
      },
      "kind": "expression",
      "type": {
        "kind": "integer",
        "nullable": false,
      },
    },
  ],
}
`;

exports[`Endpoint queries Deeply nested entrypoints test delete endpoint 4`] = `
[
  {
    "alias": "$target_0",
    "identifyWith": {
      "paramName": "org_slug",
<<<<<<< HEAD
      "path": [
        "slug",
      ],
      "type": "text",
=======
      "refKey": "Org.slug",
      "type": "string",
>>>>>>> bfe692c5
    },
    "kind": "model",
    "name": "Org",
    "namePath": [
      "Org",
    ],
    "retType": "Org",
    "select": [
      {
        "alias": "id",
        "expr": {
          "kind": "alias",
          "namePath": [
            "Org",
            "id",
          ],
        },
        "kind": "expression",
        "type": {
          "kind": "integer",
          "nullable": false,
        },
      },
    ],
  },
  {
    "alias": "$target_1",
    "identifyWith": {
      "paramName": "repo_id",
      "path": [
        "id",
      ],
      "type": "integer",
    },
    "kind": "relation",
    "name": "repos",
    "namePath": [
      "Org",
      "repos",
    ],
    "retType": "Repo",
    "select": [
      {
        "alias": "id",
        "expr": {
          "kind": "alias",
          "namePath": [
            "Org",
            "repos",
            "id",
          ],
        },
        "kind": "expression",
        "type": {
          "kind": "integer",
          "nullable": false,
        },
      },
    ],
  },
]
`;

exports[`Endpoint queries Deeply nested entrypoints test get endpoint 1`] = `
[
  {
    "filter": {
      "args": [
        {
          "kind": "alias",
          "namePath": [
            "Org",
            "slug",
          ],
        },
        {
          "kind": "variable",
          "name": "org_slug",
          "type": {
            "kind": "string",
            "nullable": false,
          },
        },
      ],
      "kind": "function",
      "name": "is",
    },
    "fromPath": [
      "Org",
    ],
    "kind": "query",
    "limit": undefined,
    "modelRefKey": "Org",
    "name": "$target_0",
    "offset": undefined,
    "orderBy": undefined,
    "refKey": "N/A",
    "retCardinality": "collection",
    "retType": "Org",
    "select": [
      {
        "alias": "id",
        "expr": {
          "kind": "alias",
          "namePath": [
            "Org",
            "id",
          ],
        },
        "kind": "expression",
        "type": {
          "kind": "integer",
          "nullable": false,
        },
      },
    ],
  },
  {
    "filter": {
      "args": [
        {
          "args": [
            {
              "kind": "alias",
              "namePath": [
                "Org",
                "repos",
                "id",
              ],
            },
            {
              "kind": "variable",
              "name": "repo_id",
              "type": {
                "kind": "integer",
                "nullable": false,
              },
            },
          ],
          "kind": "function",
          "name": "is",
        },
        {
          "args": [
            {
              "kind": "alias",
              "namePath": [
                "Org",
                "id",
              ],
            },
            {
              "kind": "variable",
              "name": "@context_ids",
              "type": {
                "kind": "collection",
                "type": {
                  "kind": "integer",
                  "nullable": false,
                },
              },
            },
          ],
          "kind": "function",
          "name": "in",
        },
      ],
      "kind": "function",
      "name": "and",
    },
    "fromPath": [
      "Org",
      "repos",
    ],
    "kind": "query",
    "limit": undefined,
    "modelRefKey": "Org",
    "name": "$target_1",
    "offset": undefined,
    "orderBy": undefined,
    "refKey": "N/A",
    "retCardinality": "collection",
    "retType": "Repo",
    "select": [
      {
        "alias": "id",
        "expr": {
          "kind": "alias",
          "namePath": [
            "Org",
            "repos",
            "id",
          ],
        },
        "kind": "expression",
        "type": {
          "kind": "integer",
          "nullable": false,
        },
      },
    ],
  },
  {
    "filter": {
      "args": [
        {
          "args": [
            {
              "kind": "alias",
              "namePath": [
                "Repo",
                "issues",
                "id",
              ],
            },
            {
              "kind": "variable",
              "name": "issue_id",
              "type": {
                "kind": "integer",
                "nullable": false,
              },
            },
          ],
          "kind": "function",
          "name": "is",
        },
        {
          "args": [
            {
              "kind": "alias",
              "namePath": [
                "Repo",
                "id",
              ],
            },
            {
              "kind": "variable",
              "name": "@context_ids",
              "type": {
                "kind": "collection",
                "type": {
                  "kind": "integer",
                  "nullable": false,
                },
              },
            },
          ],
          "kind": "function",
          "name": "in",
        },
      ],
      "kind": "function",
      "name": "and",
    },
    "fromPath": [
      "Repo",
      "issues",
    ],
    "kind": "query",
    "limit": undefined,
    "modelRefKey": "Repo",
    "name": "$target_2",
    "offset": undefined,
    "orderBy": undefined,
    "refKey": "N/A",
    "retCardinality": "collection",
    "retType": "Issue",
    "select": [
      {
        "alias": "id",
        "expr": {
          "kind": "alias",
          "namePath": [
            "Repo",
            "issues",
            "id",
          ],
        },
        "kind": "expression",
        "type": {
          "kind": "integer",
          "nullable": false,
        },
      },
    ],
  },
  {
    "filter": {
      "args": [
        {
          "kind": "alias",
          "namePath": [
            "Issue",
            "id",
          ],
        },
        {
          "kind": "variable",
          "name": "@context_ids",
          "type": {
            "kind": "collection",
            "type": {
              "kind": "integer",
              "nullable": false,
            },
          },
        },
      ],
      "kind": "function",
      "name": "in",
    },
    "fromPath": [
      "Issue",
    ],
    "kind": "query",
    "limit": undefined,
    "modelRefKey": "Issue",
    "name": "$target_2",
    "offset": undefined,
    "orderBy": undefined,
    "refKey": "N/A",
    "retCardinality": "collection",
    "retType": "Issue",
    "select": [
      {
        "alias": "id",
        "expr": {
          "kind": "alias",
          "namePath": [
            "Issue",
            "id",
          ],
        },
        "kind": "expression",
        "type": {
          "kind": "integer",
          "nullable": false,
        },
      },
      {
        "alias": "name",
        "expr": {
          "kind": "alias",
          "namePath": [
            "Issue",
            "name",
          ],
        },
        "kind": "expression",
        "type": {
          "kind": "string",
          "nullable": false,
        },
      },
      {
        "alias": "repo_id",
        "expr": {
          "kind": "alias",
          "namePath": [
            "Issue",
            "repo_id",
          ],
        },
        "kind": "expression",
        "type": {
          "kind": "integer",
          "nullable": false,
        },
      },
    ],
  },
]
`;

exports[`Endpoint queries Deeply nested entrypoints test get endpoint 2`] = `
[
  "SELECT
  "Org"."id" AS "id"
FROM
  "org" AS "Org"
WHERE
  "Org"."slug" = :org_slug


",
  "SELECT
  "Org.repos"."id" AS "id"
FROM
  "org" AS "Org"
  INNER JOIN "repo" AS "Org.repos" ON "Org"."id" = "Org.repos"."org_id"
WHERE
  "Org.repos"."id" = :repo_id
  AND "Org"."id" IN :@context_ids


",
  "SELECT
  "Repo.issues"."id" AS "id"
FROM
  "repo" AS "Repo"
  INNER JOIN "issue" AS "Repo.issues" ON "Repo"."id" = "Repo.issues"."repo_id"
WHERE
  "Repo.issues"."id" = :issue_id
  AND "Repo"."id" IN :@context_ids


",
  "SELECT
  "Issue"."id" AS "id",
  "Issue"."name" AS "name",
  "Issue"."repo_id" AS "repo_id"
FROM
  "issue" AS "Issue"
WHERE
  "Issue"."id" IN :@context_ids


",
]
`;

exports[`Endpoint queries Deeply nested entrypoints test get endpoint 3`] = `
{
  "alias": "$target_2",
  "identifyWith": {
    "paramName": "issue_id",
    "path": [
      "id",
    ],
    "type": "integer",
  },
  "kind": "relation",
  "name": "issues",
  "namePath": [
    "Org",
    "repos",
    "issues",
  ],
  "retType": "Issue",
  "select": [
    {
      "alias": "id",
      "expr": {
        "kind": "alias",
        "namePath": [
          "Org",
          "repos",
          "issues",
          "id",
        ],
      },
      "kind": "expression",
      "type": {
        "kind": "integer",
        "nullable": false,
      },
    },
  ],
}
`;

exports[`Endpoint queries Deeply nested entrypoints test get endpoint 4`] = `
[
  {
    "alias": "$target_0",
    "identifyWith": {
      "paramName": "org_slug",
<<<<<<< HEAD
      "path": [
        "slug",
      ],
      "type": "text",
=======
      "refKey": "Org.slug",
      "type": "string",
>>>>>>> bfe692c5
    },
    "kind": "model",
    "name": "Org",
    "namePath": [
      "Org",
    ],
    "retType": "Org",
    "select": [
      {
        "alias": "id",
        "expr": {
          "kind": "alias",
          "namePath": [
            "Org",
            "id",
          ],
        },
        "kind": "expression",
        "type": {
          "kind": "integer",
          "nullable": false,
        },
      },
    ],
  },
  {
    "alias": "$target_1",
    "identifyWith": {
      "paramName": "repo_id",
      "path": [
        "id",
      ],
      "type": "integer",
    },
    "kind": "relation",
    "name": "repos",
    "namePath": [
      "Org",
      "repos",
    ],
    "retType": "Repo",
    "select": [
      {
        "alias": "id",
        "expr": {
          "kind": "alias",
          "namePath": [
            "Org",
            "repos",
            "id",
          ],
        },
        "kind": "expression",
        "type": {
          "kind": "integer",
          "nullable": false,
        },
      },
    ],
  },
]
`;

exports[`Endpoint queries Deeply nested entrypoints test list endpoint 1`] = `
[
  {
    "filter": {
      "args": [
        {
          "kind": "alias",
          "namePath": [
            "Org",
            "slug",
          ],
        },
        {
          "kind": "variable",
          "name": "org_slug",
          "type": {
            "kind": "string",
            "nullable": false,
          },
        },
      ],
      "kind": "function",
      "name": "is",
    },
    "fromPath": [
      "Org",
    ],
    "kind": "query",
    "limit": undefined,
    "modelRefKey": "Org",
    "name": "$target_0",
    "offset": undefined,
    "orderBy": undefined,
    "refKey": "N/A",
    "retCardinality": "collection",
    "retType": "Org",
    "select": [
      {
        "alias": "id",
        "expr": {
          "kind": "alias",
          "namePath": [
            "Org",
            "id",
          ],
        },
        "kind": "expression",
        "type": {
          "kind": "integer",
          "nullable": false,
        },
      },
    ],
  },
  {
    "filter": {
      "args": [
        {
          "args": [
            {
              "kind": "alias",
              "namePath": [
                "Org",
                "repos",
                "id",
              ],
            },
            {
              "kind": "variable",
              "name": "repo_id",
              "type": {
                "kind": "integer",
                "nullable": false,
              },
            },
          ],
          "kind": "function",
          "name": "is",
        },
        {
          "args": [
            {
              "kind": "alias",
              "namePath": [
                "Org",
                "id",
              ],
            },
            {
              "kind": "variable",
              "name": "@context_ids",
              "type": {
                "kind": "collection",
                "type": {
                  "kind": "integer",
                  "nullable": false,
                },
              },
            },
          ],
          "kind": "function",
          "name": "in",
        },
      ],
      "kind": "function",
      "name": "and",
    },
    "fromPath": [
      "Org",
      "repos",
    ],
    "kind": "query",
    "limit": undefined,
    "modelRefKey": "Org",
    "name": "$target_1",
    "offset": undefined,
    "orderBy": undefined,
    "refKey": "N/A",
    "retCardinality": "collection",
    "retType": "Repo",
    "select": [
      {
        "alias": "id",
        "expr": {
          "kind": "alias",
          "namePath": [
            "Org",
            "repos",
            "id",
          ],
        },
        "kind": "expression",
        "type": {
          "kind": "integer",
          "nullable": false,
        },
      },
    ],
  },
  {
    "filter": {
      "args": [
        {
          "kind": "alias",
          "namePath": [
            "Repo",
            "id",
          ],
        },
        {
          "kind": "variable",
          "name": "@context_ids",
          "type": {
            "kind": "collection",
            "type": {
              "kind": "integer",
              "nullable": false,
            },
          },
        },
      ],
      "kind": "function",
      "name": "in",
    },
    "fromPath": [
      "Repo",
      "issues",
    ],
    "kind": "query",
    "limit": undefined,
    "modelRefKey": "Repo",
    "name": "$target_2",
    "offset": undefined,
    "orderBy": undefined,
    "refKey": "N/A",
    "retCardinality": "collection",
    "retType": "Issue",
    "select": [
      {
        "alias": "id",
        "expr": {
          "kind": "alias",
          "namePath": [
            "Repo",
            "issues",
            "id",
          ],
        },
        "kind": "expression",
        "type": {
          "kind": "integer",
          "nullable": false,
        },
      },
    ],
  },
  {
    "filter": {
      "args": [
        {
          "kind": "alias",
          "namePath": [
            "Repo",
            "id",
          ],
        },
        {
          "kind": "variable",
          "name": "@context_ids",
          "type": {
            "kind": "collection",
            "type": {
              "kind": "integer",
              "nullable": false,
            },
          },
        },
      ],
      "kind": "function",
      "name": "in",
    },
    "fromPath": [
      "Repo",
      "issues",
    ],
    "kind": "query",
    "limit": undefined,
    "modelRefKey": "Repo",
    "name": "$target_2",
    "offset": undefined,
    "orderBy": undefined,
    "refKey": "N/A",
    "retCardinality": "collection",
    "retType": "Issue",
    "select": [
      {
        "alias": "id",
        "expr": {
          "kind": "alias",
          "namePath": [
            "Repo",
            "issues",
            "id",
          ],
        },
        "kind": "expression",
        "type": {
          "kind": "integer",
          "nullable": false,
        },
      },
      {
        "alias": "name",
        "expr": {
          "kind": "alias",
          "namePath": [
            "Repo",
            "issues",
            "name",
          ],
        },
        "kind": "expression",
        "type": {
          "kind": "string",
          "nullable": false,
        },
      },
      {
        "alias": "repo_id",
        "expr": {
          "kind": "alias",
          "namePath": [
            "Repo",
            "issues",
            "repo_id",
          ],
        },
        "kind": "expression",
        "type": {
          "kind": "integer",
          "nullable": false,
        },
      },
    ],
  },
]
`;

exports[`Endpoint queries Deeply nested entrypoints test list endpoint 2`] = `
[
  "SELECT
  "Org"."id" AS "id"
FROM
  "org" AS "Org"
WHERE
  "Org"."slug" = :org_slug


",
  "SELECT
  "Org.repos"."id" AS "id"
FROM
  "org" AS "Org"
  INNER JOIN "repo" AS "Org.repos" ON "Org"."id" = "Org.repos"."org_id"
WHERE
  "Org.repos"."id" = :repo_id
  AND "Org"."id" IN :@context_ids


",
  "SELECT
  "Repo.issues"."id" AS "id"
FROM
  "repo" AS "Repo"
  INNER JOIN "issue" AS "Repo.issues" ON "Repo"."id" = "Repo.issues"."repo_id"
WHERE
  "Repo"."id" IN :@context_ids


",
  "SELECT
  "Repo.issues"."id" AS "id",
  "Repo.issues"."name" AS "name",
  "Repo.issues"."repo_id" AS "repo_id"
FROM
  "repo" AS "Repo"
  INNER JOIN "issue" AS "Repo.issues" ON "Repo"."id" = "Repo.issues"."repo_id"
WHERE
  "Repo"."id" IN :@context_ids


",
]
`;

exports[`Endpoint queries Deeply nested entrypoints test list endpoint 3`] = `
{
  "alias": "$target_2",
  "kind": "relation",
  "name": "issues",
  "namePath": [
    "Org",
    "repos",
    "issues",
  ],
  "retType": "Issue",
  "select": [
    {
      "alias": "id",
      "expr": {
        "kind": "alias",
        "namePath": [
          "Org",
          "repos",
          "issues",
          "id",
        ],
      },
      "kind": "expression",
      "type": {
        "kind": "integer",
        "nullable": false,
      },
    },
  ],
}
`;

exports[`Endpoint queries Deeply nested entrypoints test list endpoint 4`] = `
[
  {
    "alias": "$target_0",
    "identifyWith": {
      "paramName": "org_slug",
<<<<<<< HEAD
      "path": [
        "slug",
      ],
      "type": "text",
=======
      "refKey": "Org.slug",
      "type": "string",
>>>>>>> bfe692c5
    },
    "kind": "model",
    "name": "Org",
    "namePath": [
      "Org",
    ],
    "retType": "Org",
    "select": [
      {
        "alias": "id",
        "expr": {
          "kind": "alias",
          "namePath": [
            "Org",
            "id",
          ],
        },
        "kind": "expression",
        "type": {
          "kind": "integer",
          "nullable": false,
        },
      },
    ],
  },
  {
    "alias": "$target_1",
    "identifyWith": {
      "paramName": "repo_id",
      "path": [
        "id",
      ],
      "type": "integer",
    },
    "kind": "relation",
    "name": "repos",
    "namePath": [
      "Org",
      "repos",
    ],
    "retType": "Repo",
    "select": [
      {
        "alias": "id",
        "expr": {
          "kind": "alias",
          "namePath": [
            "Org",
            "repos",
            "id",
          ],
        },
        "kind": "expression",
        "type": {
          "kind": "integer",
          "nullable": false,
        },
      },
    ],
  },
]
`;

exports[`Endpoint queries Deeply nested entrypoints test update endpoint 1`] = `
[
  {
    "filter": {
      "args": [
        {
          "kind": "alias",
          "namePath": [
            "Org",
            "slug",
          ],
        },
        {
          "kind": "variable",
          "name": "org_slug",
          "type": {
            "kind": "string",
            "nullable": false,
          },
        },
      ],
      "kind": "function",
      "name": "is",
    },
    "fromPath": [
      "Org",
    ],
    "kind": "query",
    "limit": undefined,
    "modelRefKey": "Org",
    "name": "$target_0",
    "offset": undefined,
    "orderBy": undefined,
    "refKey": "N/A",
    "retCardinality": "collection",
    "retType": "Org",
    "select": [
      {
        "alias": "id",
        "expr": {
          "kind": "alias",
          "namePath": [
            "Org",
            "id",
          ],
        },
        "kind": "expression",
        "type": {
          "kind": "integer",
          "nullable": false,
        },
      },
    ],
  },
  {
    "filter": {
      "args": [
        {
          "args": [
            {
              "kind": "alias",
              "namePath": [
                "Org",
                "repos",
                "id",
              ],
            },
            {
              "kind": "variable",
              "name": "repo_id",
              "type": {
                "kind": "integer",
                "nullable": false,
              },
            },
          ],
          "kind": "function",
          "name": "is",
        },
        {
          "args": [
            {
              "kind": "alias",
              "namePath": [
                "Org",
                "id",
              ],
            },
            {
              "kind": "variable",
              "name": "@context_ids",
              "type": {
                "kind": "collection",
                "type": {
                  "kind": "integer",
                  "nullable": false,
                },
              },
            },
          ],
          "kind": "function",
          "name": "in",
        },
      ],
      "kind": "function",
      "name": "and",
    },
    "fromPath": [
      "Org",
      "repos",
    ],
    "kind": "query",
    "limit": undefined,
    "modelRefKey": "Org",
    "name": "$target_1",
    "offset": undefined,
    "orderBy": undefined,
    "refKey": "N/A",
    "retCardinality": "collection",
    "retType": "Repo",
    "select": [
      {
        "alias": "id",
        "expr": {
          "kind": "alias",
          "namePath": [
            "Org",
            "repos",
            "id",
          ],
        },
        "kind": "expression",
        "type": {
          "kind": "integer",
          "nullable": false,
        },
      },
    ],
  },
  {
    "filter": {
      "args": [
        {
          "args": [
            {
              "kind": "alias",
              "namePath": [
                "Repo",
                "issues",
                "id",
              ],
            },
            {
              "kind": "variable",
              "name": "issue_id",
              "type": {
                "kind": "integer",
                "nullable": false,
              },
            },
          ],
          "kind": "function",
          "name": "is",
        },
        {
          "args": [
            {
              "kind": "alias",
              "namePath": [
                "Repo",
                "id",
              ],
            },
            {
              "kind": "variable",
              "name": "@context_ids",
              "type": {
                "kind": "collection",
                "type": {
                  "kind": "integer",
                  "nullable": false,
                },
              },
            },
          ],
          "kind": "function",
          "name": "in",
        },
      ],
      "kind": "function",
      "name": "and",
    },
    "fromPath": [
      "Repo",
      "issues",
    ],
    "kind": "query",
    "limit": undefined,
    "modelRefKey": "Repo",
    "name": "$target_2",
    "offset": undefined,
    "orderBy": undefined,
    "refKey": "N/A",
    "retCardinality": "collection",
    "retType": "Issue",
    "select": [
      {
        "alias": "id",
        "expr": {
          "kind": "alias",
          "namePath": [
            "Repo",
            "issues",
            "id",
          ],
        },
        "kind": "expression",
        "type": {
          "kind": "integer",
          "nullable": false,
        },
      },
    ],
  },
  {
    "filter": {
      "args": [
        {
          "kind": "alias",
          "namePath": [
            "Issue",
            "id",
          ],
        },
        {
          "kind": "variable",
          "name": "@context_ids",
          "type": {
            "kind": "collection",
            "type": {
              "kind": "integer",
              "nullable": false,
            },
          },
        },
      ],
      "kind": "function",
      "name": "in",
    },
    "fromPath": [
      "Issue",
    ],
    "kind": "query",
    "limit": undefined,
    "modelRefKey": "Issue",
    "name": "$target_2",
    "offset": undefined,
    "orderBy": undefined,
    "refKey": "N/A",
    "retCardinality": "collection",
    "retType": "Issue",
    "select": [
      {
        "alias": "id",
        "expr": {
          "kind": "alias",
          "namePath": [
            "Issue",
            "id",
          ],
        },
        "kind": "expression",
        "type": {
          "kind": "integer",
          "nullable": false,
        },
      },
      {
        "alias": "name",
        "expr": {
          "kind": "alias",
          "namePath": [
            "Issue",
            "name",
          ],
        },
        "kind": "expression",
        "type": {
          "kind": "string",
          "nullable": false,
        },
      },
      {
        "alias": "repo_id",
        "expr": {
          "kind": "alias",
          "namePath": [
            "Issue",
            "repo_id",
          ],
        },
        "kind": "expression",
        "type": {
          "kind": "integer",
          "nullable": false,
        },
      },
    ],
  },
]
`;

exports[`Endpoint queries Deeply nested entrypoints test update endpoint 2`] = `
[
  "SELECT
  "Org"."id" AS "id"
FROM
  "org" AS "Org"
WHERE
  "Org"."slug" = :org_slug


",
  "SELECT
  "Org.repos"."id" AS "id"
FROM
  "org" AS "Org"
  INNER JOIN "repo" AS "Org.repos" ON "Org"."id" = "Org.repos"."org_id"
WHERE
  "Org.repos"."id" = :repo_id
  AND "Org"."id" IN :@context_ids


",
  "SELECT
  "Repo.issues"."id" AS "id"
FROM
  "repo" AS "Repo"
  INNER JOIN "issue" AS "Repo.issues" ON "Repo"."id" = "Repo.issues"."repo_id"
WHERE
  "Repo.issues"."id" = :issue_id
  AND "Repo"."id" IN :@context_ids


",
  "SELECT
  "Issue"."id" AS "id",
  "Issue"."name" AS "name",
  "Issue"."repo_id" AS "repo_id"
FROM
  "issue" AS "Issue"
WHERE
  "Issue"."id" IN :@context_ids


",
]
`;

exports[`Endpoint queries Deeply nested entrypoints test update endpoint 3`] = `
{
  "alias": "$target_2",
  "identifyWith": {
    "paramName": "issue_id",
    "path": [
      "id",
    ],
    "type": "integer",
  },
  "kind": "relation",
  "name": "issues",
  "namePath": [
    "Org",
    "repos",
    "issues",
  ],
  "retType": "Issue",
  "select": [
    {
      "alias": "id",
      "expr": {
        "kind": "alias",
        "namePath": [
          "Org",
          "repos",
          "issues",
          "id",
        ],
      },
      "kind": "expression",
      "type": {
        "kind": "integer",
        "nullable": false,
      },
    },
  ],
}
`;

exports[`Endpoint queries Deeply nested entrypoints test update endpoint 4`] = `
[
  {
    "alias": "$target_0",
    "identifyWith": {
      "paramName": "org_slug",
<<<<<<< HEAD
      "path": [
        "slug",
      ],
      "type": "text",
=======
      "refKey": "Org.slug",
      "type": "string",
>>>>>>> bfe692c5
    },
    "kind": "model",
    "name": "Org",
    "namePath": [
      "Org",
    ],
    "retType": "Org",
    "select": [
      {
        "alias": "id",
        "expr": {
          "kind": "alias",
          "namePath": [
            "Org",
            "id",
          ],
        },
        "kind": "expression",
        "type": {
          "kind": "integer",
          "nullable": false,
        },
      },
    ],
  },
  {
    "alias": "$target_1",
    "identifyWith": {
      "paramName": "repo_id",
      "path": [
        "id",
      ],
      "type": "integer",
    },
    "kind": "relation",
    "name": "repos",
    "namePath": [
      "Org",
      "repos",
    ],
    "retType": "Repo",
    "select": [
      {
        "alias": "id",
        "expr": {
          "kind": "alias",
          "namePath": [
            "Org",
            "repos",
            "id",
          ],
        },
        "kind": "expression",
        "type": {
          "kind": "integer",
          "nullable": false,
        },
      },
    ],
  },
]
`;

exports[`Endpoint queries List endpoint response queries test orderBy query endpoint 1`] = `
[
  {
    "filter": undefined,
    "fromPath": [
      "Item",
    ],
    "kind": "query",
    "limit": undefined,
    "modelRefKey": "Item",
    "name": "$target_0",
    "offset": undefined,
    "orderBy": [
      {
        "direction": "desc",
        "exp": {
          "kind": "alias",
          "namePath": [
            "Item",
            "name",
          ],
        },
      },
    ],
    "refKey": "N/A",
    "retCardinality": "collection",
    "retType": "Item",
    "select": [
      {
        "alias": "id",
        "expr": {
          "kind": "alias",
          "namePath": [
            "Item",
            "id",
          ],
        },
        "kind": "expression",
        "type": {
          "kind": "integer",
          "nullable": false,
        },
      },
      {
        "alias": "name",
        "expr": {
          "kind": "alias",
          "namePath": [
            "Item",
            "name",
          ],
        },
        "kind": "expression",
        "type": {
          "kind": "string",
          "nullable": false,
        },
      },
    ],
  },
]
`;

exports[`Endpoint queries List endpoint response queries test orderBy query endpoint 2`] = `
[
  "SELECT
  "Item"."id" AS "id",
  "Item"."name" AS "name"
FROM
  "item" AS "Item"
ORDER BY
  "Item"."name" desc


",
]
`;

exports[`Endpoint queries List endpoint response queries test paging query endpoint 1`] = `
[
  {
    "filter": undefined,
    "fromPath": [
      "Item",
    ],
    "kind": "query",
    "limit": 10,
    "modelRefKey": "Item",
    "name": "$target_0",
    "offset": 10,
    "orderBy": undefined,
    "refKey": "N/A",
    "retCardinality": "collection",
    "retType": "Item",
    "select": [
      {
        "alias": "id",
        "expr": {
          "kind": "alias",
          "namePath": [
            "Item",
            "id",
          ],
        },
        "kind": "expression",
        "type": {
          "kind": "integer",
          "nullable": false,
        },
      },
      {
        "alias": "name",
        "expr": {
          "kind": "alias",
          "namePath": [
            "Item",
            "name",
          ],
        },
        "kind": "expression",
        "type": {
          "kind": "string",
          "nullable": false,
        },
      },
    ],
  },
]
`;

exports[`Endpoint queries List endpoint response queries test paging query endpoint 2`] = `
[
  "SELECT
  "Item"."id" AS "id",
  "Item"."name" AS "name"
FROM
  "item" AS "Item"
LIMIT
  10
OFFSET
  10


",
]
`;

exports[`Endpoint queries List endpoint response queries test paging/order/filter query endpoint 1`] = `
[
  {
    "filter": {
      "args": [
        {
          "args": [
            {
              "kind": "alias",
              "namePath": [
                "Item",
                "name",
              ],
            },
            {
              "kind": "literal",
              "literal": {
                "kind": "string",
                "value": "asdf",
              },
            },
          ],
          "kind": "function",
          "name": "is",
        },
      ],
      "kind": "function",
      "name": "and",
    },
    "fromPath": [
      "Item",
    ],
    "kind": "query",
    "limit": 10,
    "modelRefKey": "Item",
    "name": "$target_0",
    "offset": 10,
    "orderBy": [
      {
        "direction": "desc",
        "exp": {
          "kind": "alias",
          "namePath": [
            "Item",
            "name",
          ],
        },
      },
    ],
    "refKey": "N/A",
    "retCardinality": "collection",
    "retType": "Item",
    "select": [
      {
        "alias": "id",
        "expr": {
          "kind": "alias",
          "namePath": [
            "Item",
            "id",
          ],
        },
        "kind": "expression",
        "type": {
          "kind": "integer",
          "nullable": false,
        },
      },
      {
        "alias": "name",
        "expr": {
          "kind": "alias",
          "namePath": [
            "Item",
            "name",
          ],
        },
        "kind": "expression",
        "type": {
          "kind": "string",
          "nullable": false,
        },
      },
    ],
  },
]
`;

exports[`Endpoint queries List endpoint response queries test paging/order/filter query endpoint 2`] = `
[
  "SELECT
  "Item"."id" AS "id",
  "Item"."name" AS "name"
FROM
  "item" AS "Item"
WHERE
  "Item"."name" = 'asdf'
  AND TRUE = TRUE
ORDER BY
  "Item"."name" desc
LIMIT
  10
OFFSET
  10


",
]
`;

exports[`Endpoint queries List endpoint response queries test plain query endpoint 1`] = `
[
  {
    "filter": undefined,
    "fromPath": [
      "Item",
    ],
    "kind": "query",
    "limit": undefined,
    "modelRefKey": "Item",
    "name": "$target_0",
    "offset": undefined,
    "orderBy": undefined,
    "refKey": "N/A",
    "retCardinality": "collection",
    "retType": "Item",
    "select": [
      {
        "alias": "id",
        "expr": {
          "kind": "alias",
          "namePath": [
            "Item",
            "id",
          ],
        },
        "kind": "expression",
        "type": {
          "kind": "integer",
          "nullable": false,
        },
      },
      {
        "alias": "name",
        "expr": {
          "kind": "alias",
          "namePath": [
            "Item",
            "name",
          ],
        },
        "kind": "expression",
        "type": {
          "kind": "string",
          "nullable": false,
        },
      },
    ],
  },
]
`;

exports[`Endpoint queries List endpoint response queries test plain query endpoint 2`] = `
[
  "SELECT
  "Item"."id" AS "id",
  "Item"."name" AS "name"
FROM
  "item" AS "Item"


",
]
`;

exports[`Endpoint queries List nested endpoint response queries test orderBy query endpoint 1`] = `
[
  {
    "filter": {
      "args": [
        {
          "kind": "alias",
          "namePath": [
            "Item1",
            "id",
          ],
        },
        {
          "kind": "variable",
          "name": "@context_ids",
          "type": {
            "kind": "collection",
            "type": {
              "kind": "integer",
              "nullable": false,
            },
          },
        },
      ],
      "kind": "function",
      "name": "in",
    },
    "fromPath": [
      "Item1",
      "item2",
    ],
    "kind": "query",
    "limit": undefined,
    "modelRefKey": "Item1",
    "name": "$target_1",
    "offset": undefined,
    "orderBy": [
      {
        "direction": "desc",
        "exp": {
          "kind": "alias",
          "namePath": [
            "Item1",
            "item2",
            "name",
          ],
        },
      },
    ],
    "refKey": "N/A",
    "retCardinality": "collection",
    "retType": "Item2",
    "select": [
      {
        "alias": "id",
        "expr": {
          "kind": "alias",
          "namePath": [
            "Item1",
            "item2",
            "id",
          ],
        },
        "kind": "expression",
        "type": {
          "kind": "integer",
          "nullable": false,
        },
      },
      {
        "alias": "name",
        "expr": {
          "kind": "alias",
          "namePath": [
            "Item1",
            "item2",
            "name",
          ],
        },
        "kind": "expression",
        "type": {
          "kind": "string",
          "nullable": false,
        },
      },
      {
        "alias": "item1_id",
        "expr": {
          "kind": "alias",
          "namePath": [
            "Item1",
            "item2",
            "item1_id",
          ],
        },
        "kind": "expression",
        "type": {
          "kind": "integer",
          "nullable": false,
        },
      },
    ],
  },
]
`;

exports[`Endpoint queries List nested endpoint response queries test orderBy query endpoint 2`] = `
[
  "SELECT
  "Item1.item2"."id" AS "id",
  "Item1.item2"."name" AS "name",
  "Item1.item2"."item1_id" AS "item1_id"
FROM
  "item1" AS "Item1"
  INNER JOIN "item2" AS "Item1.item2" ON "Item1"."id" = "Item1.item2"."item1_id"
WHERE
  "Item1"."id" IN :@context_ids
ORDER BY
  "Item1.item2"."name" desc


",
]
`;

exports[`Endpoint queries List nested endpoint response queries test paging query endpoint 1`] = `
[
  {
    "filter": {
      "args": [
        {
          "kind": "alias",
          "namePath": [
            "Item1",
            "id",
          ],
        },
        {
          "kind": "variable",
          "name": "@context_ids",
          "type": {
            "kind": "collection",
            "type": {
              "kind": "integer",
              "nullable": false,
            },
          },
        },
      ],
      "kind": "function",
      "name": "in",
    },
    "fromPath": [
      "Item1",
      "item2",
    ],
    "kind": "query",
    "limit": 10,
    "modelRefKey": "Item1",
    "name": "$target_1",
    "offset": 10,
    "orderBy": undefined,
    "refKey": "N/A",
    "retCardinality": "collection",
    "retType": "Item2",
    "select": [
      {
        "alias": "id",
        "expr": {
          "kind": "alias",
          "namePath": [
            "Item1",
            "item2",
            "id",
          ],
        },
        "kind": "expression",
        "type": {
          "kind": "integer",
          "nullable": false,
        },
      },
      {
        "alias": "name",
        "expr": {
          "kind": "alias",
          "namePath": [
            "Item1",
            "item2",
            "name",
          ],
        },
        "kind": "expression",
        "type": {
          "kind": "string",
          "nullable": false,
        },
      },
      {
        "alias": "item1_id",
        "expr": {
          "kind": "alias",
          "namePath": [
            "Item1",
            "item2",
            "item1_id",
          ],
        },
        "kind": "expression",
        "type": {
          "kind": "integer",
          "nullable": false,
        },
      },
    ],
  },
]
`;

exports[`Endpoint queries List nested endpoint response queries test paging query endpoint 2`] = `
[
  "SELECT
  "Item1.item2"."id" AS "id",
  "Item1.item2"."name" AS "name",
  "Item1.item2"."item1_id" AS "item1_id"
FROM
  "item1" AS "Item1"
  INNER JOIN "item2" AS "Item1.item2" ON "Item1"."id" = "Item1.item2"."item1_id"
WHERE
  "Item1"."id" IN :@context_ids
LIMIT
  10
OFFSET
  10


",
]
`;

exports[`Endpoint queries List nested endpoint response queries test paging/order/filter query endpoint 1`] = `
[
  {
    "filter": {
      "args": [
        {
          "args": [
            {
              "kind": "alias",
              "namePath": [
                "Item1",
                "item2",
                "name",
              ],
            },
            {
              "kind": "literal",
              "literal": {
                "kind": "string",
                "value": "asdf",
              },
            },
          ],
          "kind": "function",
          "name": "is",
        },
        {
          "args": [
            {
              "kind": "alias",
              "namePath": [
                "Item1",
                "id",
              ],
            },
            {
              "kind": "variable",
              "name": "@context_ids",
              "type": {
                "kind": "collection",
                "type": {
                  "kind": "integer",
                  "nullable": false,
                },
              },
            },
          ],
          "kind": "function",
          "name": "in",
        },
      ],
      "kind": "function",
      "name": "and",
    },
    "fromPath": [
      "Item1",
      "item2",
    ],
    "kind": "query",
    "limit": 10,
    "modelRefKey": "Item1",
    "name": "$target_1",
    "offset": 10,
    "orderBy": [
      {
        "direction": "desc",
        "exp": {
          "kind": "alias",
          "namePath": [
            "Item1",
            "item2",
            "name",
          ],
        },
      },
    ],
    "refKey": "N/A",
    "retCardinality": "collection",
    "retType": "Item2",
    "select": [
      {
        "alias": "id",
        "expr": {
          "kind": "alias",
          "namePath": [
            "Item1",
            "item2",
            "id",
          ],
        },
        "kind": "expression",
        "type": {
          "kind": "integer",
          "nullable": false,
        },
      },
      {
        "alias": "name",
        "expr": {
          "kind": "alias",
          "namePath": [
            "Item1",
            "item2",
            "name",
          ],
        },
        "kind": "expression",
        "type": {
          "kind": "string",
          "nullable": false,
        },
      },
      {
        "alias": "item1_id",
        "expr": {
          "kind": "alias",
          "namePath": [
            "Item1",
            "item2",
            "item1_id",
          ],
        },
        "kind": "expression",
        "type": {
          "kind": "integer",
          "nullable": false,
        },
      },
    ],
  },
]
`;

exports[`Endpoint queries List nested endpoint response queries test paging/order/filter query endpoint 2`] = `
[
  "SELECT
  "Item1.item2"."id" AS "id",
  "Item1.item2"."name" AS "name",
  "Item1.item2"."item1_id" AS "item1_id"
FROM
  "item1" AS "Item1"
  INNER JOIN "item2" AS "Item1.item2" ON "Item1"."id" = "Item1.item2"."item1_id"
WHERE
  "Item1.item2"."name" = 'asdf'
  AND "Item1"."id" IN :@context_ids
ORDER BY
  "Item1.item2"."name" desc
LIMIT
  10
OFFSET
  10


",
]
`;

exports[`Endpoint queries List nested endpoint response queries test plain query endpoint 1`] = `
[
  {
    "filter": {
      "args": [
        {
          "kind": "alias",
          "namePath": [
            "Item1",
            "id",
          ],
        },
        {
          "kind": "variable",
          "name": "@context_ids",
          "type": {
            "kind": "collection",
            "type": {
              "kind": "integer",
              "nullable": false,
            },
          },
        },
      ],
      "kind": "function",
      "name": "in",
    },
    "fromPath": [
      "Item1",
      "item2",
    ],
    "kind": "query",
    "limit": undefined,
    "modelRefKey": "Item1",
    "name": "$target_1",
    "offset": undefined,
    "orderBy": undefined,
    "refKey": "N/A",
    "retCardinality": "collection",
    "retType": "Item2",
    "select": [
      {
        "alias": "id",
        "expr": {
          "kind": "alias",
          "namePath": [
            "Item1",
            "item2",
            "id",
          ],
        },
        "kind": "expression",
        "type": {
          "kind": "integer",
          "nullable": false,
        },
      },
      {
        "alias": "name",
        "expr": {
          "kind": "alias",
          "namePath": [
            "Item1",
            "item2",
            "name",
          ],
        },
        "kind": "expression",
        "type": {
          "kind": "string",
          "nullable": false,
        },
      },
      {
        "alias": "item1_id",
        "expr": {
          "kind": "alias",
          "namePath": [
            "Item1",
            "item2",
            "item1_id",
          ],
        },
        "kind": "expression",
        "type": {
          "kind": "integer",
          "nullable": false,
        },
      },
    ],
  },
]
`;

exports[`Endpoint queries List nested endpoint response queries test plain query endpoint 2`] = `
[
  "SELECT
  "Item1.item2"."id" AS "id",
  "Item1.item2"."name" AS "name",
  "Item1.item2"."item1_id" AS "item1_id"
FROM
  "item1" AS "Item1"
  INNER JOIN "item2" AS "Item1.item2" ON "Item1"."id" = "Item1.item2"."item1_id"
WHERE
  "Item1"."id" IN :@context_ids


",
]
`;

exports[`Orderby, limit and offset supports orderby, limit and offset in batching query 1`] = `
[
  {
    "filter": undefined,
    "fromPath": [
      "Org",
    ],
    "kind": "query",
    "limit": undefined,
    "modelRefKey": "Org",
    "name": "test",
    "offset": undefined,
    "orderBy": undefined,
    "refKey": "N/A",
    "retCardinality": "collection",
    "retType": "Org",
    "select": [
      {
        "alias": "__gaudi__target_id",
        "expr": {
          "kind": "alias",
          "namePath": [
            "Org",
            "id",
          ],
        },
        "kind": "expression",
        "type": {
          "kind": "integer",
          "nullable": false,
        },
      },
    ],
  },
  {
    "filter": {
      "args": [
        {
          "kind": "alias",
          "namePath": [
            "Org",
            "id",
          ],
        },
        {
          "kind": "variable",
          "name": "@context_ids",
          "type": {
            "kind": "collection",
            "type": {
              "kind": "integer",
              "nullable": false,
            },
          },
        },
      ],
      "kind": "function",
      "name": "in",
    },
    "fromPath": [
      "Org",
      "recent_repos",
    ],
    "kind": "query",
    "limit": undefined,
    "modelRefKey": "Org",
    "name": "recent_repos",
    "offset": undefined,
    "orderBy": undefined,
    "refKey": "N/A",
    "retCardinality": "collection",
    "retType": "Repo",
    "select": [
      {
        "alias": "id",
        "expr": {
          "kind": "alias",
          "namePath": [
            "Org",
            "recent_repos",
            "id",
          ],
        },
        "kind": "expression",
        "type": {
          "kind": "integer",
          "nullable": false,
        },
      },
      {
        "alias": "__join_connection",
        "expr": {
          "kind": "alias",
          "namePath": [
            "Org",
            "id",
          ],
        },
        "kind": "expression",
        "type": {
          "kind": "integer",
          "nullable": false,
        },
      },
    ],
  },
]
`;

exports[`Orderby, limit and offset supports orderby, limit and offset in batching query 2`] = `
"SELECT
  "Org"."id" AS "__gaudi__target_id"
FROM
  "org" AS "Org"


SELECT
  "Org.recent_repos"."id" AS "id",
  "Org"."id" AS "__join_connection"
FROM
  "org" AS "Org"
  INNER JOIN (
    SELECT
      *
    FROM
      (
        SELECT
          "Org.repos".*,
          "Org"."id" AS "__join_connection",
          ROW_NUMBER() OVER (
            PARTITION BY
              "Org"."id"
            ORDER BY
              "Org.repos"."id" desc
          ) AS "__row_number"
        FROM
          "org" AS "Org"
          INNER JOIN "repo" AS "Org.repos" ON "Org"."id" = "Org.repos"."org_id"
      ) AS topn
    WHERE
      topn."__row_number" <= 15
      AND topn."__row_number" > 5
  ) AS "Org.recent_repos" ON "Org"."id" = "Org.recent_repos"."__join_connection"
WHERE
  "Org"."id" IN :@context_ids"
`;

exports[`Orderby, limit and offset supports orderby, limit and offset in non-batching query 1`] = `
"SELECT
  "Org.repos".*,
  "Org"."id" AS "__join_connection"
FROM
  "org" AS "Org"
  INNER JOIN "repo" AS "Org.repos" ON "Org"."id" = "Org.repos"."org_id"
ORDER BY
  "Org.repos"."id" desc
LIMIT
  10
OFFSET
  5"
`;<|MERGE_RESOLUTION|>--- conflicted
+++ resolved
@@ -410,15 +410,10 @@
     "alias": "$target_0",
     "identifyWith": {
       "paramName": "org_slug",
-<<<<<<< HEAD
       "path": [
         "slug",
       ],
-      "type": "text",
-=======
-      "refKey": "Org.slug",
       "type": "string",
->>>>>>> bfe692c5
     },
     "kind": "model",
     "name": "Org",
@@ -855,15 +850,10 @@
     "alias": "$target_0",
     "identifyWith": {
       "paramName": "org_slug",
-<<<<<<< HEAD
       "path": [
         "slug",
       ],
-      "type": "text",
-=======
-      "refKey": "Org.slug",
       "type": "string",
->>>>>>> bfe692c5
     },
     "kind": "model",
     "name": "Org",
@@ -1332,15 +1322,10 @@
     "alias": "$target_0",
     "identifyWith": {
       "paramName": "org_slug",
-<<<<<<< HEAD
       "path": [
         "slug",
       ],
-      "type": "text",
-=======
-      "refKey": "Org.slug",
       "type": "string",
->>>>>>> bfe692c5
     },
     "kind": "model",
     "name": "Org",
@@ -1778,15 +1763,10 @@
     "alias": "$target_0",
     "identifyWith": {
       "paramName": "org_slug",
-<<<<<<< HEAD
       "path": [
         "slug",
       ],
-      "type": "text",
-=======
-      "refKey": "Org.slug",
       "type": "string",
->>>>>>> bfe692c5
     },
     "kind": "model",
     "name": "Org",
@@ -2255,15 +2235,10 @@
     "alias": "$target_0",
     "identifyWith": {
       "paramName": "org_slug",
-<<<<<<< HEAD
       "path": [
         "slug",
       ],
-      "type": "text",
-=======
-      "refKey": "Org.slug",
       "type": "string",
->>>>>>> bfe692c5
     },
     "kind": "model",
     "name": "Org",
