import _ from "lodash";

import { SimpleActionSpec, simplifyActionSpec } from "./actions/simpleActions";
import {
  VarContext,
  getTypedIterator,
  getTypedLiteralValue,
  getTypedPath,
  getTypedPathWithLeaf,
} from "./utils";

import { getRef, getTargetModel } from "@src/common/refs";
import {
  assertUnreachable,
  ensureEqual,
  ensureNot,
  ensureThrow,
  safeInvoke,
} from "@src/common/utils";
import { EndpointType } from "@src/types/ast";
import {
  ActionDef,
  ChangesetDef,
  ChangesetOperationDef,
  Definition,
  FieldSetter,
  FunctionName,
  ModelDef,
  TargetDef,
} from "@src/types/definition";
import { ActionAtomSpecSet, ActionSpec, ExpSpec } from "@src/types/specification";

/**
 * Composes the custom actions block for an endpoint. Adds a default action
 * based on `endpoint.kind` if one is not defined in blueprint.
 * Requires `targets` to construct an initial variable context.
 */
export function composeActionBlock(
  def: Definition,
  specs: ActionSpec[],
  targets: TargetDef[],
  endpointKind: EndpointType,
  /*
   * NOTE: `iteratorCtx` is used by populator only
   * TODO we should add support for iterators in actions
   */
  iteratorCtx: VarContext = {}
): ActionDef[] {
  // we currently only allow create and update
  if (["create", "update"].indexOf(endpointKind) < 0) {
    ensureEqual(specs.length, 0, `${endpointKind} endpoint doesn't support action block`);
  }

  const targetsCtx = getInitialContext(targets, endpointKind);

  /**
   * Ensure no overlap between target context and iterator context.
   * Current target may not be in the context, but we can't reuse the alias, so we take aliases
   * directly from `targets` rather than from the `targetsCtx` keys.
   */
  const targetAliases = targets.map((t) => t.alias);
  ensureEqual(
    _.intersection(targetAliases, _.keys(iteratorCtx)).length,
    0,
    `Overlap between iterator context and targets context: ${_.intersection(
      targetAliases,
      _.keys(iteratorCtx)
    ).join(", ")}`
  );
  const initialCtx = _.merge(targetsCtx, iteratorCtx);

  // Collect actions from the spec, updating the context during the pass through.
  const [ctx, actions] = specs.reduce(
    (acc, atom) => {
      const [currentCtx, actions] = acc;
      const action = composeSingleAction(def, atom, currentCtx, targets, endpointKind);
      if (action.kind !== "delete-one" && action.alias) {
        currentCtx[action.alias] = { kind: "record", modelName: action.model };
      }
      return [currentCtx, [...actions, action]];
    },
    [initialCtx, []] as [VarContext, ActionDef[]]
  );

  // Create a default context action if not specified in blueprint.
  const target = _.last(targets)!;
  const defaultActions = specs.filter(
    (spec) => getActionTargetScope(def, spec, target.alias, ctx) === "target"
  );
  if (defaultActions.length === 1) {
    return actions;
  } else if (defaultActions.length > 1) {
    throw new Error(`Multiple default action definitions`);
  } else {
    ensureEqual(defaultActions.length, 0);
    switch (endpointKind) {
      case "get":
      case "list": {
        // No action here, since selecting the records from the db is not an `ActionDef`.
        return actions;
      }
      default: {
        /**
         * Make custom default action and insert at the beginning.
         *
         *
         * NOTE for `create`, this inserts default action at the beginning,
         *      however we didn't account for that in the `initialContext` so
         *      other actions can't reference the alias unless in this case.
         *      We could improve it, but it would require us to know if user defined
         *      a default target action some time later - in order to be able to decide
         *      if user is referencing a default target alias before it's initialisation
         *      or after.
         */
        const action: ActionDef = composeSingleAction(
          def,
          {
            kind: endpointKind,
            alias: undefined,
            targetPath: undefined,
            actionAtoms: [],
          },
          ctx,
          targets,
          endpointKind
        );
        return [action, ...actions];
      }
    }
  }
}

/**
 * Calculates initial context variables available in the endpoint, based on `TargetDef`s and
 * endpoint kind. For example, `create` endpoints don't see their own target in the context
 * until it's created by an action, while `update` sees is immediately, as it already exists
 * in the database.
 */
function getInitialContext(targets: TargetDef[], endpointKind: EndpointType): VarContext {
  const parentContext: VarContext = _.fromPairs(
    _.initial(targets).map((t): [string, VarContext[string]] => [
      t.alias,
      { kind: "record", modelName: t.retType },
    ])
  );
  switch (endpointKind) {
    case "create":
    case "list": {
      return parentContext;
    }
    case "update":
    case "delete":
    case "get": {
      const thisTarget = _.last(targets)!;
      return {
        ...parentContext,
        [thisTarget.alias]: { kind: "record", modelName: thisTarget.retType },
      };
    }
  }
}

/**
 * Composes a single `ActionDef` based on current variable context, entrypoint, endpoint and action specs.
 */
function composeSingleAction(
  def: Definition,
  spec: ActionSpec,
  ctx: VarContext,
  targets: TargetDef[],
  endpointKind: EndpointType
): ActionDef {
  const target = _.last(targets)!;
  const model = findChangesetModel(def, ctx, spec.targetPath, target);

  // Targeting model, context-path or reimplementing a default action?
  const actionTargetScope = getActionTargetScope(def, spec, target.alias, ctx);
  // Overwriting a default action
  if (actionTargetScope === "target") {
    ensureCorrectDefaultAction(spec, target, endpointKind);
  } else {
    ensureNot(spec.alias, undefined, `Custom action must have an alias`);
    // ensure alias doesn't reuse an existing name
    const message = `Cannot name an action with ${spec.alias}, name already exists in the context`;

    // FIXME not sure if this logic works
    ensureThrow(() => getRef(def, spec.alias!), message);
    ensureEqual(spec.alias! in ctx, false, message);
  }

  const specWithParentSetter = assignParentContextSetter(def, spec, ctx, targets);
  const simpleSpec = simplifyActionSpec(def, specWithParentSetter, target.alias, model);

  function expandSetterExpression(exp: ExpSpec, changeset: ChangesetDef): FieldSetter {
    switch (exp.kind) {
      case "literal": {
        return getTypedLiteralValue(exp.literal);
      }
      case "identifier": {
        const path = exp.identifier;

        const maybeTypedPath = safeInvoke(() => getTypedPathWithLeaf(def, path, ctx));
        switch (maybeTypedPath.kind) {
          case "error": {
            /**
             * Check if path is an iterator.
             */
<<<<<<< HEAD
            if (path[0] === simpleSpec.alias) {
              ensureEqual(path.length, 2);
            } else {
              ensureEqual(path.length, 1, `Path "${path}" must have length 1`);
            }
            const siblingName = _.last(path)!;
            // check if sibling name is defined in the changeset
            const siblingOp = _.find(changeset, { name: siblingName });
            if (siblingOp) {
              return { kind: "changeset-reference", referenceName: siblingName };
            } else {
              // fallback to resolving reference from context
              /*
               * NOTE: fallbacking to context-reference is dangerous because it will swallow any invalid reference and we will not know it until runtime
               * we should check  expected references and still fallback to throwing exception
               */
              return { kind: "context-reference", referenceName: siblingName };
              // throw ["unresolved", path];
=======

            const maybeIterator = safeInvoke(() => getTypedIterator(def, path, ctx));
            switch (maybeIterator.kind) {
              case "success": {
                return {
                  name: atom.target,
                  setter: {
                    kind: "reference-value",
                    target: {
                      alias: maybeIterator.result.name,
                      access: _.compact([maybeIterator.result.leaf]),
                    },
                  },
                };
              }
              case "error": {
                /**
                 * Is this a computed "sibling" call?
                 * It must start with an action spec alias, and must be a shallow path (no deep aliases)
                 */
                if (path[0] === simpleSpec.alias) {
                  ensureEqual(path.length, 2);
                } else {
                  ensureEqual(path.length, 1, `Path "${path}" must have length 1`);
                }
                const siblingName = _.last(path)!;
                // check if sibling name is defined in the changeset
                const siblingOp = _.find(changeset, { name: siblingName });
                if (siblingOp) {
                  return {
                    name: atom.target,
                    setter: { kind: "changeset-reference", referenceName: siblingName },
                  };
                } else {
                  throw ["unresolved", path];
                }
              }
              default: {
                return assertUnreachable(maybeIterator);
              }
>>>>>>> 6b5aa329
            }
          }
          case "success": {
            const typedPath = maybeTypedPath.result;
            const namePath = typedPath.nodes.map((p) => p.name);
            const access = [...namePath, typedPath.leaf.name];
            return {
<<<<<<< HEAD
              kind: "reference-value",
              type: field.type,
              target: { alias: path[0], access },
=======
              name: atom.target,
              setter: {
                kind: "reference-value",
                target: { alias: path[0], access },
              },
>>>>>>> 6b5aa329
            };
          }
          default: {
            return assertUnreachable(maybeTypedPath);
          }
        }
      }
      case "unary": {
        return {
          kind: "function",
          name: exp.operator as FunctionName, // FIXME proper validation
          args: [expandSetterExpression(exp.exp, changeset)],
        };
      }
      case "binary": {
        return {
          kind: "function",
          name: exp.operator as FunctionName, // FIXME proper validation
          args: [
            expandSetterExpression(exp.lhs, changeset),
            expandSetterExpression(exp.rhs, changeset),
          ],
        };
      }
      case "function": {
        return {
          kind: "function",
          name: exp.name as FunctionName, // FIXME proper validation
          args: exp.args.map((a) => expandSetterExpression(a, changeset)),
        };
      }
    }
  }

  function toFieldSetter(atom: ActionAtomSpecSet, changeset: ChangesetDef): ChangesetOperationDef {
    switch (atom.set.kind) {
      case "hook": {
        const args = _.chain(atom.set.hook.args)
          .toPairs()
          .map(([name, arg]) => toFieldSetter({ kind: "set", target: name, set: arg }, changeset))
          .value();
        return {
          name: atom.target,
          setter: { kind: "fieldset-hook", code: atom.set.hook.code, args },
        };
      }
      case "expression": {
        const exp = atom.set.exp;
        const setter = expandSetterExpression(exp, changeset);
        return { name: atom.target, setter };
      }
    }
  }

  function atomToChangesetOperation(
    atom: SimpleActionSpec["actionAtoms"][number],
    fieldsetNamespace: string[]
  ): ChangesetOperationDef {
    switch (atom.kind) {
      case "input": {
        const field = getRef.field(def, model.name, atom.fieldSpec.name);
        return {
          name: atom.fieldSpec.name,
          setter: {
            kind: "fieldset-input",
            type: field.type,
            required: !atom.fieldSpec.optional,
            fieldsetAccess: [...fieldsetNamespace, atom.fieldSpec.name],
          },
        };
      }
      case "reference": {
        const reference = getRef.reference(def, model.name, atom.target);
        const throughField = getRef.field(def, reference.toModelRefKey, atom.through);
        return {
          name: atom.target,
          setter: {
            kind: "fieldset-reference-input",
            throughRefKey: throughField.refKey,
            fieldsetAccess: [...fieldsetNamespace, `${atom.target}_${atom.through}`],
          },
        };
      }
      case "set": {
        return toFieldSetter(atom, changeset);
      }
    }
  }

  const changeset: ChangesetDef = [];
  let keyCount = changeset.length;
  let shouldRetry = true;
  while (shouldRetry) {
    shouldRetry = false;
    simpleSpec.actionAtoms.forEach((atom) => {
      const result = safeInvoke(() => {
        const fieldsetNamespace =
          actionTargetScope === "target"
            ? _.compact([simpleSpec.blueprintAlias])
            : [simpleSpec.alias];
        const op = atomToChangesetOperation(atom, fieldsetNamespace);
        // Add the changeset operation only if not added before
        if (!_.find(changeset, { name: op.name })) {
          changeset.push(op);
        }
      });
      if (result.kind === "error") {
        shouldRetry = true;
      }
    });
    if (shouldRetry && changeset.length === keyCount) {
      // we had an iteration in which nothing was resolved, and there are still unresolved setters
      throw new Error(`Couldn't resolve all field setters`);
    }
    keyCount = changeset.length;
  }

  // TODO ensure changeset has covered every non-optional field in the model!

  // Build the desired `ActionDef`.
  return actionFromParts(simpleSpec, actionTargetScope, target, model, changeset);
}

/**
 * Ensures that a default action kind matches the endpoint kind.
 * eg. on `create endpoint` there can only be a `create` specification
 * for a default action.
 */
function ensureCorrectDefaultAction(
  spec: ActionSpec,
  target: TargetDef,
  endpointKind: EndpointType
) {
  if (spec.kind !== endpointKind) {
    throw new Error(
      `Mismatching context action: overriding ${endpointKind} endpoint with a ${spec.kind} action`
    );
  }
  if (spec.kind === "create") {
    if (spec.alias && spec.alias !== target.alias) {
      throw new Error(
        `Default create action cannot be re-aliased: expected ${target.alias}, got ${spec.alias}`
      );
    }
  }

  if (spec.kind === "delete" && spec.alias) {
    throw new Error(`Delete action cannot make an alias; remove "as ${spec.alias}"`);
  }
}

/**
 * `ActionTargetScope` defines what an action operation is targeting.
 * Options:
 * - `model`, targets a model directly, not related to any context
 *    eg. `create Item {}`
 * - `target`, overwriting the default target action
 *    eg. `create {}` or `create item` or `update item as updatedItem`
 * - `context-path`, targets an object related to an object already in context
 *    eg. `create object.items` or `update item.object`
 */
type ActionTargetScope = "model" | "target" | "context-path";
function getActionTargetScope(
  def: Definition,
  spec: ActionSpec,
  targetAlias: string,
  ctx: VarContext
): ActionTargetScope {
  const path = spec.targetPath;
  if (!path) {
    return "target";
  }
  if (path.length === 1) {
    if (path[0] === targetAlias) {
      return "target";
    }
    const model = def.models.find((m) => m.name === path[0]);
    if (model) {
      return "model";
    }
  }
  // we don't need the typed path, but let's ensure that path names resolve correctly
  getTypedPath(def, path, ctx);
  return "context-path";
}

/**
 * Returns a model the changeset operates on. Taken from the end of the resolved path
 * which must not end with a `leaf`.
 *
 * FIXME this function is not specific to `changeset`, rename. This may be deprecated
 *       by proposed changes in `getTypedPathFromContext`.
 */
function findChangesetModel(
  def: Definition,
  ctx: VarContext,
  specTargetPath: string[] | undefined,
  target: TargetDef
): ModelDef {
  const path = specTargetPath ?? [target.alias];
  // Special handling single-element path because it may be a direct model operation
  // or an initialization of an endpoint target.
  if (path.length === 1) {
    // Check if model.
    try {
      return getRef.model(def, path[0]);
    } catch (e) {
      // noop
    }
    // Not a model, check if initialization of a default target.
    const inCtx = path[0] in ctx && ctx[path[0]]?.kind === "record";
    if (!inCtx) {
      if (path[0] === target.alias) {
        return getRef.model(def, target.retType);
      }
    }
  }

  // Ensure path is valid
  const typedPath = getTypedPath(def, path, ctx);
  if (typedPath.leaf) {
    throw new Error(`Path ${path.join(".")} doesn't resolve into a model`);
  }

  /**
   * FIXME this block of code can be removed when we add `retType` property
   *       in the root of a typed path.
   */
  if (typedPath.nodes.length === 0) {
    // only source
    switch (typedPath.source.kind) {
      case "context": {
        // Another case of single-element path that is not handled above because it may be
        // an operation on something that's already defined in the context, eg. updating
        // a parent context (updating `org` within the `repos` endpoint).
        return getRef.model(def, typedPath.source.model.refKey);
      }
      case "model": {
        return getRef.model(def, typedPath.source.refKey);
      }
    }
  } else {
    return getTargetModel(def, _.last(typedPath.nodes)!.refKey);
  }
}

function assignParentContextSetter(
  def: Definition,
  spec: ActionSpec,
  ctx: VarContext,
  targets: TargetDef[]
): ActionSpec {
  if (spec.kind !== "create") {
    return spec;
  }
  const target = _.last(targets)!;
  const actionScope = getActionTargetScope(def, spec, target.alias, ctx);
  switch (actionScope) {
    case "model":
      return spec;
    case "target": {
      if (targets.length < 2) {
        return spec;
      }
      const [context, target] = _.takeRight(targets, 2);
      const targetPath = [context.alias, target.name];
      const setter = toSetter(targetPath);

      return { ...spec, actionAtoms: [setter, ...spec.actionAtoms] };
    }
    case "context-path": {
      const targetPath = spec.targetPath!;
      const setter = toSetter(targetPath);

      return { ...spec, actionAtoms: [setter, ...spec.actionAtoms] };
    }
  }

  function toSetter(targetPath: string[]): ActionAtomSpecSet {
    const tpath = getTypedPath(def, targetPath, ctx);
    ensureEqual(tpath.leaf, null);
    ensureNot(tpath.nodes.length, 0);
    const finalNode = _.last(tpath.nodes)!;
    // We currently only support relations
    const relation = getRef.relation(def, finalNode.refKey);
    const reference = getRef.reference(def, relation.throughRefKey);

    // Everything in between in the path must be a (TODO: non-nullable??) reference
    _.initial(tpath.nodes).forEach((tp) => ensureEqual(tp.kind, "reference"));

    const parentNamePath = [tpath.source.name, ..._.initial(tpath.nodes).map((node) => node.name)];
    return {
      kind: "set",
      target: reference.name,
      set: {
        kind: "expression",
        exp: {
          kind: "identifier",
          identifier: parentNamePath,
        },
      },
    };
  }
}

/**
 * Constructs an `ActionDef`.
 */
function actionFromParts(
  spec: ActionSpec,
  targetKind: ActionTargetScope,
  target: TargetDef,
  model: ModelDef,
  changeset: ChangesetDef
): ActionDef {
  // FIXME come up with an alias in case of nested actions
  const alias = targetKind === "target" && spec.kind === "create" ? target.alias : spec.alias!;

  switch (spec.kind) {
    case "create": {
      return {
        kind: "create-one",
        alias,
        changeset,
        targetPath: spec.targetPath ?? [target.alias],
        model: model.name,
        select: [],
      };
    }
    case "update": {
      // FIXME update-many when targetKind is model
      return {
        kind: "update-one",
        changeset,
        alias,
        targetPath: spec.targetPath ?? [target.alias],
        model: model.name,
        filter: undefined,
        select: [],
      };
    }
    case "delete": {
      // FIXME delete-many
      return {
        kind: "delete-one",
        model: model.name,
        targetPath: spec.targetPath ?? [target.alias],
      };
    }
  }
}<|MERGE_RESOLUTION|>--- conflicted
+++ resolved
@@ -205,38 +205,15 @@
             /**
              * Check if path is an iterator.
              */
-<<<<<<< HEAD
-            if (path[0] === simpleSpec.alias) {
-              ensureEqual(path.length, 2);
-            } else {
-              ensureEqual(path.length, 1, `Path "${path}" must have length 1`);
-            }
-            const siblingName = _.last(path)!;
-            // check if sibling name is defined in the changeset
-            const siblingOp = _.find(changeset, { name: siblingName });
-            if (siblingOp) {
-              return { kind: "changeset-reference", referenceName: siblingName };
-            } else {
-              // fallback to resolving reference from context
-              /*
-               * NOTE: fallbacking to context-reference is dangerous because it will swallow any invalid reference and we will not know it until runtime
-               * we should check  expected references and still fallback to throwing exception
-               */
-              return { kind: "context-reference", referenceName: siblingName };
-              // throw ["unresolved", path];
-=======
 
             const maybeIterator = safeInvoke(() => getTypedIterator(def, path, ctx));
             switch (maybeIterator.kind) {
               case "success": {
                 return {
-                  name: atom.target,
-                  setter: {
-                    kind: "reference-value",
-                    target: {
-                      alias: maybeIterator.result.name,
-                      access: _.compact([maybeIterator.result.leaf]),
-                    },
+                  kind: "reference-value",
+                  target: {
+                    alias: maybeIterator.result.name,
+                    access: _.compact([maybeIterator.result.leaf]),
                   },
                 };
               }
@@ -254,10 +231,7 @@
                 // check if sibling name is defined in the changeset
                 const siblingOp = _.find(changeset, { name: siblingName });
                 if (siblingOp) {
-                  return {
-                    name: atom.target,
-                    setter: { kind: "changeset-reference", referenceName: siblingName },
-                  };
+                  return { kind: "changeset-reference", referenceName: siblingName };
                 } else {
                   throw ["unresolved", path];
                 }
@@ -265,7 +239,6 @@
               default: {
                 return assertUnreachable(maybeIterator);
               }
->>>>>>> 6b5aa329
             }
           }
           case "success": {
@@ -273,17 +246,8 @@
             const namePath = typedPath.nodes.map((p) => p.name);
             const access = [...namePath, typedPath.leaf.name];
             return {
-<<<<<<< HEAD
               kind: "reference-value",
-              type: field.type,
               target: { alias: path[0], access },
-=======
-              name: atom.target,
-              setter: {
-                kind: "reference-value",
-                target: { alias: path[0], access },
-              },
->>>>>>> 6b5aa329
             };
           }
           default: {
