--- conflicted
+++ resolved
@@ -1,7 +1,6 @@
 import _ from "lodash";
 import { P, match } from "ts-pattern";
 
-import { compose } from "./composer";
 import { defineType } from "./models";
 
 import { UnreachableError, ensureEqual, shouldBeUnreachableCb } from "@compiler/common/utils";
@@ -232,13 +231,9 @@
     case "target":
     case "action":
     case "auth":
-<<<<<<< HEAD
     case "repeat":
-    case "authToken":
       return { kind: "alias-reference", path: path.map((i) => i.text), source: "aliases" };
-=======
-      return { kind: "alias", namePath: path.map((i) => i.text) };
->>>>>>> 96f2c597
+
     case "struct":
       throw new UnreachableError("Unexpected struct reference in first identifier");
     case "validator":
