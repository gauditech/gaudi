import { BinaryOperator } from "./ast";
import { HookCode } from "./specification";

import { RefKind } from "@src/common/refs";

export type Definition = {
  models: ModelDef[];
  entrypoints: EntrypointDef[];
  populators: PopulatorDef[];
};

export type ModelDef = {
  refKey: string;
  name: string;
  dbname: string;
  fields: FieldDef[];
  references: ReferenceDef[];
  relations: RelationDef[];
  queries: QueryDef[];
  hooks: ModelHookDef[];
};

export type FieldType = "integer" | "text" | "boolean";

export type FieldDef = {
  refKey: string;
  modelRefKey: string;
  name: string;
  dbname: string;
  type: FieldType;
  dbtype: "serial" | "integer" | "text" | "boolean";
  primary: boolean;
  unique: boolean;
  nullable: boolean;
  validators: ValidatorDef[];
};

export type ReferenceDef = {
  refKey: string;
  modelRefKey: string;
  name: string;
  fieldRefKey: string;
  toModelRefKey: string;
  toModelFieldRefKey: string;
  nullable: boolean;
  unique: boolean;
};

export type RelationDef = {
  refKey: string;
  modelRefKey: string;
  name: string;
  fromModel: string;
  fromModelRefKey: string;
  through: string;
  throughRefKey: string;
  nullable: boolean;
  unique: boolean;
};

type QueryFrom = { kind: "model"; refKey: string } | { kind: "query"; query: QueryDef };

export type QueryDef = {
  refKey: string;
  name: string;
  // retType: string | "integer";
  retType: string;
  from: QueryFrom;
  // retCardinality: "one" | "many";
  fromPath: string[];
  nullable: boolean;
  // unique: boolean;
  joinPaths: QueryDefPath[];
  filter: FilterDef;
  select: SelectDef;
  // count?: true;
};

export type ModelHookDef = {
  refKey: string;
  name: string;
  args: { name: string; query: QueryDef }[];
  code: HookCode;
};

export type QueryDefPath = {
  kind: Extract<RefKind, "reference" | "relation" | "query">;
  refKey: string;
  name: string;
  namePath: string[];
  joinType: "inner" | "outer";
  joinPaths: QueryDefPath[];
  retType: string;
  // retCardinality: "one" | "many";
};

// simple filter types, for now

export type FilterDef =
  | { kind: "binary"; lhs: FilterDef; rhs: FilterDef; operator: BinaryOperator }
  | { kind: "alias"; namePath: string[] }
  | LiteralValueDef
  | { kind: "variable"; type: "integer" | "list-integer" | "text" | "boolean"; name: string }
  | undefined;

export type LiteralValueDef =
  | { kind: "literal"; type: "integer"; value: number }
  | { kind: "literal"; type: "null"; value: null }
  | { kind: "literal"; type: "text"; value: string }
  | { kind: "literal"; type: "boolean"; value: boolean };

/**
 * ENTRYPOINTS
 */
export type EntrypointDef = {
  name: string;
  target: TargetDef;
  endpoints: EndpointDef[];
  entrypoints: EntrypointDef[];
};

export type TargetDef = {
  kind: "model" | "reference" | "relation" | "query";
  name: string;
  namePath: string[];
  refKey: string;
  retType: string;
  alias: string;
  identifyWith: { name: string; refKey: string; type: "text" | "integer"; paramName: string };
};

export type TargetWithSelectDef = TargetDef & { select: SelectDef };

export type EndpointDef =
  | CreateEndpointDef
  | ListEndpointDef
  | GetEndpointDef
  | UpdateEndpointDef
  | DeleteEndpointDef;
// | CustomEndpointDef;

export type ListEndpointDef = {
  kind: "list";
  parentContext: TargetWithSelectDef[];
  target: Omit<TargetWithSelectDef, "identifyWith">;
  response: SelectDef;
  // actions: ActionDef[];
};

export type GetEndpointDef = {
  kind: "get";
  parentContext: TargetWithSelectDef[];
  target: TargetWithSelectDef;
  response: SelectDef;
  // actions: ActionDef[];
};

export type CreateEndpointDef = {
  kind: "create";
  parentContext: TargetWithSelectDef[];
  target: Omit<TargetWithSelectDef, "identifyWith">;
  response: SelectDef;
  fieldset: FieldsetDef;
  actions: ActionDef[];
};

export type UpdateEndpointDef = {
  kind: "update";
  parentContext: TargetWithSelectDef[];
  target: TargetWithSelectDef;
  response: SelectDef;
  fieldset: FieldsetDef;
  actions: ActionDef[];
};

export type DeleteEndpointDef = {
  kind: "delete";
  parentContext: TargetWithSelectDef[];
  target: TargetWithSelectDef;
  actions: ActionDef[];
  response: undefined;
};

type CustomEndpointDef = {
  kind: "custom";
  parentContext: TargetWithSelectDef[];
  target: null;
  method: "post" | "get" | "put" | "delete";
  actions: ActionDef[];
  respondWith: {
    // TODO
  };
};

export type SelectableItem = SelectFieldItem;

export type SelectFieldItem = {
  kind: "field";
  name: string;
  refKey: string;
  namePath: string[];
  // nullable: boolean;
  alias: string;
};

export type SelectHookItem = {
  kind: "hook";
  name: string;
  alias: string;
  namePath: string[];
  args: { name: string; query: QueryDef }[];
  code: HookCode;
};

export type DeepSelectItem = {
  kind: "reference" | "relation" | "query";
  name: string;
  namePath: string[];
  alias: string;
  // nullable: boolean;
  // retType: string;
  select: SelectItem[];
};

export type SelectItem = SelectableItem | DeepSelectItem | SelectHookItem;

export type SelectDef = SelectItem[];

export type FieldsetDef = FieldsetRecordDef | FieldsetFieldDef;

export type FieldsetRecordDef = {
  kind: "record";
  record: Record<string, FieldsetDef>;
  nullable: boolean;
};

export type IValidatorDef = {
  name: string;
  inputType: "integer" | "text" | "boolean";
  args: ConstantDef[];
};

export type FieldsetFieldDef = {
  kind: "field";
  type: FieldDef["type"];
  nullable: boolean;
  required: boolean;
  validators: ValidatorDef[];
};

export type ValidatorDef =
  | MinLengthTextValidator
  | MaxLengthTextValidator
  | EmailTextValidator
  | MinIntValidator
  | MaxIntValidator
  | IsBooleanEqual
  | IsIntEqual
  | IsTextEqual
  | HookValidator;

export const ValidatorDefinition = [
  ["text", "max", "maxLength", ["integer"]],
  ["text", "min", "minLength", ["integer"]],
  ["text", "isEmail", "isEmail", []],
  ["integer", "min", "min", ["integer"]],
  ["integer", "max", "max", ["integer"]],
  ["boolean", "isEqual", "isBoolEqual", ["boolean"]],
  ["integer", "isEqual", "isIntEqual", ["integer"]],
  ["text", "isEqual", "isTextEqual", ["text"]],
] as const;

export interface MinLengthTextValidator extends IValidatorDef {
  name: "minLength";
  inputType: "text";
  args: [IntConst];
}

export interface MaxLengthTextValidator extends IValidatorDef {
  name: "maxLength";
  inputType: "text";
  args: [IntConst];
}

export interface EmailTextValidator extends IValidatorDef {
  name: "isEmail";
  inputType: "text";
  args: [];
}

export interface MinIntValidator extends IValidatorDef {
  name: "min";
  inputType: "integer";
  args: [IntConst];
}

export interface MaxIntValidator extends IValidatorDef {
  name: "max";
  inputType: "integer";
  args: [IntConst];
}

export interface IsBooleanEqual extends IValidatorDef {
  name: "isBoolEqual";
  inputType: "boolean";
  args: [BoolConst];
}
export interface IsIntEqual extends IValidatorDef {
  name: "isIntEqual";
  inputType: "integer";
  args: [IntConst];
}
export interface IsTextEqual extends IValidatorDef {
  name: "isTextEqual";
  inputType: "text";
  args: [TextConst];
}
export interface HookValidator {
  name: "hook";
  arg?: string;
  code: HookCode;
}

export type ConstantDef = TextConst | IntConst | BoolConst | NullConst;
type BoolConst = { type: "boolean"; value: boolean };
type IntConst = { type: "integer"; value: number };
type TextConst = { type: "text"; value: string };
type NullConst = { type: "null"; value: null };

export type ActionDef = CreateOneAction | UpdateOneAction | DeleteOneAction;

export type CreateOneAction = {
  kind: "create-one";
  alias: string;
  model: string;
  targetPath: string[];
  changeset: Changeset;
  select: SelectDef;
};

export type UpdateOneAction = {
  kind: "update-one";
  alias: string;
  model: string;
  targetPath: string[];
  filter: FilterDef;
  changeset: Changeset;
  select: SelectDef;
};

export type DeleteOneAction = {
  kind: "delete-one";
  model: string;
  targetPath: string[];
};

export type DeleteManyAction = {
  kind: "delete-many";
  filter: FilterDef;
};

export type Changeset = Record<string, FieldSetter>;
export type FieldSetter =
  // TODO add composite expression setter
  FieldSetterValue | FieldSetterReferenceValue | FieldSetterInput | FieldSetterReferenceInput;

// need this exported for TypedContextPath;
type IdentifierDefGen<K> = { kind: K; name: string; refKey: string };
export type IdentifierDefModel = IdentifierDefGen<"model">;
export type IdentifierDefField = IdentifierDefGen<"field">;
export type IdentifierDef =
  | IdentifierDefGen<"query" | "relation" | "reference">
  | IdentifierDefField
  | IdentifierDefModel;

export type FieldSetterReferenceValue = {
  kind: "reference-value";
  type: FieldDef["type"];
  target: { alias: string; access: string[] };
};

export type FieldSetterInput = {
  kind: "fieldset-input";
  type: FieldDef["type"];
  fieldsetAccess: string[];
  required: boolean;
  default?: LiteralValueDef | FieldSetterReferenceValue;
};

export type FieldSetterReferenceInput = {
  kind: "fieldset-reference-input";
  fieldsetAccess: string[];
  throughField: { name: string; refKey: string };
  // required: boolean;
};

<<<<<<< HEAD
export type PopulatorDef = {
  name: string;
  populates: PopulateDef[];
};

export type PopulateDef = {
  name: string;
  target: PopulateTargetDef;
  repeat: PopulateRepeatDef;
  changeset: PopulateChangeset;
  populates: PopulateDef[];
};

export type PopulateTargetDef = {
  kind: "model" | "reference" | "relation"; // TODO: can we add "query" here?
  name: string;
  namePath: string[];
  refKey: string;
  retType: string;
  alias: string;
};

export type PopulateRepeatDef = { alias?: string; min: number; max: number };

export type PopulateChangeset = Record<string, PopulateSetter>;

// TODO: this is very much alike to `FieldSetter` def
export type PopulateSetter = FieldSetterValue | FieldSetterReferenceValue;
// TODO: add hints
// TODO: add hooks
=======
export type FieldSetterHook = {
  kind: "fieldset-hook";
  code: HookCode;
  args: Changeset;
};

export type FieldSetter =
  // TODO add composite expression setter
  | LiteralValueDef
  | FieldSetterReferenceValue
  | FieldSetterInput
  | FieldSetterReferenceInput
  | FieldSetterHook;
>>>>>>> 696c1a7f
<|MERGE_RESOLUTION|>--- conflicted
+++ resolved
@@ -360,9 +360,6 @@
 };
 
 export type Changeset = Record<string, FieldSetter>;
-export type FieldSetter =
-  // TODO add composite expression setter
-  FieldSetterValue | FieldSetterReferenceValue | FieldSetterInput | FieldSetterReferenceInput;
 
 // need this exported for TypedContextPath;
 type IdentifierDefGen<K> = { kind: K; name: string; refKey: string };
@@ -394,7 +391,6 @@
   // required: boolean;
 };
 
-<<<<<<< HEAD
 export type PopulatorDef = {
   name: string;
   populates: PopulateDef[];
@@ -422,10 +418,10 @@
 export type PopulateChangeset = Record<string, PopulateSetter>;
 
 // TODO: this is very much alike to `FieldSetter` def
-export type PopulateSetter = FieldSetterValue | FieldSetterReferenceValue;
-// TODO: add hints
-// TODO: add hooks
-=======
+export type PopulateSetter = LiteralValueDef | FieldSetterReferenceValue;
+// TODO: add populator hints
+// TODO: add populator hooks
+
 export type FieldSetterHook = {
   kind: "fieldset-hook";
   code: HookCode;
@@ -438,5 +434,4 @@
   | FieldSetterReferenceValue
   | FieldSetterInput
   | FieldSetterReferenceInput
-  | FieldSetterHook;
->>>>>>> 696c1a7f
+  | FieldSetterHook;