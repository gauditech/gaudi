--- conflicted
+++ resolved
@@ -3,25 +3,12 @@
 import "./common/setupAliases";
 // import definitionInput from "@examples/git/definition.json";
 // import specificationInput from "@examples/git/specification.json";
-
-<<<<<<< HEAD
 import { build } from "./builder/builder";
 import { compile } from "./compiler/compiler";
 import { compose } from "./composer/composer";
 import { parse } from "./parser/parser";
 
-import definitionInput from "@examples/git/definition.json";
-import specificationInput from "@examples/git/specification.json";
-
 const blueprintPath = "./examples/git/blueprint.gaudi";
-=======
-import { build } from "@src/builder/builder";
-import { compile } from "@src/compiler/compiler";
-import { compose } from "@src/composer/composer";
-import { parse } from "@src/parser/parser";
-
-const blueprintPath = "../examples/git/blueprint.gaudi";
->>>>>>> f6fb7e65
 
 const input = fs.readFileSync(blueprintPath).toString("utf-8");
 const ast = parse(input);
