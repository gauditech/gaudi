import fs from "fs";
import path from "path";

import { Diagnostic, DiagnosticCategory, ModuleKind, Project, ScriptTarget, ts } from "ts-morph";

import { storeTemplateOutput } from "@compiler/builder/renderer/renderer";
import {
  BuildApiClientData,
  render as renderApiClientTpl,
} from "@compiler/builder/renderer/templates/apiClient.tpl";
import {
  OpenApiBuilderData,
  render as renderOpenApiTpl,
} from "@compiler/builder/renderer/templates/openapi.tpl";
import {
  BuildDbSchemaData,
  render as renderDbSchemaTpl,
} from "@compiler/builder/renderer/templates/schema.prisma.tpl";
<<<<<<< HEAD
import { kindFilter, kindFind } from "@compiler/common/kindFilter";
=======
import { kindFilter } from "@compiler/common/kindFilter";
import { initLogger } from "@compiler/common/logger";
>>>>>>> cc2c08ec
import { assertUnreachable } from "@compiler/common/utils";
import { Definition } from "@compiler/types/definition";

const logger = initLogger("gaudi:compiler");
const DB_PROVIDER = "postgresql";
export const BUILDER_OPENAPI_SPEC_FOLDER = "api-spec";
export const BUILDER_OPENAPI_SPEC_FILE_NAME = "api.openapi.json";

export type BuilderConfig = {
  outputFolder: string;
  gaudiFolder: string;
};

export async function build(definition: Definition, config: BuilderConfig): Promise<void> {
  setupFolder(config.outputFolder);
  setupFolder(config.gaudiFolder);

  await buildDefinition({ definition }, config.outputFolder);
  await buildDb({ definition, dbProvider: DB_PROVIDER }, config.gaudiFolder);
  await buildApiClients(definition, config.outputFolder);
  await buildOpenApi(definition, config.outputFolder);
}

// -------------------- part builders

// ---------- Setup folders

/** Make sure folder exists */
function setupFolder(path: string) {
  // clear output folder
  if (!fs.existsSync(path)) {
    // (re)create output folder
    fs.mkdirSync(path, { recursive: true });
  }
}

// ---------- Definition

type BuildDefinitionData = {
  definition: Definition;
};

export async function renderDefinition(data: BuildDefinitionData): Promise<string> {
  return JSON.stringify(data.definition);
}

async function buildDefinition(data: BuildDefinitionData, outputFolder: string) {
  const outFile = path.join(outputFolder, "definition.json");

  return renderDefinition(data).then((content) => storeTemplateOutput(outFile, content));
}

// ---------- DB

export async function renderDbSchema(data: BuildDbSchemaData): Promise<string> {
  return renderDbSchemaTpl(data);
}

async function buildDb(data: BuildDbSchemaData, outputFolder: string): Promise<unknown> {
  const outFile = path.join(outputFolder, "db/schema.prisma");

  return (
    // render DB schema
    renderDbSchema(data).then((content) => storeTemplateOutput(outFile, content))
  );
}

// ---------- OpenAPI

export async function renderOpenApi(data: OpenApiBuilderData): Promise<string> {
  return renderOpenApiTpl(data);
}

async function buildOpenApi(definition: Definition, outputFolder: string): Promise<unknown> {
  const apidocsGenerator = kindFind(definition.generators, "generator-apidocs");

  if (apidocsGenerator) {
    const outFile = path.join(
      outputFolder,
      BUILDER_OPENAPI_SPEC_FOLDER,
      BUILDER_OPENAPI_SPEC_FILE_NAME
    );

    return (
      // render DB schema
      renderOpenApi({ definition, basePath: apidocsGenerator.basePath }).then((content) =>
        storeTemplateOutput(outFile, content)
      )
    );
  }
  // no generator
}

// ---------- API client

export async function renderApiClient(data: BuildApiClientData): Promise<string> {
  return renderApiClientTpl(data);
}

export async function buildApiClients(
  definition: Definition,
  outputFolder: string
): Promise<unknown> {
  const clientGenerators = kindFilter(definition.generators, "generator-client");

  return Promise.all(
    clientGenerators.map((g) => {
      const kind = g.target;
      switch (kind) {
        case "ts": {
          // TODO: define a fixed starting point for relative generator output folders (eg. blueprint location)
          const outFolder = g.output ?? path.join(outputFolder, "client");
          const outFileName = `api-client.ts`;
          const outPath = path.join(outFolder, outFileName);

          const t0 = Date.now(); // start timer

          return (
            renderApiClient({ definition, apis: definition.apis })
              // parse&save
              .then((content) => {
                // use TS compiler to check if content is valid
                const project = new Project({
                  compilerOptions: {
                    // let's support max 3 years old syntax level
                    target: ScriptTarget.ES2020,
                    module: ModuleKind.CommonJS,
                    declaration: true,
                    strict: true,
                    // these settings make emitting much faster (https://github.com/dsherret/ts-morph/issues/149)
                    isolatedModules: true,
                    noResolve: true,
                  },
                });
                // create virtual source file
                const sourceFile = project.createSourceFile(outPath, content, {
                  overwrite: true,
                });

                const diagnostics = sourceFile.getPreEmitDiagnostics();
                // no errors, we can emit files
                if (!hasTsErrors(diagnostics)) {
                  sourceFile.formatText({ indentSize: 2 });
                  sourceFile.save();

                  logger.debug(`Source file created [${Date.now() - t0} ms]: ${outPath}`);
                }
                // has errors, no emit
                else {
                  printTsError(diagnostics);

                  throw `Error creating API client source file: ${outPath}`;
                }
              })
          );
        }
        case "js": {
          // TODO: define a fixed starting point for relative generator output folders (eg. blueprint location)
          const outFolder = g.output ?? path.join(outputFolder, "client");
          const outFileName = `api-client.ts`;
          const outPath = path.join(outFolder, outFileName);

          const t0 = Date.now(); // start timer

          return (
            renderApiClient({ definition, apis: definition.apis })
              // compile&emit
              .then(async (content) => {
                // TODO: add caching to avoid pointless slow compilations - but there is not file/cache to compare new content against
                const project = new Project({
                  compilerOptions: {
                    // let's support max 3 years old syntax level
                    target: ScriptTarget.ES2020,
                    module: ModuleKind.CommonJS,
                    declaration: true,
                    strict: true,
                    // these settings make emitting much faster (https://github.com/dsherret/ts-morph/issues/149)
                    isolatedModules: true,
                    noResolve: true,
                  },
                });
                // create virtual source file
                const sourceFile = project.createSourceFile(outPath, content, { overwrite: true });

                const diagnostics = sourceFile.getPreEmitDiagnostics();
                // no errors, we can emit files
                if (!hasTsErrors(diagnostics)) {
                  sourceFile.formatText();

                  return project.emit().then(() => {
                    // TODO: do we need to check after-emit diagnostics? this is truly an isolated module so maybe not?
                    logger.debug(`Source file compiled [${Date.now() - t0} ms]: ${outPath}`);
                  });
                }
                // has errors, no emit
                else {
                  printTsError(diagnostics);

                  throw `Error compiling API client source file: ${outPath}`;
                }
              })
          );
        }
        default:
          assertUnreachable(kind);
      }
    })
  );

  // --- utils

  function hasTsErrors(diagnostics: Diagnostic<ts.Diagnostic>[]) {
    return diagnostics.some((d) => d.getCategory() === DiagnosticCategory.Error);
  }

  function printTsError(diagnostics: Diagnostic<ts.Diagnostic>[]) {
    for (const diagnostic of diagnostics) {
      logger.debug(
        `  ${DiagnosticCategory[diagnostic.getCategory()]}:`,
        `${diagnostic.getSourceFile()?.getBaseName()}:${diagnostic.getLineNumber()}`,
        diagnostic.getMessageText()
      );
    }
  }
}<|MERGE_RESOLUTION|>--- conflicted
+++ resolved
@@ -16,12 +16,8 @@
   BuildDbSchemaData,
   render as renderDbSchemaTpl,
 } from "@compiler/builder/renderer/templates/schema.prisma.tpl";
-<<<<<<< HEAD
 import { kindFilter, kindFind } from "@compiler/common/kindFilter";
-=======
-import { kindFilter } from "@compiler/common/kindFilter";
 import { initLogger } from "@compiler/common/logger";
->>>>>>> cc2c08ec
 import { assertUnreachable } from "@compiler/common/utils";
 import { Definition } from "@compiler/types/definition";
 
