--- conflicted
+++ resolved
@@ -22,12 +22,9 @@
 import { Definition } from "@compiler/types/definition";
 
 const logger = initLogger("gaudi:compiler");
-<<<<<<< HEAD
-=======
-const DB_PROVIDER = "postgresql";
+
 export const BUILDER_OPENAPI_SPEC_FOLDER = "api-spec";
 export const BUILDER_OPENAPI_SPEC_FILE_NAME = "api.openapi.json";
->>>>>>> 142e908f
 
 export type BuilderConfig = {
   outputFolder: string;
