--- conflicted
+++ resolved
@@ -4,11 +4,8 @@
 export type Definition = {
   models: ModelDef[];
   entrypoints: EntrypointDef[];
-<<<<<<< HEAD
+  resolveOrder: string[];
   populators: PopulatorDef[];
-=======
-  resolveOrder: string[];
->>>>>>> b5160ed5
 };
 
 export type ModelDef = {
