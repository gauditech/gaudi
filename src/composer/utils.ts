import _ from "lodash";

import { getRef2, getTargetModel } from "@src/common/refs";
import { LiteralValue } from "@src/types/ast";
import { Definition, LiteralFilterDef, ModelDef } from "@src/types/definition";

export function getTypedLiteralValue(literal: LiteralValue): LiteralFilterDef {
  if (typeof literal === "string") {
    return { type: "text", value: literal, kind: "literal" };
  }
  if (typeof literal === "number" && Number.isSafeInteger(literal)) {
    return { kind: "literal", type: "integer", value: literal };
  }
  if (typeof literal === "boolean") {
    return { kind: "literal", type: "boolean", value: literal };
  }
  if (literal === null) {
    return { kind: "literal", type: "null", value: literal };
  }
  throw new Error(`Literal ${literal} not supported`);
}

export type TypedPathItemModel = { kind: "model"; name: string; refKey: string };
export type TypedPathItemField = { kind: "field"; name: string; refKey: string };
export type TypedPathItemReference = { kind: "reference"; name: string; refKey: string };
export type TypedPathItemRelation = { kind: "relation"; name: string; refKey: string };
export type TypedPathItemQuery = { kind: "query"; name: string; refKey: string };
export type TypedPathItemContext = { kind: "context"; model: TypedPathItemModel; name: string };

export type TypedPathItem =
  | TypedPathItemContext
  | TypedPathItemReference
  | TypedPathItemRelation
  | TypedPathItemQuery
  | TypedPathItemField
  | TypedPathItemModel;

<<<<<<< HEAD
export function getTypedPath(source: Definition | ModelDef[], path: string[]): IdentifierDef[] {
  // assume it starts with model
  const { value: model } = getRef<"model">(source, path[0]);
  const modelIdDef: IdentifierDef = { kind: "model", name: model.name, refKey: model.refKey };
=======
/*
 * FIXME Consider `nullable`, `cardinality` and `retType` properties to every element,
 *       and to the structure root as well.
 * FIXME Consider adding `namePath` for ease of access when passing the data around.
 *       That property would also be useful for `getTypedPathFromContextEnding` which
 *       modifies the input path.
 */
export type TypedPath = {
  source: TypedPathItemModel | TypedPathItemContext;
  nodes: (TypedPathItemReference | TypedPathItemRelation | TypedPathItemQuery)[];
  leaf: TypedPathItemField | null;
};

export type VarContext = Record<string, ContextRecord>;
type ContextRecord = { modelName: string };

export function getTypedPath(def: Definition, path: string[], ctx: VarContext): TypedPath {
  if (_.isEmpty(path)) {
    throw new Error("Path is empty");
  }
  const start = _.first(path)!;
  const isCtx = start in ctx;
  const startModel = getRef2.model(def, isCtx ? ctx[start].modelName : start);

  let source: TypedPathItemContext | TypedPathItemModel;
  if (isCtx) {
    source = {
      kind: "context",
      model: { kind: "model", name: startModel.name, refKey: startModel.refKey },
      name: start,
    };
  } else {
    source = { kind: "model", name: startModel.name, refKey: startModel.refKey };
  }
>>>>>>> c89ceff8

  const ret = _.tail(path).reduce(
    (acc, name) => {
      if (acc.ctx === null) {
        throw new Error(`Cannot compose paths outside of Model context`);
      }
      // what is this?
      const refKey = `${acc.ctx.refKey}.${name}`;
<<<<<<< HEAD
      const ref = getRef<"field" | "reference" | "relation" | "query">(source, refKey);
=======
      const ref = getRef2(def, acc.ctx.refKey, name, ["field", "reference", "relation", "query"]);
>>>>>>> c89ceff8
      let targetCtx: ModelDef | null;
      if (ref.kind === "field") {
        targetCtx = null;
      } else {
        targetCtx = getTargetModel(source, refKey);
      }
      const idDef: TypedPathItem = { kind: ref.kind, name, refKey };
      return { path: [...acc.path, idDef], ctx: targetCtx };
    },
    { path: [], ctx: startModel } as { path: TypedPathItem[]; ctx: ModelDef | null }
  );
  const tpath = ret.path;

  if (_.last(tpath)?.kind === "field") {
    return {
      source,
      nodes: _.initial(tpath) as TypedPath["nodes"],
      leaf: _.last(tpath) as TypedPathItemField,
    };
  } else {
    return { source, nodes: tpath as TypedPath["nodes"], leaf: null };
  }
}
/**
 * `TypedContextPath` where `leaf` is not nullable.
 */
interface TypedContextPathWithLeaf extends TypedPath {
  leaf: TypedPathItemField;
}
/**
 * Constructs typed path from context (`getTypedPathFromContext`), but
 * ensures that path ends with a `leaf`. If original path doesn't end
 * with a `leaf`, this function appends `id` field at the end.
 */
export function getTypedPathWithLeaf(
  def: Definition,
  path: string[],
  ctx: VarContext
): TypedContextPathWithLeaf {
  const tpath = getTypedPath(def, path, ctx);
  if (tpath.leaf) {
    return tpath as TypedContextPathWithLeaf;
  } else {
    return getTypedPath(def, [...path, "id"], ctx) as TypedContextPathWithLeaf;
  }
}<|MERGE_RESOLUTION|>--- conflicted
+++ resolved
@@ -35,12 +35,6 @@
   | TypedPathItemField
   | TypedPathItemModel;
 
-<<<<<<< HEAD
-export function getTypedPath(source: Definition | ModelDef[], path: string[]): IdentifierDef[] {
-  // assume it starts with model
-  const { value: model } = getRef<"model">(source, path[0]);
-  const modelIdDef: IdentifierDef = { kind: "model", name: model.name, refKey: model.refKey };
-=======
 /*
  * FIXME Consider `nullable`, `cardinality` and `retType` properties to every element,
  *       and to the structure root as well.
@@ -75,7 +69,6 @@
   } else {
     source = { kind: "model", name: startModel.name, refKey: startModel.refKey };
   }
->>>>>>> c89ceff8
 
   const ret = _.tail(path).reduce(
     (acc, name) => {
@@ -84,16 +77,12 @@
       }
       // what is this?
       const refKey = `${acc.ctx.refKey}.${name}`;
-<<<<<<< HEAD
-      const ref = getRef<"field" | "reference" | "relation" | "query">(source, refKey);
-=======
       const ref = getRef2(def, acc.ctx.refKey, name, ["field", "reference", "relation", "query"]);
->>>>>>> c89ceff8
       let targetCtx: ModelDef | null;
       if (ref.kind === "field") {
         targetCtx = null;
       } else {
-        targetCtx = getTargetModel(source, refKey);
+        targetCtx = getTargetModel(def.models, refKey);
       }
       const idDef: TypedPathItem = { kind: ref.kind, name, refKey };
       return { path: [...acc.path, idDef], ctx: targetCtx };
