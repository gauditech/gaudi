// Jest Snapshot v1, https://goo.gl/fbAQLP

exports[`compose hooks action hook 1`] = `
[
  {
    "actions": [
      {
        "changeset": [
          {
            "name": "termsOfUse",
            "setter": {
              "fieldsetAccess": [
                "termsOfUse",
              ],
              "kind": "fieldset-virtual-input",
              "nullable": false,
              "required": true,
              "type": "boolean",
              "validators": [],
            },
          },
        ],
        "hook": {
          "args": [
            {
              "name": "name",
              "setter": {
                "kind": "reference-value",
                "target": {
                  "access": [
                    "name",
                  ],
                  "alias": "org",
                },
              },
            },
            {
              "name": "terms",
              "setter": {
                "kind": "changeset-reference",
                "referenceName": "termsOfUse",
              },
            },
          ],
          "hook": {
            "code": {
              "file": "hooks.js",
              "kind": "source",
              "target": "someHook",
            },
            "runtimeName": "MyRuntime",
          },
        },
        "kind": "execute-hook",
        "responds": false,
      },
    ],
    "authSelect": [],
    "authorize": undefined,
    "fieldset": {
      "kind": "record",
      "nullable": false,
      "record": {
        "termsOfUse": {
          "kind": "field",
          "nullable": false,
          "required": true,
          "type": "boolean",
          "validators": [],
        },
      },
    },
    "kind": "custom-one",
    "method": "POST",
    "parentContext": [],
    "path": "somePath",
    "responds": true,
    "response": undefined,
    "target": {
      "alias": "org",
      "identifyWith": {
        "name": "id",
        "paramName": "org_id",
        "refKey": "Org.id",
        "type": "integer",
      },
      "kind": "model",
      "name": "Org",
      "namePath": [
        "Org",
      ],
      "refKey": "Org",
      "retType": "Org",
      "select": [
        {
          "alias": "name",
          "kind": "field",
          "name": "name",
          "namePath": [
            "Org",
            "name",
          ],
          "refKey": "Org.name",
        },
      ],
    },
  },
]
`;

exports[`compose hooks composes action hook 1`] = `
{
  "changeset": [
    {
      "name": "prop",
      "setter": {
        "fieldsetAccess": [
          "prop",
        ],
        "kind": "fieldset-virtual-input",
        "nullable": false,
        "required": true,
        "type": "text",
        "validators": [],
      },
    },
  ],
  "hook": {
    "args": [
      {
        "name": "user",
        "setter": {
          "kind": "query",
          "query": {
            "filter": {
              "args": [
                {
                  "kind": "alias",
                  "namePath": [
                    "Org",
                    "id",
                  ],
                },
                {
                  "kind": "literal",
                  "type": "integer",
                  "value": 1,
                },
              ],
              "kind": "function",
              "name": "is",
            },
            "fromPath": [
              "Org",
            ],
            "kind": "query",
            "limit": undefined,
            "modelRefKey": "Org",
            "name": "user",
            "offset": undefined,
            "orderBy": undefined,
            "refKey": "N/A",
            "retType": "Org",
            "select": [
              {
                "alias": "id",
                "kind": "field",
                "name": "id",
                "namePath": [
                  "Org",
                  "id",
                ],
                "refKey": "Org.id",
              },
              {
                "alias": "name",
                "kind": "field",
                "name": "name",
                "namePath": [
                  "Org",
                  "name",
                ],
                "refKey": "Org.name",
              },
            ],
          },
        },
      },
    ],
    "hook": {
      "code": {
        "file": "hooks/auth",
        "kind": "source",
        "target": "login",
      },
      "runtimeName": "@GAUDI_INTERNAL",
    },
  },
  "kind": "execute-hook",
  "responds": false,
}
`;

exports[`compose hooks composes source hooks 1`] = `
{
  "authenticator": undefined,
  "entrypoints": [
    {
      "endpoints": [
        {
          "actions": [
            {
              "alias": "org",
              "changeset": [
                {
                  "name": "name",
                  "setter": {
                    "args": [],
                    "hook": {
                      "code": {
<<<<<<< HEAD
                        "inline": "'test name'",
                        "kind": "inline",
=======
                        "file": "hooks.js",
                        "kind": "source",
                        "target": "someHook",
>>>>>>> 4332a612
                      },
                      "runtimeName": "MyRuntime",
                    },
                    "kind": "fieldset-hook",
                  },
                },
              ],
              "kind": "create-one",
              "model": "Org",
              "select": [],
              "targetPath": [
                "org",
              ],
            },
          ],
          "authSelect": [],
          "authorize": undefined,
          "fieldset": {
            "kind": "record",
            "nullable": false,
            "record": {},
          },
          "kind": "create",
          "parentContext": [],
          "response": [
            {
              "alias": "id",
              "kind": "field",
              "name": "id",
              "namePath": [
                "Org",
                "id",
              ],
              "refKey": "Org.id",
            },
            {
              "alias": "name",
              "kind": "field",
              "name": "name",
              "namePath": [
                "Org",
                "name",
              ],
              "refKey": "Org.name",
            },
          ],
          "target": {
            "alias": "org",
            "kind": "model",
            "name": "Org",
            "namePath": [
              "Org",
            ],
            "refKey": "Org",
            "retType": "Org",
            "select": [],
          },
        },
      ],
      "entrypoints": [],
      "name": "Orgs",
      "target": {
        "alias": "org",
        "identifyWith": {
          "name": "id",
          "paramName": "org_id",
          "refKey": "Org.id",
          "type": "integer",
        },
        "kind": "model",
        "name": "Org",
        "namePath": [
          "Org",
        ],
        "refKey": "Org",
        "retType": "Org",
      },
    },
  ],
  "models": [
    {
      "aggregates": [],
      "computeds": [],
      "dbname": "org",
      "fields": [
        {
          "dbname": "id",
          "dbtype": "serial",
          "kind": "field",
          "modelRefKey": "Org",
          "name": "id",
          "nullable": false,
          "primary": true,
          "refKey": "Org.id",
          "type": "integer",
          "unique": true,
          "validators": [],
        },
        {
          "dbname": "name",
          "dbtype": "text",
          "kind": "field",
          "modelRefKey": "Org",
          "name": "name",
          "nullable": false,
          "primary": false,
          "refKey": "Org.name",
          "type": "text",
          "unique": false,
          "validators": [
            {
              "arg": "name",
              "hook": {
                "code": {
<<<<<<< HEAD
                  "inline": "'test name'",
                  "kind": "inline",
=======
                  "file": "githubc.js",
                  "kind": "source",
                  "target": "someHook",
>>>>>>> 4332a612
                },
                "runtimeName": "MyRuntime",
              },
              "name": "hook",
            },
          ],
        },
      ],
      "hooks": [
        {
          "args": [],
          "hook": {
            "code": {
<<<<<<< HEAD
              "inline": "'some description'",
              "kind": "inline",
=======
              "file": "githubc.js",
              "kind": "source",
              "target": "someHook",
>>>>>>> 4332a612
            },
            "runtimeName": "MyRuntime",
          },
          "kind": "model-hook",
          "name": "description",
          "refKey": "Org.description",
        },
      ],
      "kind": "model",
      "name": "Org",
      "queries": [],
      "refKey": "Org",
      "references": [],
      "relations": [],
    },
  ],
  "populators": [],
  "resolveOrder": [
    "Org",
    "Org.name",
    "Org.description",
  ],
  "runtimes": [
    {
      "default": true,
      "name": "MyRuntime",
      "sourcePath": "some/path/to/file",
      "type": "node",
    },
    {
      "default": false,
      "name": "@GAUDI_INTERNAL",
      "sourcePath": "./internalExecutionRuntime",
      "type": "node",
    },
  ],
}
`;

exports[`compose hooks defaults to the default execution runtime when hook runtime is empty 1`] = `
{
  "actions": [
    {
      "alias": "org",
      "changeset": [
        {
          "name": "name",
          "setter": {
            "args": [],
            "hook": {
              "code": {
                "file": "hooks.js",
                "kind": "source",
                "target": "randomSlug",
              },
              "runtimeName": "MyRuntime",
            },
            "kind": "fieldset-hook",
          },
        },
      ],
      "kind": "create-one",
      "model": "Org",
      "select": [],
      "targetPath": [
        "org",
      ],
    },
  ],
  "authSelect": [],
  "authorize": undefined,
  "fieldset": {
    "kind": "record",
    "nullable": false,
    "record": {},
  },
  "kind": "create",
  "parentContext": [],
  "response": [
    {
      "alias": "id",
      "kind": "field",
      "name": "id",
      "namePath": [
        "Org",
        "id",
      ],
      "refKey": "Org.id",
    },
    {
      "alias": "name",
      "kind": "field",
      "name": "name",
      "namePath": [
        "Org",
        "name",
      ],
      "refKey": "Org.name",
    },
  ],
  "target": {
    "alias": "org",
    "kind": "model",
    "name": "Org",
    "namePath": [
      "Org",
    ],
    "refKey": "Org",
    "retType": "Org",
    "select": [],
  },
}
`;

exports[`compose hooks inline hooks 1`] = `
{
  "authenticator": undefined,
  "entrypoints": [
    {
      "endpoints": [
        {
          "actions": [
            {
              "alias": "org",
              "changeset": [
                {
                  "name": "name",
                  "setter": {
                    "args": [],
                    "hook": {
                      "code": {
                        "inline": ""test name"",
                        "kind": "inline",
                      },
                      "runtimeName": "MyRuntime",
                    },
                    "kind": "fieldset-hook",
                  },
                },
              ],
              "kind": "create-one",
              "model": "Org",
              "select": [],
              "targetPath": [
                "org",
              ],
            },
          ],
          "authSelect": [],
          "authorize": undefined,
          "fieldset": {
            "kind": "record",
            "nullable": false,
            "record": {},
          },
          "kind": "create",
          "parentContext": [],
          "response": [
            {
              "alias": "id",
              "kind": "field",
              "name": "id",
              "namePath": [
                "Org",
                "id",
              ],
              "refKey": "Org.id",
            },
            {
              "alias": "name",
              "kind": "field",
              "name": "name",
              "namePath": [
                "Org",
                "name",
              ],
              "refKey": "Org.name",
            },
          ],
          "target": {
            "alias": "org",
            "kind": "model",
            "name": "Org",
            "namePath": [
              "Org",
            ],
            "refKey": "Org",
            "retType": "Org",
            "select": [],
          },
        },
      ],
      "entrypoints": [],
      "name": "Orgs",
      "target": {
        "alias": "org",
        "identifyWith": {
          "name": "id",
          "paramName": "org_id",
          "refKey": "Org.id",
          "type": "integer",
        },
        "kind": "model",
        "name": "Org",
        "namePath": [
          "Org",
        ],
        "refKey": "Org",
        "retType": "Org",
      },
    },
  ],
  "models": [
    {
      "aggregates": [],
      "computeds": [],
      "dbname": "org",
      "fields": [
        {
          "dbname": "id",
          "dbtype": "serial",
          "kind": "field",
          "modelRefKey": "Org",
          "name": "id",
          "nullable": false,
          "primary": true,
          "refKey": "Org.id",
          "type": "integer",
          "unique": true,
          "validators": [],
        },
        {
          "dbname": "name",
          "dbtype": "text",
          "kind": "field",
          "modelRefKey": "Org",
          "name": "name",
          "nullable": false,
          "primary": false,
          "refKey": "Org.name",
          "type": "text",
          "unique": false,
          "validators": [
            {
              "arg": "name",
              "hook": {
                "code": {
                  "inline": ""test name"",
                  "kind": "inline",
                },
                "runtimeName": "MyRuntime",
              },
              "name": "hook",
            },
          ],
        },
      ],
      "hooks": [
        {
          "args": [],
          "hook": {
            "code": {
              "inline": ""some description"",
              "kind": "inline",
            },
            "runtimeName": "MyRuntime",
          },
          "kind": "model-hook",
          "name": "description",
          "refKey": "Org.description",
        },
      ],
      "kind": "model",
      "name": "Org",
      "queries": [],
      "refKey": "Org",
      "references": [],
      "relations": [],
    },
  ],
  "populators": [],
  "resolveOrder": [
    "Org",
    "Org.name",
    "Org.description",
  ],
  "runtimes": [
    {
      "default": true,
      "name": "MyRuntime",
      "sourcePath": "some/path/to/file",
      "type": "node",
    },
    {
      "default": false,
      "name": "@GAUDI_INTERNAL",
      "sourcePath": "./internalExecutionRuntime",
      "type": "node",
    },
  ],
}
`;<|MERGE_RESOLUTION|>--- conflicted
+++ resolved
@@ -218,14 +218,9 @@
                     "args": [],
                     "hook": {
                       "code": {
-<<<<<<< HEAD
-                        "inline": "'test name'",
-                        "kind": "inline",
-=======
                         "file": "hooks.js",
                         "kind": "source",
                         "target": "someHook",
->>>>>>> 4332a612
                       },
                       "runtimeName": "MyRuntime",
                     },
@@ -340,14 +335,9 @@
               "arg": "name",
               "hook": {
                 "code": {
-<<<<<<< HEAD
-                  "inline": "'test name'",
-                  "kind": "inline",
-=======
                   "file": "githubc.js",
                   "kind": "source",
                   "target": "someHook",
->>>>>>> 4332a612
                 },
                 "runtimeName": "MyRuntime",
               },
@@ -361,14 +351,9 @@
           "args": [],
           "hook": {
             "code": {
-<<<<<<< HEAD
-              "inline": "'some description'",
-              "kind": "inline",
-=======
               "file": "githubc.js",
               "kind": "source",
               "target": "someHook",
->>>>>>> 4332a612
             },
             "runtimeName": "MyRuntime",
           },
