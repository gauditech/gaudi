import fs from "fs";
import path from "path";

import { buildOpenAPI } from "./openAPI";

import { storeTemplateOutput } from "@src/builder/renderer/renderer";
import {
  BuildDbSchemaData,
  render as renderDbSchemaTpl,
} from "@src/builder/renderer/templates/schema.prisma.tpl";
import { Definition } from "@src/types/definition";

const DB_PROVIDER = "postgresql";

export async function build(definition: Definition, outputFolder: string): Promise<void> {
  /* TODO

 - server (express)
 	* read env/config with defaults
 - model
 	* many-to-many relations
 - fieldset
 - entrypoint
 - action
*/

  setupOutputFolder(outputFolder);
  await buildDefinition({ definition }, outputFolder);
<<<<<<< HEAD
  await buildDb(
    { definition, dbProvider: DB_PROVIDER, dbConnectionUrl: DB_CONNECTION_URL },
    outputFolder
  );

  const openAPI = buildOpenAPI(definition);
  const outFile = path.join(outputFolder, "openapi.json");
  storeTemplateOutput(outFile, JSON.stringify(openAPI, undefined, 2));
=======
  await buildDb({ definition, dbProvider: DB_PROVIDER }, outputFolder);
>>>>>>> ba2333ac
}

// -------------------- part builders

// ---------- Setup output

function setupOutputFolder(outputFolder: string) {
  // clear output folder
  if (!fs.existsSync(outputFolder)) {
    // (re)create output folder
    fs.mkdirSync(outputFolder, { recursive: true });
  }
}

// ---------- Definition

type BuildDefinitionData = {
  definition: Definition;
};

export async function renderDefinition(data: BuildDefinitionData): Promise<string> {
  return JSON.stringify(data.definition);
}

async function buildDefinition(data: BuildDefinitionData, outputFolder: string) {
  const outFile = path.join(outputFolder, "definition.json");

  return renderDefinition(data).then((content) => storeTemplateOutput(outFile, content));
}

// ---------- DB

export async function renderDbSchema(data: BuildDbSchemaData): Promise<string> {
  return renderDbSchemaTpl(data);
}

async function buildDb(data: BuildDbSchemaData, outputFolder: string): Promise<unknown> {
  const outFile = path.join(outputFolder, "db/schema.prisma");

  return (
    // render DB schema
    renderDbSchema(data).then((content) => storeTemplateOutput(outFile, content))
  );
}<|MERGE_RESOLUTION|>--- conflicted
+++ resolved
@@ -26,18 +26,11 @@
 
   setupOutputFolder(outputFolder);
   await buildDefinition({ definition }, outputFolder);
-<<<<<<< HEAD
-  await buildDb(
-    { definition, dbProvider: DB_PROVIDER, dbConnectionUrl: DB_CONNECTION_URL },
-    outputFolder
-  );
+  await buildDb({ definition, dbProvider: DB_PROVIDER }, outputFolder);
 
   const openAPI = buildOpenAPI(definition);
   const outFile = path.join(outputFolder, "openapi.json");
   storeTemplateOutput(outFile, JSON.stringify(openAPI, undefined, 2));
-=======
-  await buildDb({ definition, dbProvider: DB_PROVIDER }, outputFolder);
->>>>>>> ba2333ac
 }
 
 // -------------------- part builders
