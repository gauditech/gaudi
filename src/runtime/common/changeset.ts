import _, { get, indexOf, isString, set, toInteger, toString } from "lodash";

import { assertUnreachable, ensureNot } from "@src/common/utils";
import { ActionContext } from "@src/runtime/common/action";
import { executeHook } from "@src/runtime/hooks";
import { ChangesetDef, FieldDef, FieldSetter } from "@src/types/definition";

type Changeset = Record<string, unknown>;

/**
 * Build result record from given action changeset rules and give context (source) inputs.
 */
<<<<<<< HEAD
export function buildChangeset(
  actionChangsetDefinition: ChangesetDef,
  actionContext: ActionContext,
  // `changesetContext` is used for hooks, to be able to pass the "parent context" changeset
  changesetContext: Changeset = {}
): Changeset {
  const changeset: Changeset = {};

  function getValue(setter: FieldSetter): unknown {
    switch (setter.kind) {
      case "literal": {
        return formatFieldValue(setter.value, setter.type);
      }
      case "fieldset-input": {
        return formatFieldValue(
          getFieldsetProperty(actionContext.input, setter.fieldsetAccess),
          setter.type
        );
      }
      case "reference-value": {
        return actionContext.vars.get(setter.target.alias, setter.target.access);
      }
      case "fieldset-hook": {
        const args = buildChangeset(setter.args, actionContext, changeset);
        return executeHook(setter.code, args);
      }
      case "changeset-reference": {
        /**
         * Composer guarantees the correct order of array elements, so `setter.referenceName` should
         * be in the context and we should be able to return `changeset[setter.referenceName]`.
         *
         * However, hooks inherit the action changeset context, but also build their own changeset,
         * so we need to check which changeset `setter.referenceName` belongs to. In other words,
         * it's possible that `setter.referenceName in changeset` is `false` when building a hooks changeset,
         * but in that case we can assume it's in the `changesetContext`.
         *
         * NOTE the following code wouldn't work because `undefined` is a valid changeset value:
         * `return changeset[setter.referenceName] || changesetContext[setter.referenceName];`
         */
        if (setter.referenceName in changeset) {
          return changeset[setter.referenceName];
=======
export function buildChangset(
  actionChangset: Changeset,
  actionContext: ActionContext
): Record<string, unknown> {
  return Object.fromEntries(
    Object.entries(actionChangset)
      .map(([name, setter]) => {
        // TODO: format values by type
        const setterKind = setter.kind;
        if (setterKind === "literal") {
          return [
            name,
            setter.type === "null" ? null : formatFieldValue(setter.value, setter.type),
          ];
        } else if (setterKind === "fieldset-input") {
          return [
            name,
            formatFieldValue(
              getFieldsetProperty(actionContext.input, setter.fieldsetAccess),
              setter.type
            ),
          ];
        } else if (setterKind === "reference-value") {
          return [name, actionContext.vars.get(setter.target.alias, setter.target.access)];
        } else if (setterKind === "fieldset-reference-input") {
          const referenceIdResult = actionContext.referenceIds.find((result) =>
            _.isEqual(result.fieldsetAccess, setter.fieldsetAccess)
          );
          ensureNot(referenceIdResult, undefined);
          return [name + "_id", referenceIdResult.value];
        } else if (setterKind === "fieldset-hook") {
          const args = buildChangset(setter.args, actionContext);
          return [name, executeHook(setter.code, args)];
>>>>>>> 9d30bce8
        } else {
          return changesetContext[setter.referenceName];
        }
      }
      case "fieldset-reference-input": {
        throw "not implemented";
      }
      default: {
        return assertUnreachable(setter);
      }
    }
  }

  actionChangsetDefinition.forEach(({ name, setter }) => {
    changeset[name] = getValue(setter);
  });
  return changeset;
}

/**
 * Format unknown field value to one of mapping types.
 *
 * If `value` is `undefined`/`null`, an `undefined` is returned.
 *
 * This function uses `lodash` to convert "text" and "integer".
 * For details see: https://lodash.com/docs
 *
 * Mappings:
 * - text - `string`, `_.toString()`
 * - integer - `number`, `_.toInteger()`
 * - boolean - `boolean`, see below
 *
 * Due to `lodash` lacking boolean converter, this fn does it manually following these rules:
 * - "true" - string "true", case insensitive ("true", "TRUE", "TruE", ...)
 * - true - real boolean true
 * - everything else is converted to `false`
 *
 * TODO: move to some utils folder if it's ok
 */
export function formatFieldValue(
  value: unknown,
  type: FieldDef["type"] | "null"
): string | number | boolean | undefined | null {
  if (_.isNil(value)) return value;

  if (type === "boolean") {
    if (isString(value)) {
      value = value.toLowerCase();
    }

    return indexOf(["true", true], value) != -1;
  } else if (type === "integer") {
    return toInteger(value);
  } else {
    return toString(value);
  }
}

// ----- transformations

export function getFieldsetProperty<T = unknown>(target: unknown, fieldsetAccess: string[]): T {
  return get(target, fieldsetAccessToPath(fieldsetAccess));
}
export function setFieldsetProperty(
  target: object,
  fieldsetAccess: string[],
  value: unknown
): unknown {
  set(target, fieldsetAccessToPath(fieldsetAccess), value);

  return target;
}

export function fieldsetAccessToPath(access: string[]): string {
  return access.join(".");
}<|MERGE_RESOLUTION|>--- conflicted
+++ resolved
@@ -10,7 +10,6 @@
 /**
  * Build result record from given action changeset rules and give context (source) inputs.
  */
-<<<<<<< HEAD
 export function buildChangeset(
   actionChangsetDefinition: ChangesetDef,
   actionContext: ActionContext,
@@ -52,47 +51,16 @@
          */
         if (setter.referenceName in changeset) {
           return changeset[setter.referenceName];
-=======
-export function buildChangset(
-  actionChangset: Changeset,
-  actionContext: ActionContext
-): Record<string, unknown> {
-  return Object.fromEntries(
-    Object.entries(actionChangset)
-      .map(([name, setter]) => {
-        // TODO: format values by type
-        const setterKind = setter.kind;
-        if (setterKind === "literal") {
-          return [
-            name,
-            setter.type === "null" ? null : formatFieldValue(setter.value, setter.type),
-          ];
-        } else if (setterKind === "fieldset-input") {
-          return [
-            name,
-            formatFieldValue(
-              getFieldsetProperty(actionContext.input, setter.fieldsetAccess),
-              setter.type
-            ),
-          ];
-        } else if (setterKind === "reference-value") {
-          return [name, actionContext.vars.get(setter.target.alias, setter.target.access)];
-        } else if (setterKind === "fieldset-reference-input") {
-          const referenceIdResult = actionContext.referenceIds.find((result) =>
-            _.isEqual(result.fieldsetAccess, setter.fieldsetAccess)
-          );
-          ensureNot(referenceIdResult, undefined);
-          return [name + "_id", referenceIdResult.value];
-        } else if (setterKind === "fieldset-hook") {
-          const args = buildChangset(setter.args, actionContext);
-          return [name, executeHook(setter.code, args)];
->>>>>>> 9d30bce8
         } else {
           return changesetContext[setter.referenceName];
         }
       }
       case "fieldset-reference-input": {
-        throw "not implemented";
+        const referenceIdResult = actionContext.referenceIds.find((result) =>
+          _.isEqual(result.fieldsetAccess, setter.fieldsetAccess)
+        );
+        ensureNot(referenceIdResult, undefined);
+        return referenceIdResult.value;
       }
       default: {
         return assertUnreachable(setter);
@@ -101,7 +69,15 @@
   }
 
   actionChangsetDefinition.forEach(({ name, setter }) => {
-    changeset[name] = getValue(setter);
+    switch (setter.kind) {
+      case "fieldset-reference-input": {
+        changeset[name + "_id"] = getValue(setter);
+        break;
+      }
+      default: {
+        changeset[name] = getValue(setter);
+      }
+    }
   });
   return changeset;
 }
