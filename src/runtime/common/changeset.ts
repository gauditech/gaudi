import _, { get, indexOf, isString, set, toInteger, toString } from "lodash";

import { assertUnreachable, ensureEqual, ensureNot } from "@src/common/utils";
import { ActionContext } from "@src/runtime/common/action";
import { executeHook } from "@src/runtime/hooks";
import { ChangesetDef, FieldDef, FieldSetter, FunctionName } from "@src/types/definition";

type Changeset = Record<string, unknown>;

/**
 * Build result record from given action changeset rules and give context (source) inputs.
 */
export async function buildChangeset(
  actionChangsetDefinition: ChangesetDef,
  actionContext: ActionContext,
  // `changesetContext` is used for hooks, to be able to pass the "parent context" changeset
  changesetContext: Changeset = {}
): Promise<Changeset> {
  const changeset: Changeset = {};

  async function getValue(setter: FieldSetter): Promise<unknown> {
    switch (setter.kind) {
      case "literal": {
        return formatFieldValue(setter.value, setter.type);
      }
      case "fieldset-input": {
        return formatFieldValue(
          getFieldsetProperty(actionContext.input, setter.fieldsetAccess),
          setter.type
        );
      }
      case "reference-value": {
        return actionContext.vars.get(setter.target.alias, setter.target.access);
      }
      case "fieldset-hook": {
        const args = await buildChangeset(setter.args, actionContext, changeset);
        return await executeHook(setter.code, args);
      }
      case "changeset-reference": {
        /**
         * Composer guarantees the correct order of array elements, so `setter.referenceName` should
         * be in the context and we should be able to return `changeset[setter.referenceName]`.
         *
         * However, hooks inherit the action changeset context, but also build their own changeset,
         * so we need to check which changeset `setter.referenceName` belongs to. In other words,
         * it's possible that `setter.referenceName in changeset` is `false` when building a hooks changeset,
         * but in that case we can assume it's in the `changesetContext`.
         *
         * NOTE the following code wouldn't work because `undefined` is a valid changeset value:
         * `return changeset[setter.referenceName] || changesetContext[setter.referenceName];`
         */
        if (setter.referenceName in changeset) {
          return changeset[setter.referenceName];
        } else {
          ensureEqual(setter.referenceName in changesetContext, true);
          return changesetContext[setter.referenceName];
        }
      }
      case "fieldset-reference-input": {
        const referenceIdResult = actionContext.referenceIds.find((result) =>
          _.isEqual(result.fieldsetAccess, setter.fieldsetAccess)
        );
        ensureNot(referenceIdResult, undefined);
        return referenceIdResult.value;
      }
<<<<<<< HEAD
      case "function": {
        switch (setter.name) {
          case "+":
          case "-":
          case "*":
          case "/":
          case ">":
          case "<":
          case ">=":
          case "<=": {
            ensureEqual(setter.args.length, 2);
            const val1 = getValue(setter.args[0]);
            const val2 = getValue(setter.args[1]);

            return fnNameToFunction(setter.name)(val1, val2);
          }
          case "and":
          case "or": {
            ensureEqual(setter.args.length, 2);
            const val1 = getValue(setter.args[0]);
            const val2 = getValue(setter.args[1]);

            return fnNameToFunction(setter.name)(val1, val2);
          }
          case "is":
          case "is not":
          case "in":
          case "not in": {
            ensureEqual(setter.args.length, 2);
            const val1 = getValue(setter.args[0]);
            const val2 = getValue(setter.args[1]);

            return fnNameToFunction(setter.name)(val1, val2);
          }
          case "concat": {
            const vals = setter.args.map((arg) => {
              const value = getValue(arg);

              return value;
            });

            return fnNameToFunction(setter.name)(vals);
          }
          case "length": {
            ensureEqual(setter.args.length, 1);
            const val = getValue(setter.args[0]);

            return fnNameToFunction(setter.name)(val);
          }
          default: {
            return assertUnreachable(setter.name);
          }
        }
      }
      case "context-reference":
        return actionContext.vars.get(setter.referenceName);
=======
>>>>>>> 6b5aa329
      default: {
        return assertUnreachable(setter);
      }
    }
  }

  for (const { name, setter } of actionChangsetDefinition) {
    switch (setter.kind) {
      case "fieldset-reference-input": {
        changeset[name + "_id"] = await getValue(setter);
        break;
      }
      default: {
        changeset[name] = await getValue(setter);
      }
    }
  }

  return changeset;
}

// eslint-disable-next-line @typescript-eslint/no-explicit-any
function fnNameToFunction(name: FunctionName): (...args: any[]) => unknown {
  switch (name) {
    case "+":
      return _.add;
    case "-":
      return _.subtract;
    case "*":
      return _.multiply;
    case "/":
      return _.divide;
    case "<":
      return _.lt;
    case ">":
      return _.gt;
    case "<=":
      return _.lte;
    case ">=":
      return _.gte;
    case "is":
      return _.isEqual;
    case "is not":
      return (a: unknown, b: unknown) => !_.isEqual(a, b);
    case "and":
      return (a: unknown, b: unknown) => a && b;
    case "or":
      return (a: unknown, b: unknown) => a || b;
    case "in":
      return _.includes;
    case "not in":
      return (a: unknown[], v: unknown) => !_.includes(a, v);
    case "concat":
      return (a: unknown[]) => a.join("");
    case "length":
      return (value: string) => value.length;
    default:
      return assertUnreachable(name);
  }
}

/**
 * Format unknown field value to one of mapping types.
 *
 * If `value` is `undefined`/`null`, an `undefined` is returned.
 *
 * This function uses `lodash` to convert "text" and "integer".
 * For details see: https://lodash.com/docs
 *
 * Mappings:
 * - text - `string`, `_.toString()`
 * - integer - `number`, `_.toInteger()`
 * - boolean - `boolean`, see below
 *
 * Due to `lodash` lacking boolean converter, this fn does it manually following these rules:
 * - "true" - string "true", case insensitive ("true", "TRUE", "TruE", ...)
 * - true - real boolean true
 * - everything else is converted to `false`
 *
 * TODO: move to some utils folder if it's ok
 */
export function formatFieldValue(
  value: unknown,
  type: FieldDef["type"] | "null"
): string | number | boolean | undefined | null {
  if (_.isNil(value)) return value;

  if (type === "boolean") {
    if (isString(value)) {
      value = value.toLowerCase();
    }

    return indexOf(["true", true], value) != -1;
  } else if (type === "integer") {
    return toInteger(value);
  } else {
    return toString(value);
  }
}

// ----- transformations

export function getFieldsetProperty<T = unknown>(target: unknown, fieldsetAccess: string[]): T {
  return get(target, fieldsetAccessToPath(fieldsetAccess));
}
export function setFieldsetProperty(
  target: object,
  fieldsetAccess: string[],
  value: unknown
): unknown {
  set(target, fieldsetAccessToPath(fieldsetAccess), value);

  return target;
}

export function fieldsetAccessToPath(access: string[]): string {
  return access.join(".");
}<|MERGE_RESOLUTION|>--- conflicted
+++ resolved
@@ -63,7 +63,6 @@
         ensureNot(referenceIdResult, undefined);
         return referenceIdResult.value;
       }
-<<<<<<< HEAD
       case "function": {
         switch (setter.name) {
           case "+":
@@ -75,16 +74,16 @@
           case ">=":
           case "<=": {
             ensureEqual(setter.args.length, 2);
-            const val1 = getValue(setter.args[0]);
-            const val2 = getValue(setter.args[1]);
+            const val1 = await getValue(setter.args[0]);
+            const val2 = await getValue(setter.args[1]);
 
             return fnNameToFunction(setter.name)(val1, val2);
           }
           case "and":
           case "or": {
             ensureEqual(setter.args.length, 2);
-            const val1 = getValue(setter.args[0]);
-            const val2 = getValue(setter.args[1]);
+            const val1 = await getValue(setter.args[0]);
+            const val2 = await getValue(setter.args[1]);
 
             return fnNameToFunction(setter.name)(val1, val2);
           }
@@ -93,23 +92,25 @@
           case "in":
           case "not in": {
             ensureEqual(setter.args.length, 2);
-            const val1 = getValue(setter.args[0]);
-            const val2 = getValue(setter.args[1]);
+            const val1 = await getValue(setter.args[0]);
+            const val2 = await getValue(setter.args[1]);
 
             return fnNameToFunction(setter.name)(val1, val2);
           }
           case "concat": {
-            const vals = setter.args.map((arg) => {
-              const value = getValue(arg);
-
-              return value;
-            });
+            const vals = await Promise.all(
+              setter.args.map(async (arg) => {
+                const value = await getValue(arg);
+
+                return value;
+              })
+            );
 
             return fnNameToFunction(setter.name)(vals);
           }
           case "length": {
             ensureEqual(setter.args.length, 1);
-            const val = getValue(setter.args[0]);
+            const val = await getValue(setter.args[0]);
 
             return fnNameToFunction(setter.name)(val);
           }
@@ -120,8 +121,7 @@
       }
       case "context-reference":
         return actionContext.vars.get(setter.referenceName);
-=======
->>>>>>> 6b5aa329
+
       default: {
         return assertUnreachable(setter);
       }
