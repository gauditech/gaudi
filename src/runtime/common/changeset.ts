import _, { get, indexOf, isString, set, toInteger, toString } from "lodash";

import { assertUnreachable, ensureNot } from "@src/common/utils";
import { ActionContext } from "@src/runtime/common/action";
import { executeHook } from "@src/runtime/hooks";
import { ChangesetDef, FieldDef, FieldSetter } from "@src/types/definition";

type Changeset = Record<string, unknown>;

/**
 * Build result record from given action changeset rules and give context (source) inputs.
 */
<<<<<<< HEAD
export function buildChangset(
  actionChangset: Changeset,
  actionContext: ActionContext
): Record<string, any> {
  return _.chain(actionChangset)
    .toPairs()
    .map(([name, setter]) => {
      // TODO: format values by type
      const setterKind = setter.kind;
      if (setterKind === "literal") {
        return [name, setter.type === "null" ? null : formatFieldValue(setter.value, setter.type)];
      } else if (setterKind === "fieldset-input") {
        return [
          name,
          formatFieldValue(
            getFieldsetProperty(actionContext.input, setter.fieldsetAccess),
            setter.type
          ),
        ];
      } else if (setterKind === "reference-value") {
        return [name, actionContext.vars.get(setter.target.alias, setter.target.access)];
      } else if (setterKind === "fieldset-reference-input") {
        // TODO: implement "fieldset-reference-input" setters
        throw `Unsupported changeset setter kind "${setterKind}"`;
      } else if (setterKind === "fieldset-hook") {
        const args = buildChangset(setter.args, actionContext);
        return [name, executeHook(setter.code, args)];
      } else {
        assertUnreachable(setterKind);
      }
    })
    .fromPairs()
    .value();
=======
export function buildChangeset(
  actionChangsetDefinition: ChangesetDef,
  actionContext: ActionContext,
  // `changesetContext` is used for hooks, to be able to pass the "parent context" changeset
  changesetContext: Changeset = {}
): Changeset {
  const changeset: Changeset = {};

  function getValue(setter: FieldSetter): unknown {
    switch (setter.kind) {
      case "literal": {
        return formatFieldValue(setter.value, setter.type);
      }
      case "fieldset-input": {
        return formatFieldValue(
          getFieldsetProperty(actionContext.input, setter.fieldsetAccess),
          setter.type
        );
      }
      case "reference-value": {
        return actionContext.vars.get(setter.target.alias, setter.target.access);
      }
      case "fieldset-hook": {
        const args = buildChangeset(setter.args, actionContext, changeset);
        return executeHook(setter.code, args);
      }
      case "changeset-reference": {
        /**
         * Composer guarantees the correct order of array elements, so `setter.referenceName` should
         * be in the context and we should be able to return `changeset[setter.referenceName]`.
         *
         * However, hooks inherit the action changeset context, but also build their own changeset,
         * so we need to check which changeset `setter.referenceName` belongs to. In other words,
         * it's possible that `setter.referenceName in changeset` is `false` when building a hooks changeset,
         * but in that case we can assume it's in the `changesetContext`.
         *
         * NOTE the following code wouldn't work because `undefined` is a valid changeset value:
         * `return changeset[setter.referenceName] || changesetContext[setter.referenceName];`
         */
        if (setter.referenceName in changeset) {
          return changeset[setter.referenceName];
        } else {
          return changesetContext[setter.referenceName];
        }
      }
      case "fieldset-reference-input": {
        const referenceIdResult = actionContext.referenceIds.find((result) =>
          _.isEqual(result.fieldsetAccess, setter.fieldsetAccess)
        );
        ensureNot(referenceIdResult, undefined);
        return referenceIdResult.value;
      }
      default: {
        return assertUnreachable(setter);
      }
    }
  }

  actionChangsetDefinition.forEach(({ name, setter }) => {
    switch (setter.kind) {
      case "fieldset-reference-input": {
        changeset[name + "_id"] = getValue(setter);
        break;
      }
      default: {
        changeset[name] = getValue(setter);
      }
    }
  });
  return changeset;
>>>>>>> 615313c3
}

/**
 * Format unknown field value to one of mapping types.
 *
 * If `value` is `undefined`/`null`, an `undefined` is returned.
 *
 * This function uses `lodash` to convert "text" and "integer".
 * For details see: https://lodash.com/docs
 *
 * Mappings:
 * - text - `string`, `_.toString()`
 * - integer - `number`, `_.toInteger()`
 * - boolean - `boolean`, see below
 *
 * Due to `lodash` lacking boolean converter, this fn does it manually following these rules:
 * - "true" - string "true", case insensitive ("true", "TRUE", "TruE", ...)
 * - true - real boolean true
 * - everything else is converted to `false`
 *
 * TODO: move to some utils folder if it's ok
 */
export function formatFieldValue(
  value: unknown,
  type: FieldDef["type"] | "null"
): string | number | boolean | undefined | null {
  if (_.isNil(value)) return value;

  if (type === "boolean") {
    if (isString(value)) {
      value = value.toLowerCase();
    }

    return indexOf(["true", true], value) != -1;
  } else if (type === "integer") {
    return toInteger(value);
  } else {
    return toString(value);
  }
}

// ----- transformations

export function getFieldsetProperty<T = unknown>(target: unknown, fieldsetAccess: string[]): T {
  return get(target, fieldsetAccessToPath(fieldsetAccess));
}
export function setFieldsetProperty(
  target: object,
  fieldsetAccess: string[],
  value: unknown
): unknown {
  set(target, fieldsetAccessToPath(fieldsetAccess), value);

  return target;
}

export function fieldsetAccessToPath(access: string[]): string {
  return access.join(".");
}<|MERGE_RESOLUTION|>--- conflicted
+++ resolved
@@ -10,41 +10,6 @@
 /**
  * Build result record from given action changeset rules and give context (source) inputs.
  */
-<<<<<<< HEAD
-export function buildChangset(
-  actionChangset: Changeset,
-  actionContext: ActionContext
-): Record<string, any> {
-  return _.chain(actionChangset)
-    .toPairs()
-    .map(([name, setter]) => {
-      // TODO: format values by type
-      const setterKind = setter.kind;
-      if (setterKind === "literal") {
-        return [name, setter.type === "null" ? null : formatFieldValue(setter.value, setter.type)];
-      } else if (setterKind === "fieldset-input") {
-        return [
-          name,
-          formatFieldValue(
-            getFieldsetProperty(actionContext.input, setter.fieldsetAccess),
-            setter.type
-          ),
-        ];
-      } else if (setterKind === "reference-value") {
-        return [name, actionContext.vars.get(setter.target.alias, setter.target.access)];
-      } else if (setterKind === "fieldset-reference-input") {
-        // TODO: implement "fieldset-reference-input" setters
-        throw `Unsupported changeset setter kind "${setterKind}"`;
-      } else if (setterKind === "fieldset-hook") {
-        const args = buildChangset(setter.args, actionContext);
-        return [name, executeHook(setter.code, args)];
-      } else {
-        assertUnreachable(setterKind);
-      }
-    })
-    .fromPairs()
-    .value();
-=======
 export function buildChangeset(
   actionChangsetDefinition: ChangesetDef,
   actionContext: ActionContext,
@@ -115,7 +80,6 @@
     }
   });
   return changeset;
->>>>>>> 615313c3
 }
 
 /**
