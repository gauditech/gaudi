import { source } from "common-tags";
import _ from "lodash";
import { format } from "sql-formatter";

import {
  NamePath,
  selectToSelectable,
  transformExpressionPaths,
  transformNamePaths,
  uniqueNamePaths,
} from "./build";

import { getRef, getTargetModel } from "@src/common/refs";
import { assertUnreachable, ensureEqual, ensureNot } from "@src/common/utils";
import { getTypedPath, getTypedPathWithLeaf } from "@src/composer/utils";
import {
  AggregateDef,
  Definition,
  ModelDef,
  QueryDef,
  ReferenceDef,
  RelationDef,
  SelectAggregateItem,
  SelectComputedItem,
  SelectFieldItem,
  SelectableItem,
  TypedExprDef,
  TypedFunction,
} from "@src/types/definition";

// FIXME this should accept Queryable
export function queryToString(def: Definition, q: QueryDef): string {
  const expandedFilter = expandExpression(def, q.filter);

  const paths = collectPaths(def, q);
  const joinPlan = buildQueryJoinPlan(paths, false);
  const model = getRef(def, joinPlan.sourceModel, undefined, ["model"]);

  const selectable = selectToSelectable(q.select);
  const aggrSelects = joinPlan.selectable
    .map((s) => nameToSelectable(def, [model.refKey, s]))
    .filter((s): s is SelectAggregateItem => s.kind === "aggregate");

  const joins = joinPlan.joins.map((j) => joinToString(def, model, [model.name], j));
  const aggrJoins = aggrSelects.map((a) => makeAggregateJoin(def, a.namePath));
  const where = expandedFilter ? `WHERE ${expressionToString(def, expandedFilter)}` : "";

  const qstr = source`
      SELECT ${selectableToString(def, selectable)}
      FROM ${refToTableSqlFragment(def, model)}
      AS ${namePathToAlias([model.name])}
      ${aggrJoins}
      ${joins}
      ${where}`;

  // eslint-disable-next-line @typescript-eslint/no-explicit-any
  return format(qstr, { paramTypes: { named: [":", ":@" as any] }, language: "postgresql" });
}

function joinToString(
  def: Definition,
  sourceModel: ModelDef,
  sourceNamePath: string[],
  join: Join
): string {
  const namePath = [...sourceNamePath, join.relname];
  const ref = getRef(def, sourceModel.refKey, join.relname, ["reference", "relation", "query"]);
  const model = getTargetModel(def, ref.refKey);
  const joinNames = getJoinNames(def, ref.refKey);
  const joinFilter: TypedExprDef = {
    kind: "function",
    name: "is",
    args: [
      { kind: "alias", namePath: [..._.initial(namePath), joinNames.from] },
      { kind: "alias", namePath: [...namePath, joinNames.to] },
    ],
  };

  const thisDeps = join.selectable.map((name) => nameToSelectable(def, [...namePath, name]));
  const aggregates = thisDeps.filter((d): d is SelectAggregateItem => d.kind === "aggregate");

  const aggregateJoins = aggregates.map((a) => makeAggregateJoin(def, a.namePath));

  return source`
  ${join.scope.toUpperCase()}
  JOIN ${refToTableSqlFragment(def, ref)}
  AS ${namePathToAlias(namePath)}
  ON ${expressionToString(def, joinFilter)}
  ${aggregateJoins.join("\n")}
  ${join.joins.map((j) => joinToString(def, model, namePath, j))}
`;
}

/**
 * Expands computeds in the expression to build an expression consisting only
 * of fields.
 */
function expandExpression(def: Definition, exp: TypedExprDef): TypedExprDef {
  if (exp === undefined) {
    return undefined;
  }
  switch (exp.kind) {
    case "literal":
    case "variable":
      return exp;
    case "alias": {
      const tpath = getTypedPath(def, exp.namePath, {});
      ensureNot(tpath.leaf, null);
      switch (tpath.leaf.kind) {
        case "aggregate":
        case "field": {
          return exp;
        }
        case "computed": {
          const computed = getRef.computed(def, tpath.leaf.refKey);
          const newExp = expandExpression(def, computed.exp);
          return transformExpressionPaths(newExp, [computed.modelRefKey], _.initial(exp.namePath));
        }
        default: {
          return assertUnreachable(tpath.leaf);
        }
      }
    }
    case "function": {
      return {
        ...exp,
        args: exp.args.map((arg) => expandExpression(def, arg)),
      };
    }
    default: {
      assertUnreachable(exp);
    }
  }
}

/** this should go together with the join plan */
export function nameToSelectable(def: Definition, namePath: string[]): SelectableItem {
  const typedPath = getTypedPath(def, namePath, {});
  ensureNot(typedPath.leaf, null);
  const ref = getRef(def, typedPath.leaf.refKey, undefined, ["field", "computed", "aggregate"]);
  const name = typedPath.leaf.name;
  return {
    kind: ref.kind,
    refKey: ref.refKey,
    name,
    alias: name,
    namePath,
  };
}

/**
 * Collects all the paths from `QueryDef.filter` and `QueryDef.select` that are needed
 * for a query to evaluate. This will turn in a list of joins needed for a query to
 * evaluate.
 */
function collectPaths(def: Definition, q: QueryDef | AggregateDef): string[][] {
  const selectables = q.kind === "query" ? selectToSelectable(q.select) : [];
  const { filter, fromPath } = q.kind === "query" ? q : q.query;
  const computeds = selectables.filter(
    (item): item is SelectComputedItem => item.kind === "computed"
  );
  const aggregates = selectables.filter(
    (item): item is SelectAggregateItem => item.kind === "aggregate"
  );

  const allPaths = [
    [...fromPath, "id"],
    ...collectPathsFromExp(def, expandExpression(def, filter)),
    // We only take root-level select - `Selectable`.
    // FIXME is computed still considered selectable? Do we need expressable here?
    // FIXME include aggregates here as well, they need to be in the paths so that
    // we know what to wrap with
    // QueryDef should have "aggregates" in the Join Plan (which are the "Wraps")
    ...computeds.flatMap((item) => {
      const computed = getRef.computed(def, item.refKey);

      const expandedExpression = expandExpression(def, computed.exp);
      const newExp = transformExpressionPaths(
        expandedExpression,
        [computed.modelRefKey],
        _.initial(item.namePath)
      );
      return collectPathsFromExp(def, newExp);
    }),
    ...aggregates.map((a) => a.namePath),
  ];
  return uniqueNamePaths(allPaths);
}

type QueryJoinPlan = {
  sourceModel: string;
  selectable: string[];
  joins: Join[];
};

type Join = {
  scope: "left" | "";
  relname: string;
  selectable: string[];
  joins: Join[];
};

function buildQueryJoinPlan(paths: string[][], leftJoin: boolean): QueryJoinPlan {
  // Ensure all paths start with the same root and not empty!
  const roots = _.uniq(paths.map((p) => p[0]));
  ensureEqual(roots.length, 1);
  return {
    sourceModel: roots[0],
    selectable: getLeaves(paths, roots),
    joins: getJoins(paths, roots, leftJoin),
  };
}

function getLeaves(paths: string[][], namespace: string[]): string[] {
  return (
    paths
      // ensure equal namepath
      .filter((p) => _.isEqual(_.initial(p), namespace))
      .map((p) => _.last(p)!)
  );
}

function getNodes(paths: string[][], namespace: string[]): string[] {
  return (
    _.chain(paths)
      // make sure namespace matches
      .filter((p) => _.isEqual(_.take(p, namespace.length), namespace))
      // make sure it's not a leaf
      .filter((p) => p.length > namespace.length + 1)
      .map((p) => p[namespace.length])
      .uniq()
      .value()
  );
}

function getJoins(paths: string[][], namespace: string[], leftJoin: boolean): Join[] {
  // get nodes
  return getNodes(paths, namespace).map((node) => {
    const selectable = getLeaves(paths, [...namespace, node]);
    return {
      scope: leftJoin ? "left" : "",
      relname: node,
      selectable,
      joins: getJoins(paths, [...namespace, node], leftJoin),
    };
  });
}

export function collectPathsFromExp(def: Definition, exp: TypedExprDef): string[][] {
  if (exp === undefined) {
    return [];
  }

  switch (exp.kind) {
    case "literal":
    case "variable":
      return [];
    case "alias": {
      const typedPath = getTypedPath(def, exp.namePath, {});
      ensureNot(typedPath.leaf, null);
      if (typedPath.leaf.kind === "field" || typedPath.leaf.kind === "aggregate") {
        return [exp.namePath];
      } else if (typedPath.leaf.kind === "computed") {
        const computed = getRef.computed(def, typedPath.leaf.refKey);
        const computedInnerPaths = collectPathsFromExp(def, computed.exp);
        const computedPaths = transformNamePaths(
          computedInnerPaths,
          [computed.modelRefKey],
          _.initial(exp.namePath)
        );
        return [exp.namePath, ...computedPaths];
      } else {
        return assertUnreachable(typedPath.leaf);
      }
    }
    case "function": {
      return exp.args.flatMap((arg) => collectPathsFromExp(def, arg));
    }
  }
}

function refToTableSqlFragment(
  def: Definition,
  ref: ModelDef | ReferenceDef | RelationDef | QueryDef
): string {
  const targetModel = getTargetModel(def, ref.refKey);

  // no need to wrap, just source from a model
  switch (ref.kind) {
    case "model":
    case "reference":
    case "relation": {
      return `"${targetModel.dbname}"`;
    }
    case "query": {
      const query = ref;
      const sourceModel = getRef.model(def, ref.modelRefKey);
      const conn = mkJoinConnection(sourceModel);
      // FIXME take only the fields needed, not all of them!
      const fields = targetModel.fields.map(
        (f): SelectFieldItem => ({
          kind: "field",
          refKey: f.refKey,
          name: f.name,
          alias: f.name,
          namePath: [...query.fromPath, f.name],
        })
      );
      return `(
          ${queryToString(def, { ...query, select: [...fields, conn] })})`;
    }
    default: {
      assertUnreachable(ref);
    }
  }
}

function makeAggregateJoin(def: Definition, namePath: NamePath): string {
  const tpath = getTypedPath(def, namePath, {});
  ensureNot(tpath.leaf, null);
  const aggregate = getRef.aggregate(def, tpath.leaf.refKey);

  return source`
  LEFT JOIN ${aggregateToString(def, aggregate)}
  AS ${namePathToAlias(namePath)}
  ON ${namePathToAlias(_.initial(namePath))}.id = ${namePathToAlias(namePath)}.id
  `;
}

function aggregateToString(def: Definition, aggregate: AggregateDef): string {
  const query = aggregate.query;
  const aggrTarget = getTypedPathWithLeaf(def, aggregate.targetPath, {});
  // FIXME target can be a computed, other aggregate, etc.
  const aggrField = getRef.field(def, aggrTarget.leaf.refKey);

  const expandedFilter = expandExpression(def, query.filter);

  const paths = collectPaths(def, aggregate);
  // FIXME get the aggregate namePath in it as well
  const joinPlan = buildQueryJoinPlan(paths, true);
  const model = getRef(def, joinPlan.sourceModel, undefined, ["model"]);

  const aggrSelects = joinPlan.selectable
    .map((s) => nameToSelectable(def, [model.refKey, s]))
    .filter((s): s is SelectAggregateItem => s.kind === "aggregate");

  const joins = joinPlan.joins.map((j) => joinToString(def, model, [model.name], j));
  const filterWhere = expandedFilter
    ? `FILTER(WHERE ${expressionToString(def, expandedFilter)})`
    : "";
  const aggrFieldExpr = `${namePathToAlias(aggregate.query.fromPath)}.${aggrField.dbname}`;
  const aggrJoins = aggrSelects.map((a) => makeAggregateJoin(def, a.namePath));

  const qstr = source`
  (SELECT
    ${namePathToAlias([model.name])}.id,
<<<<<<< HEAD
    ${aggregate.aggrFnName}(${aggrFieldExpr}) AS "result"
  FROM ${refToTableSqlFragment(def, model)}
=======
    ${aggregate.aggrFnName}(${aggrFieldExpr}) ${filterWhere} AS "result"
  FROM ${refToTableSqlFragment(def, modelRef)}
>>>>>>> b1578acb
  AS ${namePathToAlias([model.name])}
  ${joins}
  ${aggrJoins}
  GROUP BY ${namePathToAlias([model.name])}.id)`;

  return format(qstr, { language: "postgresql" });
}

function selectableToString(def: Definition, select: SelectableItem[]): string {
  return select
    .map((item): string => {
      switch (item.kind) {
        case "field": {
          const field = getRef.field(def, item.refKey);
          return `${namePathToAlias(_.initial(item.namePath))}."${field.dbname}" AS "${
            item.alias
          }"`;
        }
        case "computed": {
          const computed = getRef.computed(def, item.refKey);
          const exp = expandExpression(def, computed.exp);
          const expStr = expressionToString(
            def,
            transformExpressionPaths(exp, [computed.modelRefKey], _.initial(item.namePath))
          );
          return `${expStr} AS "${item.alias}"`;
        }
        case "aggregate": {
<<<<<<< HEAD
          // const aggregate = getRef.aggregate(def, item.refKey);
          return `${namePathToAlias([...item.namePath])}."result" AS "${item.alias}"`;
=======
          // const aggregate = getRef2.aggregate(def, item.refKey);
          return `${namePathToAlias(item.namePath)}."result" AS "${item.alias}"`;
>>>>>>> b1578acb
        }
      }
    })
    .join(", ");
}

function namePathToAlias(namePath: NamePath): string {
  return `"${namePath.join(".")}"`;
}

function expressionToString(def: Definition, filter: TypedExprDef): string {
  if (filter === undefined) return "TRUE = TRUE";
  switch (filter.kind) {
    case "literal": {
      switch (filter.type) {
        case "boolean":
          return filter.value ? "TRUE" : "FALSE";
        case "null":
          return "NULL";
        case "text":
          return `'${filter.value}'`;
        case "integer":
          return filter.value.toString();
        default:
          return assertUnreachable(filter);
      }
    }
    case "alias": {
      // We need to check if alias points to an aggregate so we can attach "result".
      // We try/catch because `__join_connection` appears in paths but is not resolved with `getTypedPath`.
      // We could check specifically for `__join_connection` but this is sufficient.
      try {
        const tpath = getTypedPath(def, filter.namePath, {});
        ensureNot(tpath.leaf, null);
        if (tpath.leaf.kind === "aggregate") {
          return `${namePathToAlias(filter.namePath)}."result"`;
        }
      } catch (_e) {
        // Just ignore the error and continue
      }
      const np = _.initial(filter.namePath);
      const f = _.last(filter.namePath);
      return `${namePathToAlias(np)}."${f}"`;
    }
    case "function": {
      return functionToString(def, filter);
    }
    case "variable": {
      // Start variable names with a `:` which is a knex format for query variables
      // Knex does interpolation on variables, taking care of SQL injection etc.
      return `:${filter.name}`;
    }
  }
}

function functionToString(def: Definition, exp: TypedFunction): string {
  function stringifyOp(lhs: TypedExprDef, rhs: TypedExprDef, op: string): string {
    return `${expressionToString(def, lhs)} ${op.toUpperCase()} ${expressionToString(def, rhs)}`;
  }
  function stringifyFn(name: string, args: TypedExprDef[]): string {
    return `${name}(${args.map((a) => expressionToString(def, a)).join(", ")})`;
  }
  switch (exp.name) {
    case "<":
    case ">":
    case ">=":
    case "<=":
    case "/":
    case "*":
    case "in":
    case "not in":
    case "and": {
      return stringifyOp(exp.args[0], exp.args[1], exp.name);
    }
    case "+":
    case "-":
    case "or": {
      return `(${stringifyOp(exp.args[0], exp.args[1], exp.name)})`;
    }
    case "is": {
      return stringifyOp(exp.args[0], exp.args[1], "=");
    }
    case "is not": {
      return stringifyOp(exp.args[0], exp.args[1], "<>");
    }
    case "length": {
      return stringifyFn("char_length", exp.args);
    }
    case "concat": {
      return stringifyFn("concat", exp.args);
    }
    default:
      assertUnreachable(exp.name);
  }
}

export function mkJoinConnection(model: ModelDef): SelectFieldItem {
  return {
    kind: "field",
    refKey: `${model.name}.id`,
    alias: "__join_connection",
    name: "id",
    namePath: [model.name, "id"],
  };
}

function getJoinNames(def: Definition, refKey: string): { from: string; to: string } {
  const ref = getRef(def, refKey);
  switch (ref.kind) {
    case "reference": {
      const reference = ref;
      const field = getRef.field(def, reference.fieldRefKey);
      const refField = getRef.field(def, reference.toModelFieldRefKey);

      return { from: field.name, to: refField.name };
    }
    case "relation": {
      const relation = ref;
      const reference = getRef.reference(def, relation.throughRefKey);
      const field = getRef.field(def, reference.fieldRefKey);
      const refField = getRef.field(def, reference.toModelFieldRefKey);

      return { from: refField.name, to: field.name };
    }
    case "query": {
      return { from: "id", to: "__join_connection" };
    }
    default:
      throw new Error(`Kind ${ref.kind} not supported`);
  }
}<|MERGE_RESOLUTION|>--- conflicted
+++ resolved
@@ -354,13 +354,9 @@
   const qstr = source`
   (SELECT
     ${namePathToAlias([model.name])}.id,
-<<<<<<< HEAD
-    ${aggregate.aggrFnName}(${aggrFieldExpr}) AS "result"
+    ${aggregate.aggrFnName}(${aggrFieldExpr}) ${filterWhere} AS "result"
   FROM ${refToTableSqlFragment(def, model)}
-=======
-    ${aggregate.aggrFnName}(${aggrFieldExpr}) ${filterWhere} AS "result"
-  FROM ${refToTableSqlFragment(def, modelRef)}
->>>>>>> b1578acb
+
   AS ${namePathToAlias([model.name])}
   ${joins}
   ${aggrJoins}
@@ -389,13 +385,8 @@
           return `${expStr} AS "${item.alias}"`;
         }
         case "aggregate": {
-<<<<<<< HEAD
-          // const aggregate = getRef.aggregate(def, item.refKey);
-          return `${namePathToAlias([...item.namePath])}."result" AS "${item.alias}"`;
-=======
           // const aggregate = getRef2.aggregate(def, item.refKey);
           return `${namePathToAlias(item.namePath)}."result" AS "${item.alias}"`;
->>>>>>> b1578acb
         }
       }
     })
