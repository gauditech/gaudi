--- conflicted
+++ resolved
@@ -49,10 +49,7 @@
     ensureEqual(specs.length, 0, `${endpointKind} endpoint doesn't support action block`);
   }
 
-<<<<<<< HEAD
-  const initialContext = getInitialContext(def, targets, endpointKind);
-=======
-  const targetsCtx = getInitialContext(targets, endpointKind);
+  const targetsCtx = getInitialContext(def, targets, endpointKind);
 
   /**
    * Ensure no overlap between target context and iterator context.
@@ -70,7 +67,6 @@
   );
   const initialCtx = _.merge(targetsCtx, iteratorCtx);
 
->>>>>>> 6b5aa329
   // Collect actions from the spec, updating the context during the pass through.
   const [ctx, actions] = specs.reduce(
     (acc, atom) => {
@@ -150,7 +146,10 @@
     ])
   );
   if (def.auth) {
-    parentContext["@auth"] = { modelName: getRef.model(def, def.auth.baseRefKey).name };
+    parentContext["@auth"] = {
+      kind: "record",
+      modelName: getRef.model(def, def.auth.baseRefKey).name,
+    };
   }
   switch (endpointKind) {
     case "create":
