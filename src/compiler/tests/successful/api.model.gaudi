runtime Runtime {
  source path "path/to/runtime"
}

model Org {
  field name {
    type string,
    validate {
      hook {
        default arg name
        source noUnicode from "hooks.js"
      }
    }
  }
  field slug {
    type string,
    unique,
    validate {
      hook {
        default arg slug
        inline "!/\\s/.test(slug)"
      }
    }
  }
  field description { type string }

  relation repos { from Repo, through org }

  computed summary { name + description }

  hook nameAndDesc {
    arg test query {
      select { name, description }
    }
    inline "test.name + ': ' + test.description"
  }
}


model Repo {
  reference org { to Org }

  field name { type string }
  field slug { type string, unique }
  field description { type string }
  field is_public { type boolean, default true }
  field latest_num { type integer }

  relation issues { from Issue, through repo }
}


model Issue {
  reference repo { to Repo }

  field number { type integer }
  field title { type string }

  relation comments { from Comment, through issue }
}

model Comment {
  reference issue { to Issue }
  field body { type string }
}

// ----- entrypoints

<<<<<<< HEAD
api {
  entrypoint Org {
    identify { through slug }
    response { name, slug, description, summary, nameAndDesc }
=======
entrypoint Org as org {
  identify { through slug }
  response { name, slug, description, summary, nameAndDesc }

  get endpoint {}
  list endpoint {}
  create endpoint {
    action {
      create as org {}
    }
  }
  update endpoint {
    action {
      update {}
    }
  }
  delete endpoint {}

  entrypoint repos as repo {
    response { id, slug, description, org_id }
>>>>>>> e8b29950

    get endpoint {}
    list endpoint {}
    create endpoint {
      action {
        create as org {}
      }
    }
    update endpoint {
      action {
        update {}
      }
    }
    delete endpoint {}

    entrypoint repos as repo {
      response { id, slug, description, org_id }

      get endpoint {}
      list endpoint {
        pageable
        filter { name is "asdf" }
        order by { name desc }
      }
      create endpoint {
        action {
          create as repo {
            set latest_num 0
            virtual input raw_description { type string }
            set description "Description: " + raw_description
            set slug hook {
              arg org org.name
              source randomSlug from "hooks.js"
            }
          }
        }
      }
      update endpoint {
        action {
          update {}
        }
      }
      delete endpoint {}

      entrypoint issues as issue {
        response { id, title, repo, number, comments }

        get endpoint {}
        create endpoint {
          action {
            create as issue {
              set number repo.latest_num + 1
            }

            update repo as repo2 {
              set latest_num repo.latest_num + 1
            }

            create issue.comments as c {}
          }
        }
      }
    }
  }
}<|MERGE_RESOLUTION|>--- conflicted
+++ resolved
@@ -66,33 +66,10 @@
 
 // ----- entrypoints
 
-<<<<<<< HEAD
 api {
-  entrypoint Org {
+  entrypoint Org as org {
     identify { through slug }
     response { name, slug, description, summary, nameAndDesc }
-=======
-entrypoint Org as org {
-  identify { through slug }
-  response { name, slug, description, summary, nameAndDesc }
-
-  get endpoint {}
-  list endpoint {}
-  create endpoint {
-    action {
-      create as org {}
-    }
-  }
-  update endpoint {
-    action {
-      update {}
-    }
-  }
-  delete endpoint {}
-
-  entrypoint repos as repo {
-    response { id, slug, description, org_id }
->>>>>>> e8b29950
 
     get endpoint {}
     list endpoint {}
