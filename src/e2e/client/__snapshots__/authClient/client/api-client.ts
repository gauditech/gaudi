--- conflicted
+++ resolved
@@ -2,110 +2,87 @@
 // ----- API client
 
 export type ApiClientOptions = {
-    /** Server API path prefix */
-    rootPath?: string;
-    /**
-     * Function that implements HTTP calls and returns it's result.
-     *
-     * This lib does not implement it's own HTTP calls which allows users
-     * to use any HTTP client lib of their choice.
-     */
-    requestFn: ApiRequestFn;
-    /** Default request headers which are added to all requests. */
-    headers?: Record<string, string>
+  /** Server API path prefix */
+  rootPath?: string;
+  /**
+   * Function that implements HTTP calls and returns it's result.
+   *
+   * This lib does not implement it's own HTTP calls which allows users
+   * to use any HTTP client lib of their choice.
+   */
+  requestFn: ApiRequestFn;
+  /** Default request headers which are added to all requests. */
+  headers?: Record<string, string>
 };
 
 export function createClient(options: ApiClientOptions) {
-    const internalOptions: ApiClientOptions = {
-        rootPath: options.rootPath,
-        requestFn: options.requestFn,
-        headers: { ...(options.headers ?? {}) },
+  const internalOptions: ApiClientOptions = {
+    rootPath: options.rootPath,
+    requestFn: options.requestFn,
+    headers: { ...(options.headers ?? {}) },
+  }
+
+  return {
+    api: {
+      auth: buildAuthApi(internalOptions),
+      ...buildApi(internalOptions)
     }
-
-    return {
-<<<<<<< HEAD
-        api: {
-            auth: buildAuthApi(internalOptions),
-            ...buildApi(internalOptions)
-        }
-    };
+  };
 }
 
 
 function buildAuthApi(options: ApiClientOptions) {
 
-    function buildAuthuserEntrypoint(options: ApiClientOptions, parentPath: string) {
-        // endpoint types
-        type LoginError = "ERROR_CODE_RESOURCE_NOT_FOUND" | "ERROR_CODE_RESOURCE_NOT_FOUND" | "ERROR_CODE_SERVER_ERROR" | "ERROR_CODE_OTHER" | "ERROR_CODE_VALIDATION";
-        type LogoutError = LoginError;
-        type RegisterError = LoginError;
-
-        // entrypoint function
-        function api(id: number) {
-            const baseUrl = `${parentPath}/${id}`;
-            return {
-
-            }
-        }
-
-        // endpoint functions
-        return Object.assign(api,
-            {
-                login: buildCustomManySubmitFn<any, any, LoginError>(options, parentPath, "login", "POST"),
-                logout: buildCustomManySubmitFn<any, any, LogoutError>(options, parentPath, "logout", "POST"),
-                register: buildCustomManySubmitFn<any, any, RegisterError>(options, parentPath, "register", "POST")
-            }
-        )
-=======
-    api: {
-      auth: buildAuthApi(internalOptions ?? {}),
-...buildApi(internalOptions ?? {})
-    }
-  };
-  }
-
-  
-    function buildAuthApi(options: ApiClientOptions) {
-      
   function buildAuthuserEntrypoint(options: ApiClientOptions, parentPath: string) {
     // endpoint types
-    type LoginError = "ERROR_CODE_SERVER_ERROR"|"ERROR_CODE_OTHER"|"ERROR_CODE_VALIDATION";
-type LogoutError = LoginError;
-type RegisterError = LoginError;
+    type LoginError = "ERROR_CODE_SERVER_ERROR" | "ERROR_CODE_OTHER" | "ERROR_CODE_VALIDATION";
+    type LogoutError = LoginError;
+    type RegisterError = LoginError;
 
     // entrypoint function
     function api(id: number) {
       const baseUrl = `${parentPath}/${id}`;
       return {
-        
-      }
->>>>>>> 02ab9917
+
+      }
     }
 
-    return {
-        authUser: buildAuthuserEntrypoint(options, "/api/auth/auth_user")
-<<<<<<< HEAD
-=======
-      }
-    }
-  
-
-    function buildApi(options: ApiClientOptions) {
-      
+    // endpoint functions
+    return Object.assign(api,
+      {
+        login: buildCustomManySubmitFn<any, any, LoginError>(options, parentPath, "login", "POST"),
+        logout: buildCustomManySubmitFn<any, any, LogoutError>(options, parentPath, "logout", "POST"),
+        register: buildCustomManySubmitFn<any, any, RegisterError>(options, parentPath, "register", "POST")
+      }
+    )
+  }
+
+  return {
+    authUser: buildAuthuserEntrypoint(options, "/api/auth/auth_user")
+  }
+}
+
+
+function buildApi(options: ApiClientOptions) {
+
   function buildBoxEntrypoint(options: ApiClientOptions, parentPath: string) {
     // endpoint types
-    type ListResp = { id: number,
-name: string,
-is_public: boolean,
-owner_id: number };
-type ListError = "ERROR_CODE_SERVER_ERROR"|"ERROR_CODE_OTHER"|"ERROR_CODE_UNAUTHENTICATED";
-type GetResp = ListResp;
-type GetError = "ERROR_CODE_SERVER_ERROR"|"ERROR_CODE_OTHER"|"ERROR_CODE_RESOURCE_NOT_FOUND"|"ERROR_CODE_UNAUTHENTICATED"|"ERROR_CODE_FORBIDDEN";
-type CreateData = { name: string,
-is_public: boolean };
-type CreateResp = ListResp;
-type CreateError = "ERROR_CODE_SERVER_ERROR"|"ERROR_CODE_OTHER"|"ERROR_CODE_UNAUTHENTICATED"|"ERROR_CODE_VALIDATION";
-type FetchAuthTokenError = "ERROR_CODE_SERVER_ERROR"|"ERROR_CODE_OTHER"|"ERROR_CODE_VALIDATION";
+    type ListResp = {
+      id: number,
+      name: string,
+      is_public: boolean,
+      owner_id: number
+    };
+    type ListError = "ERROR_CODE_SERVER_ERROR" | "ERROR_CODE_OTHER" | "ERROR_CODE_UNAUTHENTICATED";
+    type GetResp = ListResp;
+    type GetError = "ERROR_CODE_SERVER_ERROR" | "ERROR_CODE_OTHER" | "ERROR_CODE_RESOURCE_NOT_FOUND" | "ERROR_CODE_UNAUTHENTICATED" | "ERROR_CODE_FORBIDDEN";
+    type CreateData = {
+      name: string,
+      is_public: boolean
+    };
+    type CreateResp = ListResp;
+    type CreateError = "ERROR_CODE_SERVER_ERROR" | "ERROR_CODE_OTHER" | "ERROR_CODE_UNAUTHENTICATED" | "ERROR_CODE_VALIDATION";
+    type FetchAuthTokenError = "ERROR_CODE_SERVER_ERROR" | "ERROR_CODE_OTHER" | "ERROR_CODE_VALIDATION";
 
     // entrypoint function
     function api(id: string) {
@@ -113,96 +90,36 @@
       return {
         items: buildItemsEntrypoint(options, `${baseUrl}/items`)
       }
->>>>>>> 02ab9917
     }
-}
-
-
-function buildApi(options: ApiClientOptions) {
-
-    function buildBoxEntrypoint(options: ApiClientOptions, parentPath: string) {
-        // endpoint types
-        type ListResp = {
-            id: number,
-            name: string,
-            is_public: boolean,
-            owner_id: number
-        };
-        type ListError = "ERROR_CODE_RESOURCE_NOT_FOUND" | "ERROR_CODE_RESOURCE_NOT_FOUND" | "ERROR_CODE_SERVER_ERROR" | "ERROR_CODE_OTHER";
-        type GetResp = ListResp;
-        type GetError = ListError;
-        type CreateData = {
-            name: string,
-            is_public: boolean
-        };
-        type CreateResp = ListResp;
-        type CreateError = "ERROR_CODE_RESOURCE_NOT_FOUND" | "ERROR_CODE_RESOURCE_NOT_FOUND" | "ERROR_CODE_SERVER_ERROR" | "ERROR_CODE_OTHER" | "ERROR_CODE_VALIDATION";
-        type FetchAuthTokenError = CreateError;
-
-        // entrypoint function
-        function api(id: string) {
-            const baseUrl = `${parentPath}/${id}`;
-            return {
-                items: buildItemsEntrypoint(options, `${baseUrl}/items`)
-            }
-        }
-
-<<<<<<< HEAD
-        // endpoint functions
-        return Object.assign(api,
-            {
-                list: buildListFn<ListResp, ListError>(options, parentPath),
-                get: buildGetManyFn<string, GetResp, GetError>(options, parentPath),
-                create: buildCreateFn<CreateData, CreateResp, CreateError>(options, parentPath),
-                fetchAuthToken: buildCustomManySubmitFn<any, any, FetchAuthTokenError>(options, parentPath, "fetchAuthToken", "POST")
-            }
-        )
-    }
-
-    function buildItemsEntrypoint(options: ApiClientOptions, parentPath: string) {
-        // endpoint types
-        type GetResp = {
-            id: number,
-            name: string,
-            is_public: boolean,
-            box_id: number
-        };
-        type GetError = "ERROR_CODE_RESOURCE_NOT_FOUND" | "ERROR_CODE_RESOURCE_NOT_FOUND" | "ERROR_CODE_SERVER_ERROR" | "ERROR_CODE_OTHER";
-
-        // entrypoint function
-        function api(id: string) {
-            const baseUrl = `${parentPath}/${id}`;
-            return {
-
-            }
-        }
-=======
+
     // endpoint functions
     return Object.assign(api,
       {
         list: buildListFn<ListResp, ListError>(options, parentPath),
-get: buildGetManyFn<string, GetResp, GetError>(options, parentPath),
-create: buildCreateFn<CreateData,CreateResp, CreateError>(options, parentPath),
-fetchAuthToken: buildCustomManySubmitFn<any, any, FetchAuthTokenError>(options, parentPath, "fetchAuthToken", "POST")
+        get: buildGetManyFn<string, GetResp, GetError>(options, parentPath),
+        create: buildCreateFn<CreateData, CreateResp, CreateError>(options, parentPath),
+        fetchAuthToken: buildCustomManySubmitFn<any, any, FetchAuthTokenError>(options, parentPath, "fetchAuthToken", "POST")
       }
     )
   }
 
   function buildItemsEntrypoint(options: ApiClientOptions, parentPath: string) {
     // endpoint types
-    type ListResp = { id: number,
-name: string,
-is_public: boolean,
-box_id: number };
-type ListError = "ERROR_CODE_SERVER_ERROR"|"ERROR_CODE_OTHER"|"ERROR_CODE_RESOURCE_NOT_FOUND"|"ERROR_CODE_UNAUTHENTICATED"|"ERROR_CODE_FORBIDDEN";
-type GetResp = ListResp;
-type GetError = "ERROR_CODE_SERVER_ERROR"|"ERROR_CODE_OTHER"|"ERROR_CODE_RESOURCE_NOT_FOUND"|"ERROR_CODE_FORBIDDEN";
+    type ListResp = {
+      id: number,
+      name: string,
+      is_public: boolean,
+      box_id: number
+    };
+    type ListError = "ERROR_CODE_SERVER_ERROR" | "ERROR_CODE_OTHER" | "ERROR_CODE_RESOURCE_NOT_FOUND" | "ERROR_CODE_UNAUTHENTICATED" | "ERROR_CODE_FORBIDDEN";
+    type GetResp = ListResp;
+    type GetError = "ERROR_CODE_SERVER_ERROR" | "ERROR_CODE_OTHER" | "ERROR_CODE_RESOURCE_NOT_FOUND" | "ERROR_CODE_FORBIDDEN";
 
     // entrypoint function
     function api(id: string) {
       const baseUrl = `${parentPath}/${id}`;
       return {
-        
+
       }
     }
 
@@ -210,23 +127,14 @@
     return Object.assign(api,
       {
         list: buildListFn<ListResp, ListError>(options, parentPath),
-get: buildGetManyFn<string, GetResp, GetError>(options, parentPath)
+        get: buildGetManyFn<string, GetResp, GetError>(options, parentPath)
       }
     )
   }
->>>>>>> 02ab9917
-
-        // endpoint functions
-        return Object.assign(api,
-            {
-                get: buildGetManyFn<string, GetResp, GetError>(options, parentPath)
-            }
-        )
-    }
-
-    return {
-        box: buildBoxEntrypoint(options, "/api/box")
-    }
+
+  return {
+    box: buildBoxEntrypoint(options, "/api/box")
+  }
 }
 
 
@@ -238,12 +146,12 @@
 
 /** Result of API function call */
 export type ApiRequestFnData = {
-    /** HTTP status */
-    status: number;
-    /** HTTP repsonse headers map */
-    headers: { [name: string]: string },
-    /** Response body data. */
-    data?: any;
+  /** HTTP status */
+  status: number;
+  /** HTTP repsonse headers map */
+  headers: { [name: string]: string },
+  /** Response body data. */
+  data?: any;
 };
 
 /**
@@ -262,443 +170,443 @@
 
 /** API request additional parameters. */
 export type ApiRequestInit = {
-    /** A BodyInit object or null to set request's body. */
-    body?: any;
-    /** A Headers object, an object literal, or an array of two-item arrays to set request's headers. */
-    headers?: [string, string][] | Record<string, string>;
-    /** A string to set request's method. */
-    method: EndpointHttpMethod;
+  /** A BodyInit object or null to set request's body. */
+  body?: any;
+  /** A Headers object, an object literal, or an array of two-item arrays to set request's headers. */
+  headers?: [string, string][] | Record<string, string>;
+  /** A string to set request's method. */
+  method: EndpointHttpMethod;
 }
 
 export type ApiRequestBody = any;
 
 export type ApiResponseErrorBody<C extends string, D = unknown> = C extends any
-    ? {
-        code: C;
-        message: string;
-        data?: D;
-    }
-    : never;
+  ? {
+    code: C;
+    message: string;
+    data?: D;
+  }
+  : never;
 
 export type ApiResponse<D, E extends string> = ApiResponseSuccess<D, E> | ApiResponseError<D, E>;
 
 export type ApiResponseSuccess<D, E extends string> = {
-    kind: "success";
-    status: number;
-    headers: { [name: string]: string },
-    data: D;
+  kind: "success";
+  status: number;
+  headers: { [name: string]: string },
+  data: D;
 };
 
 export type ApiResponseError<D, E extends string> = {
-    kind: "error";
-    status: number;
-    headers: { [name: string]: string },
-    error: ApiResponseErrorBody<E>;
+  kind: "error";
+  status: number;
+  headers: { [name: string]: string },
+  error: ApiResponseErrorBody<E>;
 };
 
 
 export type PaginatedListResponse<T> = {
-    page: number;
-    pageSize: number;
-    totalPages: number;
-    totalCount: number;
-    data: T[];
+  page: number;
+  pageSize: number;
+  totalPages: number;
+  totalCount: number;
+  data: T[];
 };
 
 // TODO: add list search/filter parameter
 export type PaginatedListData = { pageSize?: number; page?: number };
 
 export type GetApiClientManyFn<ID, R, E extends string> = (
-    id: ID,
-    options?: Partial<ApiRequestInit>
+  id: ID,
+  options?: Partial<ApiRequestInit>
 ) => Promise<ApiResponse<R, E>>;
 
 export type GetApiClientOneFn<R, E extends string> = (
-    options?: Partial<ApiRequestInit>
+  options?: Partial<ApiRequestInit>
 ) => Promise<ApiResponse<R, E>>;
 
 export type CreateApiClientFn<D extends ApiRequestBody, R, E extends string> = (
-    data: D,
-    options?: Partial<ApiRequestInit>
+  data: D,
+  options?: Partial<ApiRequestInit>
 ) => Promise<ApiResponse<R, E>>;
 
 export type UpdateApiClientManyFn<ID, D, R, E extends string> = (
-    id: ID,
-    data: D,
-    options?: Partial<ApiRequestInit>
+  id: ID,
+  data: D,
+  options?: Partial<ApiRequestInit>
 ) => Promise<ApiResponse<R, E>>;
 
 export type UpdateApiClientOneFn<D, R, E extends string> = (
-    data: D,
-    options?: Partial<ApiRequestInit>
+  data: D,
+  options?: Partial<ApiRequestInit>
 ) => Promise<ApiResponse<R, E>>;
 
 export type ListApiClientFn<R, E extends string> = (
-    options?: Partial<ApiRequestInit>
+  options?: Partial<ApiRequestInit>
 ) => Promise<ApiResponse<R[], E>>;
 
 export type PaginatedListApiClientFn<R, E extends string> = (
-    data?: PaginatedListData,
-    options?: Partial<ApiRequestInit>
+  data?: PaginatedListData,
+  options?: Partial<ApiRequestInit>
 ) => Promise<ApiResponse<PaginatedListResponse<R>, E>>;
 
 export type DeleteApiClientManyFn<ID, E extends string> = (
-    id: ID,
-    options?: Partial<ApiRequestInit>
+  id: ID,
+  options?: Partial<ApiRequestInit>
 ) => Promise<ApiResponse<void, E>>;
 
 export type DeleteApiClientOneFn<E extends string> = (
-    options?: Partial<ApiRequestInit>
+  options?: Partial<ApiRequestInit>
 ) => Promise<ApiResponse<void, E>>;
 
 export type CustomOneFetchApiClientManyFn<ID, R, E extends string> = (
-    id: ID,
-    options?: Partial<ApiRequestInit>
+  id: ID,
+  options?: Partial<ApiRequestInit>
 ) => Promise<ApiResponse<R, E>>;
 
 export type CustomOneSubmitApiClientManyFn<ID, D, R, E extends string> = (
-    id: ID,
-    data?: D,
-    options?: Partial<ApiRequestInit>
+  id: ID,
+  data?: D,
+  options?: Partial<ApiRequestInit>
 ) => Promise<ApiResponse<R, E>>;
 
 export type CustomOneFetchApiClientOneFn<R, E extends string> = (
-    options?: Partial<ApiRequestInit>
+  options?: Partial<ApiRequestInit>
 ) => Promise<ApiResponse<R, E>>;
 
 export type CustomOneSubmitApiClientOneFn<D, R, E extends string> = (
-    data?: D,
-    options?: Partial<ApiRequestInit>
+  data?: D,
+  options?: Partial<ApiRequestInit>
 ) => Promise<ApiResponse<R, E>>;
 
 export type CustomManyFetchApiClientFn<R, E extends string> = (
-    options?: Partial<ApiRequestInit>
+  options?: Partial<ApiRequestInit>
 ) => Promise<ApiResponse<R[], E>>;
 
 export type CustomManySubmitApiClientFn<D, R, E extends string> = (
-    data?: D,
-    options?: Partial<ApiRequestInit>
+  data?: D,
+  options?: Partial<ApiRequestInit>
 ) => Promise<ApiResponse<R[], E>>;
 
 
 // ----- API fn factories
 
 function buildGetManyFn<ID, R, E extends string>(clientOptions: ApiClientOptions, parentPath: string): GetApiClientManyFn<ID, R, E> {
-    return async (id, options) => {
-        const url = `${clientOptions.rootPath ?? ''}${parentPath}/${id}`;
-
-        return (
-            makeRequest(clientOptions, url, {
-                method: "GET",
-                headers: { ...(options?.headers ?? {}) },
-            })
-        );
-    };
+  return async (id, options) => {
+    const url = `${clientOptions.rootPath ?? ''}${parentPath}/${id}`;
+
+    return (
+      makeRequest(clientOptions, url, {
+        method: "GET",
+        headers: { ...(options?.headers ?? {}) },
+      })
+    );
+  };
 }
 
 function buildGetOneFn<R, E extends string>(clientOptions: ApiClientOptions, parentPath: string): GetApiClientOneFn<R, E> {
-    return async (options) => {
-        const url = `${clientOptions.rootPath ?? ''}${parentPath}`;
-
-        return (
-            makeRequest(clientOptions, url, {
-                method: "GET",
-                headers: { ...(options?.headers ?? {}) },
-            })
-        );
-    };
+  return async (options) => {
+    const url = `${clientOptions.rootPath ?? ''}${parentPath}`;
+
+    return (
+      makeRequest(clientOptions, url, {
+        method: "GET",
+        headers: { ...(options?.headers ?? {}) },
+      })
+    );
+  };
 }
 
 function buildCreateFn<D extends ApiRequestBody, R, E extends string>(
-    clientOptions: ApiClientOptions, parentPath: string
+  clientOptions: ApiClientOptions, parentPath: string
 ): CreateApiClientFn<D, R, E> {
-    return async (data, options) => {
-        const url = `${clientOptions.rootPath ?? ''}${parentPath}`;
-
-        return (
-            makeRequest(clientOptions, url, {
-                method: "POST",
-                body: data,
-                headers: { ...(options?.headers ?? {}) },
-            })
-        );
-    };
+  return async (data, options) => {
+    const url = `${clientOptions.rootPath ?? ''}${parentPath}`;
+
+    return (
+      makeRequest(clientOptions, url, {
+        method: "POST",
+        body: data,
+        headers: { ...(options?.headers ?? {}) },
+      })
+    );
+  };
 }
 
 function buildUpdateManyFn<ID, D extends ApiRequestBody, R, E extends string>(
-    clientOptions: ApiClientOptions, parentPath: string
+  clientOptions: ApiClientOptions, parentPath: string
 ): UpdateApiClientManyFn<ID, D, R, E> {
-    return async (id, data, options) => {
-        const url = `${clientOptions.rootPath ?? ''}${parentPath}/${id}`;
-
-        return (
-            makeRequest(clientOptions, url, {
-                method: "PATCH",
-                body: data,
-                headers: { ...(options?.headers ?? {}) },
-            })
-        );
-    };
+  return async (id, data, options) => {
+    const url = `${clientOptions.rootPath ?? ''}${parentPath}/${id}`;
+
+    return (
+      makeRequest(clientOptions, url, {
+        method: "PATCH",
+        body: data,
+        headers: { ...(options?.headers ?? {}) },
+      })
+    );
+  };
 }
 
 function buildUpdateOneFn<D extends ApiRequestBody, R, E extends string>(
-    clientOptions: ApiClientOptions, parentPath: string
+  clientOptions: ApiClientOptions, parentPath: string
 ): UpdateApiClientOneFn<D, R, E> {
-    return async (data, options) => {
-        const url = `${clientOptions.rootPath ?? ''}${parentPath}`;
-
-        return (
-            makeRequest(clientOptions, url, {
-                method: "PATCH",
-                body: data,
-                headers: { ...(options?.headers ?? {}) },
-            })
-        );
-    };
+  return async (data, options) => {
+    const url = `${clientOptions.rootPath ?? ''}${parentPath}`;
+
+    return (
+      makeRequest(clientOptions, url, {
+        method: "PATCH",
+        body: data,
+        headers: { ...(options?.headers ?? {}) },
+      })
+    );
+  };
 }
 
 function buildDeleteManyFn<ID, E extends string>(clientOptions: ApiClientOptions, parentPath: string): DeleteApiClientManyFn<ID, E> {
-    return async (id, options) => {
-        const url = `${clientOptions.rootPath ?? ''}${parentPath}/${id}`;
-
-        return (
-            makeRequest(clientOptions, url, {
-                method: "DELETE",
-                headers: { ...(options?.headers ?? {}) },
-            })
-        );
-    };
+  return async (id, options) => {
+    const url = `${clientOptions.rootPath ?? ''}${parentPath}/${id}`;
+
+    return (
+      makeRequest(clientOptions, url, {
+        method: "DELETE",
+        headers: { ...(options?.headers ?? {}) },
+      })
+    );
+  };
 }
 
 function buildDeleteOneFn<E extends string>(clientOptions: ApiClientOptions, parentPath: string): DeleteApiClientOneFn<E> {
-    return async (options) => {
-        const url = `${clientOptions.rootPath ?? ''}${parentPath}`;
-
-        return (
-            makeRequest(clientOptions, url, {
-                method: "DELETE",
-                headers: { ...(options?.headers ?? {}) },
-            })
-        );
-    };
+  return async (options) => {
+    const url = `${clientOptions.rootPath ?? ''}${parentPath}`;
+
+    return (
+      makeRequest(clientOptions, url, {
+        method: "DELETE",
+        headers: { ...(options?.headers ?? {}) },
+      })
+    );
+  };
 }
 
 function buildListFn<R, E extends string>(clientOptions: ApiClientOptions, parentPath: string): ListApiClientFn<R, E> {
-    return async (options) => {
-        const urlPath = `${clientOptions.rootPath ?? ''}${parentPath}`;
-
-        return (
-            makeRequest(clientOptions, urlPath, {
-                method: "GET",
-                headers: { ...(options?.headers ?? {}) },
-            })
-        );
-    };
+  return async (options) => {
+    const urlPath = `${clientOptions.rootPath ?? ''}${parentPath}`;
+
+    return (
+      makeRequest(clientOptions, urlPath, {
+        method: "GET",
+        headers: { ...(options?.headers ?? {}) },
+      })
+    );
+  };
 }
 
 function buildPaginatedListFn<R, E extends string>(clientOptions: ApiClientOptions, parentPath: string): PaginatedListApiClientFn<R, E> {
-    return async (data, options) => {
-        const urlPath = `${clientOptions.rootPath ?? ''}${parentPath}`;
-
-        const params = new URLSearchParams()
-        Object.entries(data ?? {}).map(([key, value]) => params.set(key, JSON.stringify(value)))
-        const urlParams = params.toString()
-
-        const url = urlPath + (urlParams ? '?' + urlParams : '')
-
-        return (
-            makeRequest(clientOptions, url, {
-                method: "GET",
-                headers: { ...(options?.headers ?? {}) },
-            })
-        );
-    };
+  return async (data, options) => {
+    const urlPath = `${clientOptions.rootPath ?? ''}${parentPath}`;
+
+    const params = new URLSearchParams()
+    Object.entries(data ?? {}).map(([key, value]) => params.set(key, JSON.stringify(value)))
+    const urlParams = params.toString()
+
+    const url = urlPath + (urlParams ? '?' + urlParams : '')
+
+    return (
+      makeRequest(clientOptions, url, {
+        method: "GET",
+        headers: { ...(options?.headers ?? {}) },
+      })
+    );
+  };
 }
 
 function buildCustomOneFetchManyFn<ID, R, E extends string>(
-    clientOptions: ApiClientOptions,
-    parentPath: string,
-    path: string,
-    method: EndpointHttpMethod
+  clientOptions: ApiClientOptions,
+  parentPath: string,
+  path: string,
+  method: EndpointHttpMethod
 ): CustomOneFetchApiClientManyFn<ID, R, E> {
-    return async (id, options) => {
-        const url = `${clientOptions.rootPath ?? ''}${parentPath}/${id}/${path}`;
-
-        return (
-            makeRequest(clientOptions, url, {
-                method,
-                headers: { ...(options?.headers ?? {}) },
-            })
-        );
-    };
+  return async (id, options) => {
+    const url = `${clientOptions.rootPath ?? ''}${parentPath}/${id}/${path}`;
+
+    return (
+      makeRequest(clientOptions, url, {
+        method,
+        headers: { ...(options?.headers ?? {}) },
+      })
+    );
+  };
 }
 
 function buildCustomOneSubmitManyFn<ID, D extends ApiRequestBody, R, E extends string>(
-    clientOptions: ApiClientOptions,
-    parentPath: string,
-    path: string,
-    method: EndpointHttpMethod
+  clientOptions: ApiClientOptions,
+  parentPath: string,
+  path: string,
+  method: EndpointHttpMethod
 ): CustomOneSubmitApiClientManyFn<ID, D, R, E> {
-    return async (id, data, options) => {
-        const url = `${clientOptions.rootPath ?? ''}${parentPath}/${id}/${path}`;
-
-        return (
-            makeRequest(clientOptions, url, {
-                method,
-                body: data,
-                headers: { ...(options?.headers ?? {}) },
-            })
-        );
-    };
+  return async (id, data, options) => {
+    const url = `${clientOptions.rootPath ?? ''}${parentPath}/${id}/${path}`;
+
+    return (
+      makeRequest(clientOptions, url, {
+        method,
+        body: data,
+        headers: { ...(options?.headers ?? {}) },
+      })
+    );
+  };
 }
 
 function buildCustomOneFetchOneFn<R, E extends string>(
-    clientOptions: ApiClientOptions,
-    parentPath: string,
-    path: string,
-    method: EndpointHttpMethod
+  clientOptions: ApiClientOptions,
+  parentPath: string,
+  path: string,
+  method: EndpointHttpMethod
 ): CustomOneFetchApiClientOneFn<R, E> {
-    return async (options) => {
-        const url = `${clientOptions.rootPath ?? ''}${parentPath}/${path}`;
-
-        return (
-            makeRequest(clientOptions, url, {
-                method,
-                headers: { ...(options?.headers ?? {}) },
-            })
-        );
-    };
+  return async (options) => {
+    const url = `${clientOptions.rootPath ?? ''}${parentPath}/${path}`;
+
+    return (
+      makeRequest(clientOptions, url, {
+        method,
+        headers: { ...(options?.headers ?? {}) },
+      })
+    );
+  };
 }
 
 function buildCustomOneSubmitOneFn<D extends ApiRequestBody, R, E extends string>(
-    clientOptions: ApiClientOptions,
-    parentPath: string,
-    path: string,
-    method: EndpointHttpMethod
+  clientOptions: ApiClientOptions,
+  parentPath: string,
+  path: string,
+  method: EndpointHttpMethod
 ): CustomOneSubmitApiClientOneFn<D, R, E> {
-    return async (data, options) => {
-        const url = `${clientOptions.rootPath ?? ''}${parentPath}/${path}`;
-
-        return (
-            makeRequest(clientOptions, url, {
-                method,
-                body: data,
-                headers: { ...(options?.headers ?? {}) },
-            })
-        );
-    };
+  return async (data, options) => {
+    const url = `${clientOptions.rootPath ?? ''}${parentPath}/${path}`;
+
+    return (
+      makeRequest(clientOptions, url, {
+        method,
+        body: data,
+        headers: { ...(options?.headers ?? {}) },
+      })
+    );
+  };
 }
 
 function buildCustomManyFetchFn<R, E extends string>(
-    clientOptions: ApiClientOptions,
-    parentPath: string,
-    path: string,
-    method: EndpointHttpMethod
+  clientOptions: ApiClientOptions,
+  parentPath: string,
+  path: string,
+  method: EndpointHttpMethod
 ): CustomManyFetchApiClientFn<R, E> {
-    return async (options) => {
-        const url = `${clientOptions.rootPath ?? ''}${parentPath}/${path}`;
-
-        return (
-            makeRequest(clientOptions, url, {
-                method,
-                headers: { ...(options?.headers ?? {}) },
-            })
-        );
-    };
+  return async (options) => {
+    const url = `${clientOptions.rootPath ?? ''}${parentPath}/${path}`;
+
+    return (
+      makeRequest(clientOptions, url, {
+        method,
+        headers: { ...(options?.headers ?? {}) },
+      })
+    );
+  };
 }
 
 function buildCustomManySubmitFn<D extends ApiRequestBody, R, E extends string>(
-    clientOptions: ApiClientOptions,
-    parentPath: string,
-    path: string,
-    method: EndpointHttpMethod
+  clientOptions: ApiClientOptions,
+  parentPath: string,
+  path: string,
+  method: EndpointHttpMethod
 ): CustomManySubmitApiClientFn<D, R, E> {
-    return async (data, options) => {
-        const url = `${clientOptions.rootPath ?? ''}${parentPath}/${path}`;
-
-        return (
-            makeRequest(clientOptions, url, {
-                method,
-                body: data,
-                headers: { ...(options?.headers ?? {}) },
-            })
-        );
-    };
+  return async (data, options) => {
+    const url = `${clientOptions.rootPath ?? ''}${parentPath}/${path}`;
+
+    return (
+      makeRequest(clientOptions, url, {
+        method,
+        body: data,
+        headers: { ...(options?.headers ?? {}) },
+      })
+    );
+  };
 }
 async function makeRequest<D, E extends string>(
-    clientOptions: ApiClientOptions,
-    url: string,
-    init: ApiRequestInit
+  clientOptions: ApiClientOptions,
+  url: string,
+  init: ApiRequestInit
 ): Promise<ApiResponse<D, E>> {
-    if (clientOptions.requestFn == null) {
-        throw new Error("Request function is required in API client");
+  if (clientOptions.requestFn == null) {
+    throw new Error("Request function is required in API client");
+  }
+
+  const reqUrl = url
+  const reqInit = {
+    ...init,
+    headers: {
+      ...clientOptions.headers,
+      ...(init.headers ?? {})
     }
-
-    const reqUrl = url
-    const reqInit = {
-        ...init,
-        headers: {
-            ...clientOptions.headers,
-            ...(init.headers ?? {})
+  }
+
+  return clientOptions.requestFn(reqUrl, reqInit).then(({ status, data, headers = {} }) => {
+    if (status >= 200 && status < 300) {
+      return {
+        kind: "success",
+        status,
+        headers,
+        data,
+      };
+    } else {
+      if (data == null) {
+        return {
+          kind: "error",
+          status,
+          headers,
+          error: {
+            code: "ERROR_CODE_OTHER",
+            message: "empty response",
+          } as ApiResponseErrorBody<E>,
+          // TODO: fix response error type (TS complains about types not overlapping!?)
+        };
+      }
+      else if (typeof data === "string") {
+        return {
+          kind: "error",
+          status,
+          headers,
+          error: {
+            code: "ERROR_CODE_OTHER",
+            message: data,
+          } as ApiResponseErrorBody<E>,
+          // TODO: fix response error type (TS complains about types not overlapping!?)
+        };
+      } else {
+        if ("code" in data && "message" in data) {
+          return {
+            kind: "error",
+            status,
+            headers,
+            error: data,
+          };
+        } else {
+          return {
+            kind: "error",
+            status,
+            headers,
+            error: {
+              code: "ERROR_CODE_OTHER",
+              message: "Unexpected error",
+              data,
+            } as ApiResponseErrorBody<E>,
+            // TODO: fix response error type (TS complains about types not overlapping!?)
+          };
         }
+      }
     }
-
-    return clientOptions.requestFn(reqUrl, reqInit).then(({ status, data, headers = {} }) => {
-        if (status >= 200 && status < 300) {
-            return {
-                kind: "success",
-                status,
-                headers,
-                data,
-            };
-        } else {
-            if (data == null) {
-                return {
-                    kind: "error",
-                    status,
-                    headers,
-                    error: {
-                        code: "ERROR_CODE_OTHER",
-                        message: "empty response",
-                    } as ApiResponseErrorBody<E>,
-                    // TODO: fix response error type (TS complains about types not overlapping!?)
-                };
-            }
-            else if (typeof data === "string") {
-                return {
-                    kind: "error",
-                    status,
-                    headers,
-                    error: {
-                        code: "ERROR_CODE_OTHER",
-                        message: data,
-                    } as ApiResponseErrorBody<E>,
-                    // TODO: fix response error type (TS complains about types not overlapping!?)
-                };
-            } else {
-                if ("code" in data && "message" in data) {
-                    return {
-                        kind: "error",
-                        status,
-                        headers,
-                        error: data,
-                    };
-                } else {
-                    return {
-                        kind: "error",
-                        status,
-                        headers,
-                        error: {
-                            code: "ERROR_CODE_OTHER",
-                            message: "Unexpected error",
-                            data,
-                        } as ApiResponseErrorBody<E>,
-                        // TODO: fix response error type (TS complains about types not overlapping!?)
-                    };
-                }
-            }
-        }
-    });
-}
-
-
+  });
+}
+
+
