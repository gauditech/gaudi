--- conflicted
+++ resolved
@@ -2,261 +2,80 @@
 // ----- API client
 
 export type ApiClientOptions = {
-    /** Server API path prefix */
-    rootPath?: string;
-    /**
-     * Function that implements HTTP calls and returns it's result.
-     *
-     * This lib does not implement it's own HTTP calls which allows users
-     * to use any HTTP client lib of their choice.
-     */
-    requestFn: ApiRequestFn;
-    /** Default request headers which are added to all requests. */
-    headers?: Record<string, string>
+  /** Server API path prefix */
+  rootPath?: string;
+  /**
+   * Function that implements HTTP calls and returns it's result.
+   *
+   * This lib does not implement it's own HTTP calls which allows users
+   * to use any HTTP client lib of their choice.
+   */
+  requestFn: ApiRequestFn;
+  /** Default request headers which are added to all requests. */
+  headers?: Record<string, string>
 };
 
 export function createClient(options: ApiClientOptions) {
-    const internalOptions: ApiClientOptions = {
-        rootPath: options.rootPath,
-        requestFn: options.requestFn,
-        headers: { ...(options.headers ?? {}) },
+  const internalOptions: ApiClientOptions = {
+    rootPath: options.rootPath,
+    requestFn: options.requestFn,
+    headers: { ...(options.headers ?? {}) },
+  }
+
+  return {
+    api: {
+      ...buildApi(internalOptions)
     }
-
-    return {
-<<<<<<< HEAD
-        api: {
-            ...buildApi(internalOptions)
-        }
-    };
+  };
 }
 
 
 function buildApi(options: ApiClientOptions) {
 
-    function buildOrgEntrypoint(options: ApiClientOptions, parentPath: string) {
-        // endpoint types
-        type CustomOneActionError = "ERROR_CODE_RESOURCE_NOT_FOUND" | "ERROR_CODE_RESOURCE_NOT_FOUND" | "ERROR_CODE_SERVER_ERROR" | "ERROR_CODE_OTHER" | "ERROR_CODE_VALIDATION";
-        type CustomManyActionError = CustomOneActionError;
-        type CustomOneActionRespondsError = CustomOneActionError;
-        type CustomManyActionRespondsError = CustomOneActionError;
-        type CustomOneQueryActionError = CustomOneActionError;
-        type CustomFetchActionError = CustomOneActionError;
-        type HookErrorResponseError = CustomOneActionError;
-        type CustomGetError = "ERROR_CODE_RESOURCE_NOT_FOUND" | "ERROR_CODE_RESOURCE_NOT_FOUND" | "ERROR_CODE_SERVER_ERROR" | "ERROR_CODE_OTHER";
-        type CustomUpdateError = CustomOneActionError;
-        type CustomDeleteError = CustomGetError;
-        type CustomListError = CustomGetError;
-        type CustomCreateError = CustomOneActionError;
-        type GetResp = {
-            name: string,
-            slug: string,
-            description: string,
-            summary: string,
-            nameAndDesc: unknown,
-            blank_repos: {
-                id: number,
-                total_issues: number,
-                nameAndDesc: string
-            }[]
-        };
-        type GetError = CustomGetError;
-        type ListResp = GetResp;
-        type ListError = CustomGetError;
-        type CreateData = {
-            name: string,
-            slug: string,
-            description: string
-        };
-        type CreateResp = GetResp;
-        type CreateError = CustomOneActionError;
-        type UpdateData = {
-            name?: string,
-            slug?: string,
-            description?: string
-        };
-        type UpdateResp = GetResp;
-        type UpdateError = CustomOneActionError;
-        type DeleteError = CustomGetError;
-
-        // entrypoint function
-        function api(id: string) {
-            const baseUrl = `${parentPath}/${id}`;
-            return {
-                repos: buildReposEntrypoint(options, `${baseUrl}/repos`)
-            }
-        }
-
-        // endpoint functions
-        return Object.assign(api,
-            {
-                customOneAction: buildCustomOneSubmitManyFn<string, any, any, CustomOneActionError>(options, parentPath, "customOneAction", "POST"),
-                customManyAction: buildCustomManySubmitFn<any, any, CustomManyActionError>(options, parentPath, "customManyAction", "PATCH"),
-                customOneActionResponds: buildCustomOneSubmitManyFn<string, any, any, CustomOneActionRespondsError>(options, parentPath, "customOneActionResponds", "POST"),
-                customManyActionResponds: buildCustomManySubmitFn<any, any, CustomManyActionRespondsError>(options, parentPath, "customManyActionResponds", "PATCH"),
-                customOneQueryAction: buildCustomOneSubmitManyFn<string, any, any, CustomOneQueryActionError>(options, parentPath, "customOneQueryAction", "POST"),
-                customFetchAction: buildCustomOneSubmitManyFn<string, any, any, CustomFetchActionError>(options, parentPath, "customFetchAction", "POST"),
-                hookErrorResponse: buildCustomManySubmitFn<any, any, HookErrorResponseError>(options, parentPath, "hookErrorResponse", "POST"),
-                customGet: buildCustomOneFetchManyFn<string, any, CustomGetError>(options, parentPath, "customGet", "GET"),
-                customUpdate: buildCustomOneSubmitManyFn<string, any, any, CustomUpdateError>(options, parentPath, "customUpdate", "PATCH"),
-                customDelete: buildCustomOneFetchManyFn<string, any, CustomDeleteError>(options, parentPath, "customDelete", "DELETE"),
-                customList: buildCustomManyFetchFn<any, CustomListError>(options, parentPath, "customList", "GET"),
-                customCreate: buildCustomManySubmitFn<any, any, CustomCreateError>(options, parentPath, "customCreate", "POST"),
-                get: buildGetManyFn<string, GetResp, GetError>(options, parentPath),
-                list: buildPaginatedListFn<ListResp, ListError>(options, parentPath),
-                create: buildCreateFn<CreateData, CreateResp, CreateError>(options, parentPath),
-                update: buildUpdateManyFn<string, UpdateData, UpdateResp, UpdateError>(options, parentPath),
-                delete: buildDeleteManyFn<string, DeleteError>(options, parentPath)
-            }
-        )
-    }
-
-    function buildReposEntrypoint(options: ApiClientOptions, parentPath: string) {
-        // endpoint types
-        type GetResp = {
-            id: number,
-            slug: string,
-            description: string,
-            org_id: number
-        };
-        type GetError = "ERROR_CODE_RESOURCE_NOT_FOUND" | "ERROR_CODE_RESOURCE_NOT_FOUND" | "ERROR_CODE_SERVER_ERROR" | "ERROR_CODE_OTHER";
-        type ListResp = GetResp;
-        type ListError = GetError;
-        type CreateData = {
-            raw_description: string,
-            name: string,
-            is_public: boolean
-        };
-        type CreateResp = GetResp;
-        type CreateError = "ERROR_CODE_RESOURCE_NOT_FOUND" | "ERROR_CODE_RESOURCE_NOT_FOUND" | "ERROR_CODE_SERVER_ERROR" | "ERROR_CODE_OTHER" | "ERROR_CODE_VALIDATION";
-        type UpdateData = {
-            name?: string,
-            slug?: string,
-            description?: string,
-            is_public?: boolean,
-            latest_num?: number,
-            org_id?: number
-        };
-        type UpdateResp = GetResp;
-        type UpdateError = CreateError;
-        type DeleteError = GetError;
-
-        // entrypoint function
-        function api(id: number) {
-            const baseUrl = `${parentPath}/${id}`;
-            return {
-                issues: buildIssuesEntrypoint(options, `${baseUrl}/issues`)
-            }
-        }
-
-        // endpoint functions
-        return Object.assign(api,
-            {
-                get: buildGetManyFn<number, GetResp, GetError>(options, parentPath),
-                list: buildListFn<ListResp, ListError>(options, parentPath),
-                create: buildCreateFn<CreateData, CreateResp, CreateError>(options, parentPath),
-                update: buildUpdateManyFn<number, UpdateData, UpdateResp, UpdateError>(options, parentPath),
-                delete: buildDeleteManyFn<number, DeleteError>(options, parentPath)
-            }
-        )
-    }
-
-    function buildIssuesEntrypoint(options: ApiClientOptions, parentPath: string) {
-        // endpoint types
-        type GetResp = {
-            id: number,
-            title: string,
-            repo: {
-                id: number,
-                name: string,
-                slug: string,
-                description: string,
-                is_public: boolean,
-                latest_num: number,
-                org_id: number
-            },
-            number: number,
-            comments: {
-                id: number,
-                body: string,
-                issue_id: number
-            }[]
-        };
-        type GetError = "ERROR_CODE_RESOURCE_NOT_FOUND" | "ERROR_CODE_RESOURCE_NOT_FOUND" | "ERROR_CODE_SERVER_ERROR" | "ERROR_CODE_OTHER";
-        type CreateData = {
-            title: string,
-            repo2: {
-                name?: string,
-                slug?: string,
-                description?: string,
-                is_public?: boolean,
-                org_id?: number
-            },
-            c: { body: string }
-        };
-        type CreateResp = GetResp;
-        type CreateError = "ERROR_CODE_RESOURCE_NOT_FOUND" | "ERROR_CODE_RESOURCE_NOT_FOUND" | "ERROR_CODE_SERVER_ERROR" | "ERROR_CODE_OTHER" | "ERROR_CODE_VALIDATION";
-
-        // entrypoint function
-        function api(id: number) {
-            const baseUrl = `${parentPath}/${id}`;
-            return {
-
-            }
-        }
-
-        // endpoint functions
-        return Object.assign(api,
-            {
-                get: buildGetManyFn<number, GetResp, GetError>(options, parentPath),
-                create: buildCreateFn<CreateData, CreateResp, CreateError>(options, parentPath)
-            }
-        )
-=======
-    api: {
-      ...buildApi(internalOptions ?? {})
-    }
-  };
-  }
-
-  
-    function buildApi(options: ApiClientOptions) {
-      
   function buildOrgEntrypoint(options: ApiClientOptions, parentPath: string) {
     // endpoint types
-    type CustomOneActionError = "ERROR_CODE_SERVER_ERROR"|"ERROR_CODE_OTHER"|"ERROR_CODE_RESOURCE_NOT_FOUND"|"ERROR_CODE_VALIDATION";
-type CustomManyActionError = "ERROR_CODE_SERVER_ERROR"|"ERROR_CODE_OTHER"|"ERROR_CODE_VALIDATION";
-type CustomOneActionRespondsError = CustomOneActionError;
-type CustomManyActionRespondsError = CustomManyActionError;
-type CustomOneQueryActionError = CustomOneActionError;
-type CustomFetchActionError = CustomOneActionError;
-type HookErrorResponseError = CustomManyActionError;
-type CustomGetError = "ERROR_CODE_SERVER_ERROR"|"ERROR_CODE_OTHER"|"ERROR_CODE_RESOURCE_NOT_FOUND";
-type CustomUpdateError = CustomOneActionError;
-type CustomDeleteError = CustomGetError;
-type CustomListError = "ERROR_CODE_SERVER_ERROR"|"ERROR_CODE_OTHER";
-type CustomCreateError = CustomManyActionError;
-type GetResp = { name: string,
-slug: string,
-description: string,
-summary: string,
-nameAndDesc: unknown,
-blank_repos: { id: number,
-total_issues: number,
-nameAndDesc: string }[] };
-type GetError = CustomGetError;
-type ListResp = GetResp;
-type ListError = CustomListError;
-type CreateData = { name: string,
-slug: string,
-description: string };
-type CreateResp = GetResp;
-type CreateError = CustomManyActionError;
-type UpdateData = { name?: string,
-slug?: string,
-description?: string };
-type UpdateResp = GetResp;
-type UpdateError = CustomOneActionError;
-type DeleteError = CustomGetError;
+    type CustomOneActionError = "ERROR_CODE_SERVER_ERROR" | "ERROR_CODE_OTHER" | "ERROR_CODE_RESOURCE_NOT_FOUND" | "ERROR_CODE_VALIDATION";
+    type CustomManyActionError = "ERROR_CODE_SERVER_ERROR" | "ERROR_CODE_OTHER" | "ERROR_CODE_VALIDATION";
+    type CustomOneActionRespondsError = CustomOneActionError;
+    type CustomManyActionRespondsError = CustomManyActionError;
+    type CustomOneQueryActionError = CustomOneActionError;
+    type CustomFetchActionError = CustomOneActionError;
+    type HookErrorResponseError = CustomManyActionError;
+    type CustomGetError = "ERROR_CODE_SERVER_ERROR" | "ERROR_CODE_OTHER" | "ERROR_CODE_RESOURCE_NOT_FOUND";
+    type CustomUpdateError = CustomOneActionError;
+    type CustomDeleteError = CustomGetError;
+    type CustomListError = "ERROR_CODE_SERVER_ERROR" | "ERROR_CODE_OTHER";
+    type CustomCreateError = CustomManyActionError;
+    type GetResp = {
+      name: string,
+      slug: string,
+      description: string,
+      summary: string,
+      nameAndDesc: unknown,
+      blank_repos: {
+        id: number,
+        total_issues: number,
+        nameAndDesc: string
+      }[]
+    };
+    type GetError = CustomGetError;
+    type ListResp = GetResp;
+    type ListError = CustomListError;
+    type CreateData = {
+      name: string,
+      slug: string,
+      description: string
+    };
+    type CreateResp = GetResp;
+    type CreateError = CustomManyActionError;
+    type UpdateData = {
+      name?: string,
+      slug?: string,
+      description?: string
+    };
+    type UpdateResp = GetResp;
+    type UpdateError = CustomOneActionError;
+    type DeleteError = CustomGetError;
 
     // entrypoint function
     function api(id: string) {
@@ -270,49 +89,55 @@
     return Object.assign(api,
       {
         customOneAction: buildCustomOneSubmitManyFn<string, any, any, CustomOneActionError>(options, parentPath, "customOneAction", "POST"),
-customManyAction: buildCustomManySubmitFn<any, any, CustomManyActionError>(options, parentPath, "customManyAction", "PATCH"),
-customOneActionResponds: buildCustomOneSubmitManyFn<string, any, any, CustomOneActionRespondsError>(options, parentPath, "customOneActionResponds", "POST"),
-customManyActionResponds: buildCustomManySubmitFn<any, any, CustomManyActionRespondsError>(options, parentPath, "customManyActionResponds", "PATCH"),
-customOneQueryAction: buildCustomOneSubmitManyFn<string, any, any, CustomOneQueryActionError>(options, parentPath, "customOneQueryAction", "POST"),
-customFetchAction: buildCustomOneSubmitManyFn<string, any, any, CustomFetchActionError>(options, parentPath, "customFetchAction", "POST"),
-hookErrorResponse: buildCustomManySubmitFn<any, any, HookErrorResponseError>(options, parentPath, "hookErrorResponse", "POST"),
-customGet: buildCustomOneFetchManyFn<string, any, CustomGetError>(options, parentPath, "customGet", "GET"),
-customUpdate: buildCustomOneSubmitManyFn<string, any, any, CustomUpdateError>(options, parentPath, "customUpdate", "PATCH"),
-customDelete: buildCustomOneFetchManyFn<string, any, CustomDeleteError>(options, parentPath, "customDelete", "DELETE"),
-customList: buildCustomManyFetchFn<any, CustomListError>(options, parentPath, "customList", "GET"),
-customCreate: buildCustomManySubmitFn<any, any, CustomCreateError>(options, parentPath, "customCreate", "POST"),
-get: buildGetManyFn<string, GetResp, GetError>(options, parentPath),
-list: buildPaginatedListFn<ListResp, ListError>(options, parentPath),
-create: buildCreateFn<CreateData,CreateResp, CreateError>(options, parentPath),
-update: buildUpdateManyFn<string, UpdateData,UpdateResp, UpdateError>(options, parentPath),
-delete: buildDeleteManyFn<string, DeleteError>(options, parentPath)
+        customManyAction: buildCustomManySubmitFn<any, any, CustomManyActionError>(options, parentPath, "customManyAction", "PATCH"),
+        customOneActionResponds: buildCustomOneSubmitManyFn<string, any, any, CustomOneActionRespondsError>(options, parentPath, "customOneActionResponds", "POST"),
+        customManyActionResponds: buildCustomManySubmitFn<any, any, CustomManyActionRespondsError>(options, parentPath, "customManyActionResponds", "PATCH"),
+        customOneQueryAction: buildCustomOneSubmitManyFn<string, any, any, CustomOneQueryActionError>(options, parentPath, "customOneQueryAction", "POST"),
+        customFetchAction: buildCustomOneSubmitManyFn<string, any, any, CustomFetchActionError>(options, parentPath, "customFetchAction", "POST"),
+        hookErrorResponse: buildCustomManySubmitFn<any, any, HookErrorResponseError>(options, parentPath, "hookErrorResponse", "POST"),
+        customGet: buildCustomOneFetchManyFn<string, any, CustomGetError>(options, parentPath, "customGet", "GET"),
+        customUpdate: buildCustomOneSubmitManyFn<string, any, any, CustomUpdateError>(options, parentPath, "customUpdate", "PATCH"),
+        customDelete: buildCustomOneFetchManyFn<string, any, CustomDeleteError>(options, parentPath, "customDelete", "DELETE"),
+        customList: buildCustomManyFetchFn<any, CustomListError>(options, parentPath, "customList", "GET"),
+        customCreate: buildCustomManySubmitFn<any, any, CustomCreateError>(options, parentPath, "customCreate", "POST"),
+        get: buildGetManyFn<string, GetResp, GetError>(options, parentPath),
+        list: buildPaginatedListFn<ListResp, ListError>(options, parentPath),
+        create: buildCreateFn<CreateData, CreateResp, CreateError>(options, parentPath),
+        update: buildUpdateManyFn<string, UpdateData, UpdateResp, UpdateError>(options, parentPath),
+        delete: buildDeleteManyFn<string, DeleteError>(options, parentPath)
       }
     )
   }
 
   function buildReposEntrypoint(options: ApiClientOptions, parentPath: string) {
     // endpoint types
-    type GetResp = { id: number,
-slug: string,
-description: string,
-org_id: number };
-type GetError = "ERROR_CODE_SERVER_ERROR"|"ERROR_CODE_OTHER"|"ERROR_CODE_RESOURCE_NOT_FOUND";
-type ListResp = GetResp;
-type ListError = GetError;
-type CreateData = { raw_description: string,
-name: string,
-is_public: boolean };
-type CreateResp = GetResp;
-type CreateError = "ERROR_CODE_SERVER_ERROR"|"ERROR_CODE_OTHER"|"ERROR_CODE_RESOURCE_NOT_FOUND"|"ERROR_CODE_VALIDATION";
-type UpdateData = { name?: string,
-slug?: string,
-description?: string,
-is_public?: boolean,
-latest_num?: number,
-org_id?: number };
-type UpdateResp = GetResp;
-type UpdateError = CreateError;
-type DeleteError = GetError;
+    type GetResp = {
+      id: number,
+      slug: string,
+      description: string,
+      org_id: number
+    };
+    type GetError = "ERROR_CODE_SERVER_ERROR" | "ERROR_CODE_OTHER" | "ERROR_CODE_RESOURCE_NOT_FOUND";
+    type ListResp = GetResp;
+    type ListError = GetError;
+    type CreateData = {
+      raw_description: string,
+      name: string,
+      is_public: boolean
+    };
+    type CreateResp = GetResp;
+    type CreateError = "ERROR_CODE_SERVER_ERROR" | "ERROR_CODE_OTHER" | "ERROR_CODE_RESOURCE_NOT_FOUND" | "ERROR_CODE_VALIDATION";
+    type UpdateData = {
+      name?: string,
+      slug?: string,
+      description?: string,
+      is_public?: boolean,
+      latest_num?: number,
+      org_id?: number
+    };
+    type UpdateResp = GetResp;
+    type UpdateError = CreateError;
+    type DeleteError = GetError;
 
     // entrypoint function
     function api(id: number) {
@@ -326,45 +151,55 @@
     return Object.assign(api,
       {
         get: buildGetManyFn<number, GetResp, GetError>(options, parentPath),
-list: buildListFn<ListResp, ListError>(options, parentPath),
-create: buildCreateFn<CreateData,CreateResp, CreateError>(options, parentPath),
-update: buildUpdateManyFn<number, UpdateData,UpdateResp, UpdateError>(options, parentPath),
-delete: buildDeleteManyFn<number, DeleteError>(options, parentPath)
+        list: buildListFn<ListResp, ListError>(options, parentPath),
+        create: buildCreateFn<CreateData, CreateResp, CreateError>(options, parentPath),
+        update: buildUpdateManyFn<number, UpdateData, UpdateResp, UpdateError>(options, parentPath),
+        delete: buildDeleteManyFn<number, DeleteError>(options, parentPath)
       }
     )
   }
 
   function buildIssuesEntrypoint(options: ApiClientOptions, parentPath: string) {
     // endpoint types
-    type GetResp = { id: number,
-title: string,
-repo: { id: number,
-name: string,
-slug: string,
-description: string,
-is_public: boolean,
-latest_num: number,
-org_id: number },
-number: number,
-comments: { id: number,
-body: string,
-issue_id: number }[] };
-type GetError = "ERROR_CODE_SERVER_ERROR"|"ERROR_CODE_OTHER"|"ERROR_CODE_RESOURCE_NOT_FOUND";
-type CreateData = { title: string,
-repo2: { name?: string,
-slug?: string,
-description?: string,
-is_public?: boolean,
-org_id?: number },
-c: { body: string } };
-type CreateResp = GetResp;
-type CreateError = "ERROR_CODE_SERVER_ERROR"|"ERROR_CODE_OTHER"|"ERROR_CODE_RESOURCE_NOT_FOUND"|"ERROR_CODE_VALIDATION";
+    type GetResp = {
+      id: number,
+      title: string,
+      repo: {
+        id: number,
+        name: string,
+        slug: string,
+        description: string,
+        is_public: boolean,
+        latest_num: number,
+        org_id: number
+      },
+      number: number,
+      comments: {
+        id: number,
+        body: string,
+        issue_id: number
+      }[]
+    };
+    type GetError = "ERROR_CODE_SERVER_ERROR" | "ERROR_CODE_OTHER" | "ERROR_CODE_RESOURCE_NOT_FOUND";
+    type CreateData = {
+      title: string,
+      repo2: {
+        name?: string,
+        slug?: string,
+        description?: string,
+        is_public?: boolean,
+        org_id?: number
+      },
+      c: { body: string }
+    };
+    type CreateResp = GetResp;
+    type CreateError = "ERROR_CODE_SERVER_ERROR" | "ERROR_CODE_OTHER" | "ERROR_CODE_RESOURCE_NOT_FOUND" | "ERROR_CODE_VALIDATION";
 
     // entrypoint function
     function api(id: number) {
       const baseUrl = `${parentPath}/${id}`;
       return {
-        
+
       }
     }
 
@@ -372,63 +207,44 @@
     return Object.assign(api,
       {
         get: buildGetManyFn<number, GetResp, GetError>(options, parentPath),
-create: buildCreateFn<CreateData,CreateResp, CreateError>(options, parentPath)
+        create: buildCreateFn<CreateData, CreateResp, CreateError>(options, parentPath)
       }
     )
   }
 
   function buildRepoEntrypoint(options: ApiClientOptions, parentPath: string) {
     // endpoint types
-    type ListResp = { id: number,
-slug: string,
-description: string,
-org_id: number };
-type ListError = "ERROR_CODE_SERVER_ERROR"|"ERROR_CODE_OTHER";
-type GetResp = ListResp;
-type GetError = "ERROR_CODE_SERVER_ERROR"|"ERROR_CODE_OTHER"|"ERROR_CODE_RESOURCE_NOT_FOUND";
+    type ListResp = {
+      id: number,
+      slug: string,
+      description: string,
+      org_id: number
+    };
+    type ListError = "ERROR_CODE_SERVER_ERROR" | "ERROR_CODE_OTHER";
+    type GetResp = ListResp;
+    type GetError = "ERROR_CODE_SERVER_ERROR" | "ERROR_CODE_OTHER" | "ERROR_CODE_RESOURCE_NOT_FOUND";
 
     // entrypoint function
     function api(id: number) {
       const baseUrl = `${parentPath}/${id}`;
       return {
-        
-      }
->>>>>>> 02ab9917
+
+      }
     }
 
-    function buildRepoEntrypoint(options: ApiClientOptions, parentPath: string) {
-        // endpoint types
-        type ListResp = {
-            id: number,
-            slug: string,
-            description: string,
-            org_id: number
-        };
-        type ListError = "ERROR_CODE_RESOURCE_NOT_FOUND" | "ERROR_CODE_RESOURCE_NOT_FOUND" | "ERROR_CODE_SERVER_ERROR" | "ERROR_CODE_OTHER";
-        type GetResp = ListResp;
-        type GetError = ListError;
-
-        // entrypoint function
-        function api(id: number) {
-            const baseUrl = `${parentPath}/${id}`;
-            return {
-
-            }
-        }
-
-        // endpoint functions
-        return Object.assign(api,
-            {
-                list: buildListFn<ListResp, ListError>(options, parentPath),
-                get: buildGetManyFn<number, GetResp, GetError>(options, parentPath)
-            }
-        )
-    }
-
-    return {
-        org: buildOrgEntrypoint(options, "/api/org"),
-        repo: buildRepoEntrypoint(options, "/api/repo")
-    }
+    // endpoint functions
+    return Object.assign(api,
+      {
+        list: buildListFn<ListResp, ListError>(options, parentPath),
+        get: buildGetManyFn<number, GetResp, GetError>(options, parentPath)
+      }
+    )
+  }
+
+  return {
+    org: buildOrgEntrypoint(options, "/api/org"),
+    repo: buildRepoEntrypoint(options, "/api/repo")
+  }
 }
 
 
@@ -440,12 +256,12 @@
 
 /** Result of API function call */
 export type ApiRequestFnData = {
-    /** HTTP status */
-    status: number;
-    /** HTTP repsonse headers map */
-    headers: { [name: string]: string },
-    /** Response body data. */
-    data?: any;
+  /** HTTP status */
+  status: number;
+  /** HTTP repsonse headers map */
+  headers: { [name: string]: string },
+  /** Response body data. */
+  data?: any;
 };
 
 /**
@@ -464,443 +280,443 @@
 
 /** API request additional parameters. */
 export type ApiRequestInit = {
-    /** A BodyInit object or null to set request's body. */
-    body?: any;
-    /** A Headers object, an object literal, or an array of two-item arrays to set request's headers. */
-    headers?: [string, string][] | Record<string, string>;
-    /** A string to set request's method. */
-    method: EndpointHttpMethod;
+  /** A BodyInit object or null to set request's body. */
+  body?: any;
+  /** A Headers object, an object literal, or an array of two-item arrays to set request's headers. */
+  headers?: [string, string][] | Record<string, string>;
+  /** A string to set request's method. */
+  method: EndpointHttpMethod;
 }
 
 export type ApiRequestBody = any;
 
 export type ApiResponseErrorBody<C extends string, D = unknown> = C extends any
-    ? {
-        code: C;
-        message: string;
-        data?: D;
-    }
-    : never;
+  ? {
+    code: C;
+    message: string;
+    data?: D;
+  }
+  : never;
 
 export type ApiResponse<D, E extends string> = ApiResponseSuccess<D, E> | ApiResponseError<D, E>;
 
 export type ApiResponseSuccess<D, E extends string> = {
-    kind: "success";
-    status: number;
-    headers: { [name: string]: string },
-    data: D;
+  kind: "success";
+  status: number;
+  headers: { [name: string]: string },
+  data: D;
 };
 
 export type ApiResponseError<D, E extends string> = {
-    kind: "error";
-    status: number;
-    headers: { [name: string]: string },
-    error: ApiResponseErrorBody<E>;
+  kind: "error";
+  status: number;
+  headers: { [name: string]: string },
+  error: ApiResponseErrorBody<E>;
 };
 
 
 export type PaginatedListResponse<T> = {
-    page: number;
-    pageSize: number;
-    totalPages: number;
-    totalCount: number;
-    data: T[];
+  page: number;
+  pageSize: number;
+  totalPages: number;
+  totalCount: number;
+  data: T[];
 };
 
 // TODO: add list search/filter parameter
 export type PaginatedListData = { pageSize?: number; page?: number };
 
 export type GetApiClientManyFn<ID, R, E extends string> = (
-    id: ID,
-    options?: Partial<ApiRequestInit>
+  id: ID,
+  options?: Partial<ApiRequestInit>
 ) => Promise<ApiResponse<R, E>>;
 
 export type GetApiClientOneFn<R, E extends string> = (
-    options?: Partial<ApiRequestInit>
+  options?: Partial<ApiRequestInit>
 ) => Promise<ApiResponse<R, E>>;
 
 export type CreateApiClientFn<D extends ApiRequestBody, R, E extends string> = (
-    data: D,
-    options?: Partial<ApiRequestInit>
+  data: D,
+  options?: Partial<ApiRequestInit>
 ) => Promise<ApiResponse<R, E>>;
 
 export type UpdateApiClientManyFn<ID, D, R, E extends string> = (
-    id: ID,
-    data: D,
-    options?: Partial<ApiRequestInit>
+  id: ID,
+  data: D,
+  options?: Partial<ApiRequestInit>
 ) => Promise<ApiResponse<R, E>>;
 
 export type UpdateApiClientOneFn<D, R, E extends string> = (
-    data: D,
-    options?: Partial<ApiRequestInit>
+  data: D,
+  options?: Partial<ApiRequestInit>
 ) => Promise<ApiResponse<R, E>>;
 
 export type ListApiClientFn<R, E extends string> = (
-    options?: Partial<ApiRequestInit>
+  options?: Partial<ApiRequestInit>
 ) => Promise<ApiResponse<R[], E>>;
 
 export type PaginatedListApiClientFn<R, E extends string> = (
-    data?: PaginatedListData,
-    options?: Partial<ApiRequestInit>
+  data?: PaginatedListData,
+  options?: Partial<ApiRequestInit>
 ) => Promise<ApiResponse<PaginatedListResponse<R>, E>>;
 
 export type DeleteApiClientManyFn<ID, E extends string> = (
-    id: ID,
-    options?: Partial<ApiRequestInit>
+  id: ID,
+  options?: Partial<ApiRequestInit>
 ) => Promise<ApiResponse<void, E>>;
 
 export type DeleteApiClientOneFn<E extends string> = (
-    options?: Partial<ApiRequestInit>
+  options?: Partial<ApiRequestInit>
 ) => Promise<ApiResponse<void, E>>;
 
 export type CustomOneFetchApiClientManyFn<ID, R, E extends string> = (
-    id: ID,
-    options?: Partial<ApiRequestInit>
+  id: ID,
+  options?: Partial<ApiRequestInit>
 ) => Promise<ApiResponse<R, E>>;
 
 export type CustomOneSubmitApiClientManyFn<ID, D, R, E extends string> = (
-    id: ID,
-    data?: D,
-    options?: Partial<ApiRequestInit>
+  id: ID,
+  data?: D,
+  options?: Partial<ApiRequestInit>
 ) => Promise<ApiResponse<R, E>>;
 
 export type CustomOneFetchApiClientOneFn<R, E extends string> = (
-    options?: Partial<ApiRequestInit>
+  options?: Partial<ApiRequestInit>
 ) => Promise<ApiResponse<R, E>>;
 
 export type CustomOneSubmitApiClientOneFn<D, R, E extends string> = (
-    data?: D,
-    options?: Partial<ApiRequestInit>
+  data?: D,
+  options?: Partial<ApiRequestInit>
 ) => Promise<ApiResponse<R, E>>;
 
 export type CustomManyFetchApiClientFn<R, E extends string> = (
-    options?: Partial<ApiRequestInit>
+  options?: Partial<ApiRequestInit>
 ) => Promise<ApiResponse<R[], E>>;
 
 export type CustomManySubmitApiClientFn<D, R, E extends string> = (
-    data?: D,
-    options?: Partial<ApiRequestInit>
+  data?: D,
+  options?: Partial<ApiRequestInit>
 ) => Promise<ApiResponse<R[], E>>;
 
 
 // ----- API fn factories
 
 function buildGetManyFn<ID, R, E extends string>(clientOptions: ApiClientOptions, parentPath: string): GetApiClientManyFn<ID, R, E> {
-    return async (id, options) => {
-        const url = `${clientOptions.rootPath ?? ''}${parentPath}/${id}`;
-
-        return (
-            makeRequest(clientOptions, url, {
-                method: "GET",
-                headers: { ...(options?.headers ?? {}) },
-            })
-        );
-    };
+  return async (id, options) => {
+    const url = `${clientOptions.rootPath ?? ''}${parentPath}/${id}`;
+
+    return (
+      makeRequest(clientOptions, url, {
+        method: "GET",
+        headers: { ...(options?.headers ?? {}) },
+      })
+    );
+  };
 }
 
 function buildGetOneFn<R, E extends string>(clientOptions: ApiClientOptions, parentPath: string): GetApiClientOneFn<R, E> {
-    return async (options) => {
-        const url = `${clientOptions.rootPath ?? ''}${parentPath}`;
-
-        return (
-            makeRequest(clientOptions, url, {
-                method: "GET",
-                headers: { ...(options?.headers ?? {}) },
-            })
-        );
-    };
+  return async (options) => {
+    const url = `${clientOptions.rootPath ?? ''}${parentPath}`;
+
+    return (
+      makeRequest(clientOptions, url, {
+        method: "GET",
+        headers: { ...(options?.headers ?? {}) },
+      })
+    );
+  };
 }
 
 function buildCreateFn<D extends ApiRequestBody, R, E extends string>(
-    clientOptions: ApiClientOptions, parentPath: string
+  clientOptions: ApiClientOptions, parentPath: string
 ): CreateApiClientFn<D, R, E> {
-    return async (data, options) => {
-        const url = `${clientOptions.rootPath ?? ''}${parentPath}`;
-
-        return (
-            makeRequest(clientOptions, url, {
-                method: "POST",
-                body: data,
-                headers: { ...(options?.headers ?? {}) },
-            })
-        );
-    };
+  return async (data, options) => {
+    const url = `${clientOptions.rootPath ?? ''}${parentPath}`;
+
+    return (
+      makeRequest(clientOptions, url, {
+        method: "POST",
+        body: data,
+        headers: { ...(options?.headers ?? {}) },
+      })
+    );
+  };
 }
 
 function buildUpdateManyFn<ID, D extends ApiRequestBody, R, E extends string>(
-    clientOptions: ApiClientOptions, parentPath: string
+  clientOptions: ApiClientOptions, parentPath: string
 ): UpdateApiClientManyFn<ID, D, R, E> {
-    return async (id, data, options) => {
-        const url = `${clientOptions.rootPath ?? ''}${parentPath}/${id}`;
-
-        return (
-            makeRequest(clientOptions, url, {
-                method: "PATCH",
-                body: data,
-                headers: { ...(options?.headers ?? {}) },
-            })
-        );
-    };
+  return async (id, data, options) => {
+    const url = `${clientOptions.rootPath ?? ''}${parentPath}/${id}`;
+
+    return (
+      makeRequest(clientOptions, url, {
+        method: "PATCH",
+        body: data,
+        headers: { ...(options?.headers ?? {}) },
+      })
+    );
+  };
 }
 
 function buildUpdateOneFn<D extends ApiRequestBody, R, E extends string>(
-    clientOptions: ApiClientOptions, parentPath: string
+  clientOptions: ApiClientOptions, parentPath: string
 ): UpdateApiClientOneFn<D, R, E> {
-    return async (data, options) => {
-        const url = `${clientOptions.rootPath ?? ''}${parentPath}`;
-
-        return (
-            makeRequest(clientOptions, url, {
-                method: "PATCH",
-                body: data,
-                headers: { ...(options?.headers ?? {}) },
-            })
-        );
-    };
+  return async (data, options) => {
+    const url = `${clientOptions.rootPath ?? ''}${parentPath}`;
+
+    return (
+      makeRequest(clientOptions, url, {
+        method: "PATCH",
+        body: data,
+        headers: { ...(options?.headers ?? {}) },
+      })
+    );
+  };
 }
 
 function buildDeleteManyFn<ID, E extends string>(clientOptions: ApiClientOptions, parentPath: string): DeleteApiClientManyFn<ID, E> {
-    return async (id, options) => {
-        const url = `${clientOptions.rootPath ?? ''}${parentPath}/${id}`;
-
-        return (
-            makeRequest(clientOptions, url, {
-                method: "DELETE",
-                headers: { ...(options?.headers ?? {}) },
-            })
-        );
-    };
+  return async (id, options) => {
+    const url = `${clientOptions.rootPath ?? ''}${parentPath}/${id}`;
+
+    return (
+      makeRequest(clientOptions, url, {
+        method: "DELETE",
+        headers: { ...(options?.headers ?? {}) },
+      })
+    );
+  };
 }
 
 function buildDeleteOneFn<E extends string>(clientOptions: ApiClientOptions, parentPath: string): DeleteApiClientOneFn<E> {
-    return async (options) => {
-        const url = `${clientOptions.rootPath ?? ''}${parentPath}`;
-
-        return (
-            makeRequest(clientOptions, url, {
-                method: "DELETE",
-                headers: { ...(options?.headers ?? {}) },
-            })
-        );
-    };
+  return async (options) => {
+    const url = `${clientOptions.rootPath ?? ''}${parentPath}`;
+
+    return (
+      makeRequest(clientOptions, url, {
+        method: "DELETE",
+        headers: { ...(options?.headers ?? {}) },
+      })
+    );
+  };
 }
 
 function buildListFn<R, E extends string>(clientOptions: ApiClientOptions, parentPath: string): ListApiClientFn<R, E> {
-    return async (options) => {
-        const urlPath = `${clientOptions.rootPath ?? ''}${parentPath}`;
-
-        return (
-            makeRequest(clientOptions, urlPath, {
-                method: "GET",
-                headers: { ...(options?.headers ?? {}) },
-            })
-        );
-    };
+  return async (options) => {
+    const urlPath = `${clientOptions.rootPath ?? ''}${parentPath}`;
+
+    return (
+      makeRequest(clientOptions, urlPath, {
+        method: "GET",
+        headers: { ...(options?.headers ?? {}) },
+      })
+    );
+  };
 }
 
 function buildPaginatedListFn<R, E extends string>(clientOptions: ApiClientOptions, parentPath: string): PaginatedListApiClientFn<R, E> {
-    return async (data, options) => {
-        const urlPath = `${clientOptions.rootPath ?? ''}${parentPath}`;
-
-        const params = new URLSearchParams()
-        Object.entries(data ?? {}).map(([key, value]) => params.set(key, JSON.stringify(value)))
-        const urlParams = params.toString()
-
-        const url = urlPath + (urlParams ? '?' + urlParams : '')
-
-        return (
-            makeRequest(clientOptions, url, {
-                method: "GET",
-                headers: { ...(options?.headers ?? {}) },
-            })
-        );
-    };
+  return async (data, options) => {
+    const urlPath = `${clientOptions.rootPath ?? ''}${parentPath}`;
+
+    const params = new URLSearchParams()
+    Object.entries(data ?? {}).map(([key, value]) => params.set(key, JSON.stringify(value)))
+    const urlParams = params.toString()
+
+    const url = urlPath + (urlParams ? '?' + urlParams : '')
+
+    return (
+      makeRequest(clientOptions, url, {
+        method: "GET",
+        headers: { ...(options?.headers ?? {}) },
+      })
+    );
+  };
 }
 
 function buildCustomOneFetchManyFn<ID, R, E extends string>(
-    clientOptions: ApiClientOptions,
-    parentPath: string,
-    path: string,
-    method: EndpointHttpMethod
+  clientOptions: ApiClientOptions,
+  parentPath: string,
+  path: string,
+  method: EndpointHttpMethod
 ): CustomOneFetchApiClientManyFn<ID, R, E> {
-    return async (id, options) => {
-        const url = `${clientOptions.rootPath ?? ''}${parentPath}/${id}/${path}`;
-
-        return (
-            makeRequest(clientOptions, url, {
-                method,
-                headers: { ...(options?.headers ?? {}) },
-            })
-        );
-    };
+  return async (id, options) => {
+    const url = `${clientOptions.rootPath ?? ''}${parentPath}/${id}/${path}`;
+
+    return (
+      makeRequest(clientOptions, url, {
+        method,
+        headers: { ...(options?.headers ?? {}) },
+      })
+    );
+  };
 }
 
 function buildCustomOneSubmitManyFn<ID, D extends ApiRequestBody, R, E extends string>(
-    clientOptions: ApiClientOptions,
-    parentPath: string,
-    path: string,
-    method: EndpointHttpMethod
+  clientOptions: ApiClientOptions,
+  parentPath: string,
+  path: string,
+  method: EndpointHttpMethod
 ): CustomOneSubmitApiClientManyFn<ID, D, R, E> {
-    return async (id, data, options) => {
-        const url = `${clientOptions.rootPath ?? ''}${parentPath}/${id}/${path}`;
-
-        return (
-            makeRequest(clientOptions, url, {
-                method,
-                body: data,
-                headers: { ...(options?.headers ?? {}) },
-            })
-        );
-    };
+  return async (id, data, options) => {
+    const url = `${clientOptions.rootPath ?? ''}${parentPath}/${id}/${path}`;
+
+    return (
+      makeRequest(clientOptions, url, {
+        method,
+        body: data,
+        headers: { ...(options?.headers ?? {}) },
+      })
+    );
+  };
 }
 
 function buildCustomOneFetchOneFn<R, E extends string>(
-    clientOptions: ApiClientOptions,
-    parentPath: string,
-    path: string,
-    method: EndpointHttpMethod
+  clientOptions: ApiClientOptions,
+  parentPath: string,
+  path: string,
+  method: EndpointHttpMethod
 ): CustomOneFetchApiClientOneFn<R, E> {
-    return async (options) => {
-        const url = `${clientOptions.rootPath ?? ''}${parentPath}/${path}`;
-
-        return (
-            makeRequest(clientOptions, url, {
-                method,
-                headers: { ...(options?.headers ?? {}) },
-            })
-        );
-    };
+  return async (options) => {
+    const url = `${clientOptions.rootPath ?? ''}${parentPath}/${path}`;
+
+    return (
+      makeRequest(clientOptions, url, {
+        method,
+        headers: { ...(options?.headers ?? {}) },
+      })
+    );
+  };
 }
 
 function buildCustomOneSubmitOneFn<D extends ApiRequestBody, R, E extends string>(
-    clientOptions: ApiClientOptions,
-    parentPath: string,
-    path: string,
-    method: EndpointHttpMethod
+  clientOptions: ApiClientOptions,
+  parentPath: string,
+  path: string,
+  method: EndpointHttpMethod
 ): CustomOneSubmitApiClientOneFn<D, R, E> {
-    return async (data, options) => {
-        const url = `${clientOptions.rootPath ?? ''}${parentPath}/${path}`;
-
-        return (
-            makeRequest(clientOptions, url, {
-                method,
-                body: data,
-                headers: { ...(options?.headers ?? {}) },
-            })
-        );
-    };
+  return async (data, options) => {
+    const url = `${clientOptions.rootPath ?? ''}${parentPath}/${path}`;
+
+    return (
+      makeRequest(clientOptions, url, {
+        method,
+        body: data,
+        headers: { ...(options?.headers ?? {}) },
+      })
+    );
+  };
 }
 
 function buildCustomManyFetchFn<R, E extends string>(
-    clientOptions: ApiClientOptions,
-    parentPath: string,
-    path: string,
-    method: EndpointHttpMethod
+  clientOptions: ApiClientOptions,
+  parentPath: string,
+  path: string,
+  method: EndpointHttpMethod
 ): CustomManyFetchApiClientFn<R, E> {
-    return async (options) => {
-        const url = `${clientOptions.rootPath ?? ''}${parentPath}/${path}`;
-
-        return (
-            makeRequest(clientOptions, url, {
-                method,
-                headers: { ...(options?.headers ?? {}) },
-            })
-        );
-    };
+  return async (options) => {
+    const url = `${clientOptions.rootPath ?? ''}${parentPath}/${path}`;
+
+    return (
+      makeRequest(clientOptions, url, {
+        method,
+        headers: { ...(options?.headers ?? {}) },
+      })
+    );
+  };
 }
 
 function buildCustomManySubmitFn<D extends ApiRequestBody, R, E extends string>(
-    clientOptions: ApiClientOptions,
-    parentPath: string,
-    path: string,
-    method: EndpointHttpMethod
+  clientOptions: ApiClientOptions,
+  parentPath: string,
+  path: string,
+  method: EndpointHttpMethod
 ): CustomManySubmitApiClientFn<D, R, E> {
-    return async (data, options) => {
-        const url = `${clientOptions.rootPath ?? ''}${parentPath}/${path}`;
-
-        return (
-            makeRequest(clientOptions, url, {
-                method,
-                body: data,
-                headers: { ...(options?.headers ?? {}) },
-            })
-        );
-    };
+  return async (data, options) => {
+    const url = `${clientOptions.rootPath ?? ''}${parentPath}/${path}`;
+
+    return (
+      makeRequest(clientOptions, url, {
+        method,
+        body: data,
+        headers: { ...(options?.headers ?? {}) },
+      })
+    );
+  };
 }
 async function makeRequest<D, E extends string>(
-    clientOptions: ApiClientOptions,
-    url: string,
-    init: ApiRequestInit
+  clientOptions: ApiClientOptions,
+  url: string,
+  init: ApiRequestInit
 ): Promise<ApiResponse<D, E>> {
-    if (clientOptions.requestFn == null) {
-        throw new Error("Request function is required in API client");
+  if (clientOptions.requestFn == null) {
+    throw new Error("Request function is required in API client");
+  }
+
+  const reqUrl = url
+  const reqInit = {
+    ...init,
+    headers: {
+      ...clientOptions.headers,
+      ...(init.headers ?? {})
     }
-
-    const reqUrl = url
-    const reqInit = {
-        ...init,
-        headers: {
-            ...clientOptions.headers,
-            ...(init.headers ?? {})
+  }
+
+  return clientOptions.requestFn(reqUrl, reqInit).then(({ status, data, headers = {} }) => {
+    if (status >= 200 && status < 300) {
+      return {
+        kind: "success",
+        status,
+        headers,
+        data,
+      };
+    } else {
+      if (data == null) {
+        return {
+          kind: "error",
+          status,
+          headers,
+          error: {
+            code: "ERROR_CODE_OTHER",
+            message: "empty response",
+          } as ApiResponseErrorBody<E>,
+          // TODO: fix response error type (TS complains about types not overlapping!?)
+        };
+      }
+      else if (typeof data === "string") {
+        return {
+          kind: "error",
+          status,
+          headers,
+          error: {
+            code: "ERROR_CODE_OTHER",
+            message: data,
+          } as ApiResponseErrorBody<E>,
+          // TODO: fix response error type (TS complains about types not overlapping!?)
+        };
+      } else {
+        if ("code" in data && "message" in data) {
+          return {
+            kind: "error",
+            status,
+            headers,
+            error: data,
+          };
+        } else {
+          return {
+            kind: "error",
+            status,
+            headers,
+            error: {
+              code: "ERROR_CODE_OTHER",
+              message: "Unexpected error",
+              data,
+            } as ApiResponseErrorBody<E>,
+            // TODO: fix response error type (TS complains about types not overlapping!?)
+          };
         }
+      }
     }
-
-    return clientOptions.requestFn(reqUrl, reqInit).then(({ status, data, headers = {} }) => {
-        if (status >= 200 && status < 300) {
-            return {
-                kind: "success",
-                status,
-                headers,
-                data,
-            };
-        } else {
-            if (data == null) {
-                return {
-                    kind: "error",
-                    status,
-                    headers,
-                    error: {
-                        code: "ERROR_CODE_OTHER",
-                        message: "empty response",
-                    } as ApiResponseErrorBody<E>,
-                    // TODO: fix response error type (TS complains about types not overlapping!?)
-                };
-            }
-            else if (typeof data === "string") {
-                return {
-                    kind: "error",
-                    status,
-                    headers,
-                    error: {
-                        code: "ERROR_CODE_OTHER",
-                        message: data,
-                    } as ApiResponseErrorBody<E>,
-                    // TODO: fix response error type (TS complains about types not overlapping!?)
-                };
-            } else {
-                if ("code" in data && "message" in data) {
-                    return {
-                        kind: "error",
-                        status,
-                        headers,
-                        error: data,
-                    };
-                } else {
-                    return {
-                        kind: "error",
-                        status,
-                        headers,
-                        error: {
-                            code: "ERROR_CODE_OTHER",
-                            message: "Unexpected error",
-                            data,
-                        } as ApiResponseErrorBody<E>,
-                        // TODO: fix response error type (TS complains about types not overlapping!?)
-                    };
-                }
-            }
-        }
-    });
-}
-
-
+  });
+}
+
+
