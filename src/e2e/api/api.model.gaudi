--- conflicted
+++ resolved
@@ -75,33 +75,11 @@
 
 // ----- entrypoints
 
-<<<<<<< HEAD
-// Orgs
-entrypoint Org as org {
-  identify { through slug }
-  response { name, slug, description, summary, nameAndDesc, blank_repos { id, total_issues } }
-
-  // --- endpoints with "execute" actions
-  // register BEFORE other endpoints to avoid mismatching with other endpoints
-
-  custom endpoint {
-    cardinality one
-    method POST
-    path "customOneAction"
-    action {
-      execute {
-        virtual input name { type string }
-        virtual input counter { type integer }
-        hook {
-          arg name name
-          arg counter counter
-          source customAction from "hooks.js"
-=======
 api {
   // Orgs
   entrypoint Org as org {
     identify { through slug }
-    response { name, slug, description, summary, nameAndDesc }
+    response { name, slug, description, summary, nameAndDesc, blank_repos { id, total_issues } }
 
     // --- endpoints with "execute" actions
     // register BEFORE other endpoints to avoid mismatching with other endpoints
@@ -119,7 +97,6 @@
             arg counter counter
             source customAction from "hooks.js"
           }
->>>>>>> 659f332a
         }
       }
     }
