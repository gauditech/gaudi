import { FieldType, TypeCardinality } from "@src/compiler/ast/type";
import { HookCode } from "@src/types/common";
import {
  BooleanLiteral,
  FloatLiteral,
  IntegerLiteral,
  Literal,
  StringLiteral,
} from "@src/types/specification";

export type Definition = {
  models: ModelDef[];
  apis: ApiDef[];
  populators: PopulatorDef[];
  runtimes: ExecutionRuntimeDef[];
  authenticator: AuthenticatorDef | undefined;
  generators: GeneratorDef[];
};

export type ModelDef = {
  kind: "model";
  refKey: string;
  name: string;
  dbname: string;
  fields: FieldDef[];
  references: ReferenceDef[];
  relations: RelationDef[];
  queries: QueryDef[];
  aggregates: AggregateDef[];
  computeds: ComputedDef[];
  hooks: ModelHookDef[];
};

export type FieldDef = {
  kind: "field";
  refKey: string;
  modelRefKey: string;
  name: string;
  dbname: string;
  type: FieldType;
  primary: boolean;
  unique: boolean;
  nullable: boolean;
  validators: ValidatorDef[];
};

export type ReferenceDef = {
  kind: "reference";
  refKey: string;
  modelRefKey: string;
  name: string;
  fieldRefKey: string;
  toModelRefKey: string;
  toModelFieldRefKey: string;
  nullable: boolean;
  unique: boolean;
  onDelete?: ReferenceOnDeleteAction;
};
export type ReferenceOnDeleteAction = "setNull" | "cascade";

export type RelationDef = {
  kind: "relation";
  refKey: string;
  modelRefKey: string;
  name: string;
  fromModel: string;
  fromModelRefKey: string;
  through: string;
  throughRefKey: string;
  unique: boolean;
};

export type QueryDef = {
  kind: "query";
  refKey: string;
  modelRefKey: string;
  name: string;
  // retType: string | "integer";
  retType: string;
  retCardinality: TypeCardinality;
  fromPath: string[];
  // unique: boolean;
  filter: TypedExprDef;
  select: SelectDef;
  orderBy: QueryOrderByAtomDef[] | undefined;
  limit: number | undefined;
  offset: number | undefined;
};

export type QueryOrderByAtomDef = { exp: TypedExprDef; direction: "asc" | "desc" };

export type AggregateDef = {
  kind: "aggregate";
  refKey: string;
  name: string;
  aggrFnName: "count" | "sum";
  targetPath: string[];
  query: Omit<QueryDef, "refKey" | "select" | "name">;
};

export type ComputedDef = {
  kind: "computed";
  refKey: string;
  modelRefKey: string;
  name: string;
  exp: TypedExprDef;
  type: VariablePrimitiveType;
};

export type ModelHookDef = {
  kind: "model-hook";
  refKey: string;
  name: string;
  args: { name: string; query: QueryDef }[];
  hook: HookCode;
};

export type VariablePrimitiveType = {
  kind: FieldType | "null";
  nullable: boolean;
};

type VariableCollectionType = {
  kind: "collection";
  type: VariablePrimitiveType;
};

type TypedVariableType = VariablePrimitiveType | VariableCollectionType;

export type LiteralValueDef = { kind: "literal"; literal: Literal };

type TypedAlias = { kind: "alias"; namePath: string[]; type?: TypedVariableType };
type TypedVariable = { kind: "variable"; type?: TypedVariableType; name: string };

export type BinaryOperator =
  | "or"
  | "and"
  | "is not"
  | "is"
  | "not in"
  | "in"
  | "<"
  | "<="
  | ">"
  | ">="
  | "+"
  | "-"
  | "/"
  | "*";

export type FunctionName =
  | BinaryOperator
  | "length"
  | "concat"
  | "lower"
  | "upper"
  | "now"
  | "cryptoHash"
  | "cryptoCompare"
  | "cryptoToken"
  | "stringify";

export type AggregateFunctionName = "count" | "sum";

export type InCollectionFunctionName = "in" | "not in";

export type TypedFunction = {
  kind: "function";
  name: FunctionName;
  args: TypedExprDef[];
  type?: TypedVariableType;
};

export type TypedExprDef =
  | LiteralValueDef
  | TypedArray
  | TypedAlias
  | TypedVariable
  | TypedFunction
  | TypedAggregateFunction
  | TypedExistsSubquery
  | undefined;

type TypedArray = {
  kind: "array";
  elements: TypedExprDef[];
  type: VariableCollectionType;
};

type TypedAggregateFunction = {
  kind: "aggregate-function";
  fnName: FunctionName | AggregateFunctionName;
  type: VariablePrimitiveType;
  sourcePath: string[];
  targetPath: string[];
};

type TypedExistsSubquery = {
  kind: "in-subquery";
  fnName: InCollectionFunctionName;
  lookupExpression: TypedExprDef;
  sourcePath: string[];
  targetPath: string[];
};

export type ApiDef = {
  name?: string;
  path: string;
  entrypoints: EntrypointDef[];
};

/**
 * ENTRYPOINTS
 */
export type EntrypointDef = {
  name: string;
  target: TargetDef;
  endpoints: EndpointDef[];
  entrypoints: EntrypointDef[];
};

export type TargetDef = {
  kind: "model" | "reference" | "relation";
  name: string;
  namePath: string[];
  retType: string;
  alias: string;
  identifyWith:
    | {
        path: string[];
        // FIXME we should support any field type that can be represented as a string
        // as long as there's a unique index
        type: "string" | "integer";
        paramName: string;
      }
    | undefined;
};

export type TargetWithSelectDef = TargetDef & { select: SelectDef };

export type EndpointHttpMethod = "GET" | "POST" | /*"PUT" |*/ "PATCH" | "DELETE";

export type EndpointDef =
  | CreateEndpointDef
  | ListEndpointDef
  | GetEndpointDef
  | UpdateEndpointDef
  | DeleteEndpointDef
  | CustomOneEndpointDef
  | CustomManyEndpointDef;

export type ListEndpointDef = {
  kind: "list";
  parentContext: TargetWithSelectDef[];
  target: Omit<TargetWithSelectDef, "identifyWith">;
  authSelect: SelectDef;
  authorize: TypedExprDef;
  pageable: boolean;
  response: SelectDef;
  orderBy: QueryOrderByAtomDef[] | undefined;
  filter: TypedExprDef | undefined;
  // actions: ActionDef[];
};

export type GetEndpointDef = {
  kind: "get";
  parentContext: TargetWithSelectDef[];
  target: TargetWithSelectDef;
  authSelect: SelectDef;
  authorize: TypedExprDef;
  response: SelectDef;
  // actions: ActionDef[];
};

export type CreateEndpointDef = {
  kind: "create";
  parentContext: TargetWithSelectDef[];
  target: Omit<TargetWithSelectDef, "identifyWith">;
  authSelect: SelectDef;
  authorize: TypedExprDef;
  response: SelectDef;
  fieldset: FieldsetDef;
  actions: ActionDef[];
};

export type UpdateEndpointDef = {
  kind: "update";
  parentContext: TargetWithSelectDef[];
  target: TargetWithSelectDef;
  authSelect: SelectDef;
  authorize: TypedExprDef;
  response: SelectDef;
  fieldset: FieldsetDef;
  actions: ActionDef[];
};

export type DeleteEndpointDef = {
  kind: "delete";
  parentContext: TargetWithSelectDef[];
  target: TargetWithSelectDef;
  actions: ActionDef[];
  authSelect: SelectDef;
  authorize: TypedExprDef;
  response: undefined;
};

export type CustomOneEndpointDef = {
  kind: "custom-one";
  parentContext: TargetWithSelectDef[];
  target: TargetWithSelectDef;
  method: EndpointHttpMethod;
  path: string;
  actions: ActionDef[];
  authSelect: SelectDef;
  authorize: TypedExprDef;
  fieldset?: FieldsetDef;
  response: undefined;
  responds: boolean;
};

export type CustomManyEndpointDef = {
  kind: "custom-many";
  parentContext: TargetWithSelectDef[];
  target: Omit<TargetWithSelectDef, "identifyWith">;
  method: EndpointHttpMethod;
  path: string;
  actions: ActionDef[];
  authSelect: SelectDef;
  authorize: TypedExprDef;
  fieldset?: FieldsetDef;
  response: undefined;
  responds: boolean;
};

export type SelectableExpression = {
  kind: "expression";
  alias: string;
  expr: TypedExprDef;
  type: VariablePrimitiveType;
};

/**
 * NOTE: hooks currently cannot be part of expressions.
 */

export type SelectHook = {
  kind: "model-hook";
  refKey: string;
  name: string;
  alias: string;
  namePath: string[];
};

export type NestedSelect = {
  kind: "nested-select";
  refKey: string;
  namePath: string[];
  alias: string;
  select: SelectItem[];
};

export type SelectItem = SelectableExpression | NestedSelect | SelectHook;

export type SelectDef = SelectItem[];

export type FieldsetDef = FieldsetRecordDef | FieldsetFieldDef;

export type FieldsetRecordDef = {
  kind: "record";
  record: Record<string, FieldsetDef>;
  nullable: boolean;
};

export type IValidatorDef = {
  name: string;
  inputType: FieldType;
  args: Literal[];
};

export type FieldsetFieldDef = {
  kind: "field";
  type: FieldType;
  nullable: boolean;
  required: boolean;
  validators: ValidatorDef[];
};

export type ValidatorDef =
  | MinLengthStringValidator
  | MaxLengthStringValidator
  | EmailStringValidator
  | MinIntValidator
  | MaxIntValidator
  | MinFloatValidator
  | MaxFloatValidator
  | IsBooleanEqual
  | IsIntEqual
  | IsFloatEqual
  | IsStringEqual
  | HookValidator
  | ReferenceNotFoundValidator;

export const ValidatorDefinition = [
  ["string", "max", "maxLength", ["integer"]],
  ["string", "min", "minLength", ["integer"]],
  ["string", "isEmail", "isEmail", []],
  ["integer", "min", "minInt", ["integer"]],
  ["integer", "max", "maxInt", ["integer"]],
  ["float", "min", "minFloat", ["float"]],
  ["float", "max", "maxFloat", ["float"]],
  ["boolean", "isEqual", "isBoolEqual", ["boolean"]],
  ["integer", "isEqual", "isIntEqual", ["integer"]],
  ["float", "isEqual", "isFloatEqual", ["float"]],
  ["string", "isEqual", "isStringEqual", ["string"]],
] as const;

export interface MinLengthStringValidator extends IValidatorDef {
  name: "minLength";
  inputType: "string";
  args: [IntegerLiteral];
}

export interface MaxLengthStringValidator extends IValidatorDef {
  name: "maxLength";
  inputType: "string";
  args: [IntegerLiteral];
}

export interface EmailStringValidator extends IValidatorDef {
  name: "isEmail";
  inputType: "string";
  args: [];
}

export interface MinIntValidator extends IValidatorDef {
  name: "minInt";
  inputType: "integer";
  args: [IntegerLiteral];
}

export interface MaxIntValidator extends IValidatorDef {
  name: "maxInt";
  inputType: "integer";
  args: [IntegerLiteral];
}

export interface MinFloatValidator extends IValidatorDef {
  name: "minFloat";
  inputType: "float";
  args: [FloatLiteral];
}

export interface MaxFloatValidator extends IValidatorDef {
  name: "maxFloat";
  inputType: "float";
  args: [FloatLiteral];
}

export interface IsBooleanEqual extends IValidatorDef {
  name: "isBoolEqual";
  inputType: "boolean";
  args: [BooleanLiteral];
}
export interface IsIntEqual extends IValidatorDef {
  name: "isIntEqual";
  inputType: "integer";
  args: [IntegerLiteral];
}
export interface IsFloatEqual extends IValidatorDef {
  name: "isFloatEqual";
  inputType: "float";
  args: [FloatLiteral];
}
export interface IsStringEqual extends IValidatorDef {
  name: "isStringEqual";
  inputType: "string";
  args: [StringLiteral];
}

export interface HookValidator {
  name: "hook";
  arg?: string;
  hook: HookCode;
}
export interface ReferenceNotFoundValidator {
  name: "reference-not-found";
}

export type ActionDef =
  | CreateOneAction
  | UpdateOneAction
  | DeleteOneAction
  | ExecuteHookAction
  | QueryAction;

export type CreateOneAction = {
  kind: "create-one";
  alias: string;
  model: string;
  targetPath: string[];
  changeset: ChangesetDef;
  select: SelectDef;
  isPrimary: boolean;
};

export type UpdateOneAction = {
  kind: "update-one";
  alias: string;
  model: string;
  targetPath: string[];
  filter: TypedExprDef;
  changeset: ChangesetDef;
  select: SelectDef;
  isPrimary: boolean;
};

export type DeleteOneAction = {
  kind: "delete-one";
  model: string;
  targetPath: string[];
};

export type ExecuteHookAction = {
  kind: "execute-hook";
<<<<<<< HEAD
  alias: string;
  changeset: ChangesetDef;
=======
>>>>>>> 121bc625
  hook: ActionHookDef;
  responds: boolean;
};

export type QueryAction = {
  kind: "query";
  alias: string;
  model: string;
  query: QueryDef;
};

export type ActionHookDef = {
  hook: HookCode;
  args: ChangesetDef;
};

export type ChangesetDef = ChangesetOperationDef[];
export type ChangesetOperationDef = { name: string; setter: FieldSetter };

export type FieldSetterReferenceValue = {
  kind: "reference-value";
  target: { alias: string; access: string[] };
};

export type FieldSetterInput = {
  kind: "fieldset-input";
  type: FieldType;
  fieldsetAccess: string[];
  required: boolean;
  // FIXME implement default
  // default?: LiteralValueDef | FieldSetterReferenceValue;
};

export type FieldSetterReferenceInput = {
  kind: "fieldset-reference-input";
  fieldsetAccess: string[];
  through: string[];
  // required: boolean;
};

export type PopulatorDef = {
  name: string;
  populates: PopulateDef[];
};

export type PopulateDef = {
  target: TargetDef;
  actions: ActionDef[];
  populates: PopulateDef[];
  repeater: RepeaterDef;
};

export type RepeaterDef = { alias?: string; start: number; end: number };

export type FieldSetterChangesetReference = {
  kind: "changeset-reference";
  referenceName: string;
};

export type FieldSetterHttpHandler = {
  kind: "request-auth-token";
  access: string[];
};

export type FieldSetterFunction = {
  kind: "function";
  name: FunctionName; // TODO rename to `fnName` to make it more clear, see line 124 as well
  args: FieldSetter[];
};

export type FieldSetterContextReference = {
  kind: "context-reference";
  referenceName: string;
};

export type FieldSetterHook = {
  kind: "fieldset-hook";
  hook: HookCode;
  args: ChangesetDef;
};

export type FieldSetterQuery = {
  kind: "query";
  query: QueryDef;
};

export type FieldSetterArray = {
  kind: "array";
  elements: FieldSetter[];
};

export type FieldSetter =
  // TODO add composite expression setter
  | LiteralValueDef
  | FieldSetterReferenceValue
  | FieldSetterInput
  | FieldSetterReferenceInput
  | FieldSetterChangesetReference
  | FieldSetterHook
  | FieldSetterHttpHandler
  | FieldSetterFunction
  | FieldSetterContextReference
  | FieldSetterQuery
  | FieldSetterArray;

export type ExecutionRuntimeDef = {
  name: string;
  type: RuntimeEngineType;
  sourcePath: string;
};

export type RuntimeEngineType = "node";

// ---------- authenticator

export type AuthenticatorDef = {
  name: string;
  authUserModel: AuthenticatorNamedModelDef;
  accessTokenModel: AuthenticatorNamedModelDef;
  method: AuthenticatorMethodDef;
};

export type AuthenticatorNamedModelDef = {
  name: string;
  refKey: string;
};

export type AuthenticatorMethodDef = AuthenticatorBasicMethodDef;

export type AuthenticatorBasicMethodDef = {
  kind: "basic";
};

// ----- Generators

export type GeneratorDef = GeneratorClientDef;

export type GeneratorClientTarget = "js" | "ts";

export type GeneratorClientDef = {
  kind: "generator-client";
  target: GeneratorClientTarget;
  output?: string;
};<|MERGE_RESOLUTION|>--- conflicted
+++ resolved
@@ -522,11 +522,7 @@
 
 export type ExecuteHookAction = {
   kind: "execute-hook";
-<<<<<<< HEAD
-  alias: string;
-  changeset: ChangesetDef;
-=======
->>>>>>> 121bc625
+  alias: string;
   hook: ActionHookDef;
   responds: boolean;
 };
