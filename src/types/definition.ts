--- conflicted
+++ resolved
@@ -213,15 +213,11 @@
   retType: string;
   alias: string;
   identifyWith:
-<<<<<<< HEAD
     | {
         path: string[];
-        type: "text" | "integer";
+        type: "string" | "integer";
         paramName: string;
       }
-=======
-    | { name: string; refKey: string; type: "string" | "integer"; paramName: string }
->>>>>>> bfe692c5
     | undefined;
 };
 
