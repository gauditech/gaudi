import _ from "lodash";

import { SimpleActionSpec, simplifyActionSpec } from "./actions/simpleActions";
import { composeValidators, validateType } from "./models";
import {
  VarContext,
  getTypedIterator,
  getTypedLiteralValue,
  getTypedPath,
  getTypedPathWithLeaf,
} from "./utils";

import { getRef, getTargetModel } from "@src/common/refs";
import {
  assertUnreachable,
  ensureEqual,
  ensureNot,
  ensureThrow,
  safeInvoke,
} from "@src/common/utils";
<<<<<<< HEAD
import { composeHook } from "@src/composer/hooks";
import { EndpointType } from "@src/types/ast";
=======
>>>>>>> 03e25255
import {
  ActionDef,
  ChangesetDef,
  ChangesetOperationDef,
  Definition,
  EndpointDef,
  EndpointType,
  FieldSetter,
  FunctionName,
  ModelDef,
  TargetDef,
} from "@src/types/definition";
import { ActionAtomSpecSet, ActionSpec, ExpSpec } from "@src/types/specification";

/**
 * Composes the custom actions block for an endpoint. Adds a default action
 * based on `endpoint.kind` if one is not defined in blueprint.
 * Requires `targets` to construct an initial variable context.
 */
export function composeActionBlock(
  def: Definition,
  specs: ActionSpec[],
  targets: TargetDef[],
  endpointKind: EndpointType,
  /*
   * NOTE: `iteratorCtx` is used by populator only
   * TODO we should add support for iterators in actions
   */
  iteratorCtx: VarContext = {}
): ActionDef[] {
  // we currently allow actions only on create, update and custom endpoints
  if (["create", "update", "custom-one", "custom-many"].indexOf(endpointKind) < 0) {
    ensureEqual(specs.length, 0, `${endpointKind} endpoint doesn't support action block`);
  }

  const targetsCtx = getInitialContext(def, targets, endpointKind);

  /**
   * Ensure no overlap between target context and iterator context.
   * Current target may not be in the context, but we can't reuse the alias, so we take aliases
   * directly from `targets` rather than from the `targetsCtx` keys.
   */
  const targetAliases = targets.map((t) => t.alias);
  ensureEqual(
    _.intersection(targetAliases, _.keys(iteratorCtx)).length,
    0,
    `Overlap between iterator context and targets context: ${_.intersection(
      targetAliases,
      _.keys(iteratorCtx)
    ).join(", ")}`
  );
  const initialCtx = _.merge(targetsCtx, iteratorCtx);

  // Collect actions from the spec, updating the context during the pass through.
  const [ctx, actions] = specs.reduce(
    (acc, atom) => {
      const [currentCtx, actions] = acc;
      const action = composeSingleAction(def, atom, currentCtx, targets, endpointKind);
      if (action.kind !== "delete-one" && action.alias) {
        currentCtx[action.alias] = { kind: "record", modelName: action.model };
      }
      return [currentCtx, [...actions, action]];
    },
    [initialCtx, []] as [VarContext, ActionDef[]]
  );

  // Create a default context action if not specified in blueprint.
  const target = _.last(targets)!;
  const defaultActions = specs.filter(
    (spec) => getActionTargetScope(def, spec, target.alias, ctx) === "target"
  );
  if (defaultActions.length === 1) {
    return actions;
  } else if (defaultActions.length > 1) {
    throw new Error(`Multiple default action definitions`);
  } else {
    ensureEqual(defaultActions.length, 0);
    switch (endpointKind) {
      case "get":
      case "list": {
        // No action here, since selecting the records from the db is not an `ActionDef`.
        return actions;
      }
      case "custom-one":
      case "custom-many":
        // no default action here since it's a "custom" endpoint
        return actions;
      default: {
        /**
         * Make custom default action and insert at the beginning.
         *
         *
         * NOTE for `create`, this inserts default action at the beginning,
         *      however we didn't account for that in the `initialContext` so
         *      other actions can't reference the alias unless in this case.
         *      We could improve it, but it would require us to know if user defined
         *      a default target action some time later - in order to be able to decide
         *      if user is referencing a default target alias before it's initialisation
         *      or after.
         */
        const action: ActionDef = composeSingleAction(
          def,
          {
            kind: endpointKind,
            alias: undefined,
            targetPath: undefined,
            actionAtoms: [],
          },
          ctx,
          targets,
          endpointKind
        );

        return [action, ...actions];
      }
    }
  }
}

/**
 * Calculates initial context variables available in the endpoint, based on `TargetDef`s and
 * endpoint kind. For example, `create` endpoints don't see their own target in the context
 * until it's created by an action, while `update` sees is immediately, as it already exists
 * in the database.
 */
export function getInitialContext(
  def: Definition,
  targets: TargetDef[],
  endpointKind: EndpointType
): VarContext {
  const parentContext: VarContext = _.fromPairs(
    _.initial(targets).map((t): [string, VarContext[string]] => [
      t.alias,
      { kind: "record", modelName: t.retType },
    ])
  );

  if (def.auth) {
    parentContext["@auth"] = {
      kind: "record",
      modelName: getRef.model(def, def.auth.baseRefKey).name,
    };
  }

  switch (endpointKind) {
    case "create":
    case "list":
    case "custom-many": {
      return parentContext;
    }
    case "update":
    case "delete":
    case "get":
    case "custom-one": {
      const thisTarget = _.last(targets)!;
      return {
        ...parentContext,
        [thisTarget.alias]: { kind: "record", modelName: thisTarget.retType },
      };
    }
  }
}

/**
 * Composes a single `ActionDef` based on current variable context, entrypoint, endpoint and action specs.
 */
function composeSingleAction(
  def: Definition,
  spec: ActionSpec,
  ctx: VarContext,
  targets: TargetDef[],
  endpointKind: EndpointType
): ActionDef {
  const target = _.last(targets)!;
  const model = findChangesetModel(def, ctx, spec.targetPath, target);

  // Targeting model, context-path or reimplementing a default action?
  const actionTargetScope = getActionTargetScope(def, spec, target.alias, ctx);
  // Overwriting a default action
  if (actionTargetScope === "target") {
    ensureCorrectDefaultAction(spec, target, endpointKind);
  } else {
    ensureNot(spec.alias, undefined, `Custom action must have an alias`);
    // ensure alias doesn't reuse an existing name
    const message = `Cannot name an action with ${spec.alias}, name already exists in the context`;

    // FIXME not sure if this logic works
    ensureThrow(() => getRef(def, spec.alias!), message);
    ensureEqual(spec.alias! in ctx, false, message);
  }

  const specWithParentSetter = assignParentContextSetter(def, spec, ctx, targets);
  const simpleSpec = simplifyActionSpec(def, specWithParentSetter, target.alias, model);

  function expandSetterExpression(exp: ExpSpec, changeset: ChangesetDef): FieldSetter {
    switch (exp.kind) {
      case "literal": {
        return getTypedLiteralValue(exp.literal);
      }
      case "identifier": {
        const path = exp.identifier;

        const maybeTypedPath = safeInvoke(() => getTypedPathWithLeaf(def, path, ctx));
        switch (maybeTypedPath.kind) {
          case "error": {
            /**
             * Check if path is an iterator.
             */

            const maybeIterator = safeInvoke(() => getTypedIterator(def, path, ctx));
            switch (maybeIterator.kind) {
              case "success": {
                return {
                  kind: "reference-value",
                  target: {
                    alias: maybeIterator.result.name,
                    access: _.compact([maybeIterator.result.leaf]),
                  },
                };
              }
              case "error": {
                /**
                 * Is this a computed "sibling" call?
                 * It must start with an action spec alias, and must be a shallow path (no deep aliases)
                 */
                if (path[0] === simpleSpec.alias) {
                  ensureEqual(path.length, 2);
                } else {
                  ensureEqual(path.length, 1, `Path "${path}" must have length 1`);
                }
                const siblingName = _.last(path)!;
                // check if sibling name is defined in the changeset
                const siblingOp = _.find(changeset, { name: siblingName });
                if (siblingOp) {
                  return { kind: "changeset-reference", referenceName: siblingName };
                } else {
                  throw ["unresolved", path];
                }
              }
              default: {
                return assertUnreachable(maybeIterator);
              }
            }
          }
          case "success": {
            const typedPath = maybeTypedPath.result;
            const namePath = typedPath.nodes.map((p) => p.name);
            const access = [...namePath, typedPath.leaf.name];
            return {
              kind: "reference-value",
              target: { alias: path[0], access },
            };
          }
          default: {
            return assertUnreachable(maybeTypedPath);
          }
        }
      }
      case "unary": {
        return {
          kind: "function",
          name: exp.operator as FunctionName, // FIXME proper validation
          args: [expandSetterExpression(exp.exp, changeset)],
        };
      }
      case "binary": {
        return {
          kind: "function",
          name: exp.operator as FunctionName, // FIXME proper validation
          args: [
            expandSetterExpression(exp.lhs, changeset),
            expandSetterExpression(exp.rhs, changeset),
          ],
        };
      }
      case "function": {
        return {
          kind: "function",
          name: exp.name as FunctionName, // FIXME proper validation
          args: exp.args.map((a) => expandSetterExpression(a, changeset)),
        };
      }
    }
  }

  function toFieldSetter(atom: ActionAtomSpecSet, changeset: ChangesetDef): ChangesetOperationDef {
    switch (atom.set.kind) {
      case "hook": {
        const args = _.chain(atom.set.hook.args)
          .toPairs()
          .map(([name, arg]) => toFieldSetter({ kind: "set", target: name, set: arg }, changeset))
          .value();
        return {
          name: atom.target,
          setter: { kind: "fieldset-hook", hook: composeHook(def, atom.set.hook), args },
        };
      }
      case "expression": {
        const exp = atom.set.exp;
        const setter = expandSetterExpression(exp, changeset);
        return { name: atom.target, setter };
      }
    }
  }

  function atomToChangesetOperation(
    atom: SimpleActionSpec["actionAtoms"][number],
    fieldsetNamespace: string[]
  ): ChangesetOperationDef {
    switch (atom.kind) {
      case "virtual-input": {
        return {
          name: atom.name,
          setter: {
            kind: "fieldset-virtual-input",
            type: validateType(atom.type),
            required: !atom.optional,
            nullable: atom.nullable,
            fieldsetAccess: [...fieldsetNamespace, atom.name],
            validators: composeValidators(validateType(atom.type), atom.validators),
          },
        };
      }
      case "input": {
        const field = getRef.field(def, model.name, atom.fieldSpec.name);
        return {
          name: atom.fieldSpec.name,
          setter: {
            kind: "fieldset-input",
            type: field.type,
            required: !atom.fieldSpec.optional,
            fieldsetAccess: [...fieldsetNamespace, atom.fieldSpec.name],
          },
        };
      }
      case "reference": {
        const reference = getRef.reference(def, model.name, atom.target);
        const throughField = getRef.field(def, reference.toModelRefKey, atom.through);
        return {
          name: atom.target,
          setter: {
            kind: "fieldset-reference-input",
            throughRefKey: throughField.refKey,
            fieldsetAccess: [...fieldsetNamespace, `${atom.target}_${atom.through}`],
          },
        };
      }
      case "set": {
        return toFieldSetter(atom, changeset);
      }
    }
  }

  const changeset: ChangesetDef = [];
  let keyCount = changeset.length;
  let shouldRetry = true;
  while (shouldRetry) {
    shouldRetry = false;
    simpleSpec.actionAtoms.forEach((atom) => {
      const result = safeInvoke(() => {
        const fieldsetNamespace =
          actionTargetScope === "target"
            ? _.compact([simpleSpec.blueprintAlias])
            : [simpleSpec.alias];
        const op = atomToChangesetOperation(atom, fieldsetNamespace);
        // Add the changeset operation only if not added before
        if (!_.find(changeset, { name: op.name })) {
          changeset.push(op);
        }
      });
      if (result.kind === "error") {
        shouldRetry = true;
      }
    });
    if (shouldRetry && changeset.length === keyCount) {
      // we had an iteration in which nothing was resolved, and there are still unresolved setters
      throw new Error(`Couldn't resolve all field setters`);
    }
    keyCount = changeset.length;
  }

  // TODO ensure changeset has covered every non-optional field in the model!

  // Build the desired `ActionDef`.
  return actionFromParts(simpleSpec, actionTargetScope, target, model, changeset);
}

/**
 * Ensures that a default action kind matches the endpoint kind.
 * eg. on `create endpoint` there can only be a `create` specification
 * for a default action.
 */
function ensureCorrectDefaultAction(
  spec: ActionSpec,
  target: TargetDef,
  endpointKind: EndpointType
) {
  // --- check endpoint action types
  // custom endpoint action types depend on their cardinality
  if (endpointKind === "custom-one" || endpointKind === "custom-many") {
    if (endpointKind === "custom-many" && !(spec.kind === "create")) {
      throw new Error(`"custom-many" endpoint does not allow "${spec.kind}" action`);
    }
    if (endpointKind === "custom-one" && !(spec.kind === "update" || spec.kind === "delete")) {
      throw new Error(`"custom-one" endpoint does not allow "${spec.kind}" action`);
    }
  } else {
    // standard endpoint action types' cardinality is implicit and reflects on allowed default action type
    if (spec.kind !== endpointKind) {
      throw new Error(
        `Mismatching context action: overriding ${endpointKind} endpoint with a ${spec.kind} action`
      );
    }
  }

  if (spec.kind === "create") {
    if (spec.alias && spec.alias !== target.alias) {
      throw new Error(
        `Default create action cannot be re-aliased: expected ${target.alias}, got ${spec.alias}`
      );
    }
  }

  if (spec.kind === "delete" && spec.alias) {
    throw new Error(`Delete action cannot make an alias; remove "as ${spec.alias}"`);
  }
}

/**
 * `ActionTargetScope` defines what an action operation is targeting.
 * Options:
 * - `model`, targets a model directly, not related to any context
 *    eg. `create Item {}`
 * - `target`, overwriting the default target action
 *    eg. `create {}` or `create item` or `update item as updatedItem`
 * - `context-path`, targets an object related to an object already in context
 *    eg. `create object.items` or `update item.object`
 */
type ActionTargetScope = "model" | "target" | "context-path";
function getActionTargetScope(
  def: Definition,
  spec: ActionSpec,
  targetAlias: string,
  ctx: VarContext
): ActionTargetScope {
  const path = spec.targetPath;
  if (!path) {
    return "target";
  }
  if (path.length === 1) {
    if (path[0] === targetAlias) {
      return "target";
    }
    const model = def.models.find((m) => m.name === path[0]);
    if (model) {
      return "model";
    }
  }
  // we don't need the typed path, but let's ensure that path names resolve correctly
  getTypedPath(def, path, ctx);
  return "context-path";
}

/**
 * Returns a model the changeset operates on. Taken from the end of the resolved path
 * which must not end with a `leaf`.
 *
 * FIXME this function is not specific to `changeset`, rename. This may be deprecated
 *       by proposed changes in `getTypedPathFromContext`.
 */
function findChangesetModel(
  def: Definition,
  ctx: VarContext,
  specTargetPath: string[] | undefined,
  target: TargetDef
): ModelDef {
  const path = specTargetPath ?? [target.alias];
  // Special handling single-element path because it may be a direct model operation
  // or an initialization of an endpoint target.
  if (path.length === 1) {
    // Check if model.
    try {
      return getRef.model(def, path[0]);
    } catch (e) {
      // noop
    }
    // Not a model, check if initialization of a default target.
    const inCtx = path[0] in ctx && ctx[path[0]]?.kind === "record";
    if (!inCtx) {
      if (path[0] === target.alias) {
        return getRef.model(def, target.retType);
      }
    }
  }

  // Ensure path is valid
  const typedPath = getTypedPath(def, path, ctx);
  if (typedPath.leaf) {
    throw new Error(`Path ${path.join(".")} doesn't resolve into a model`);
  }

  /**
   * FIXME this block of code can be removed when we add `retType` property
   *       in the root of a typed path.
   */
  if (typedPath.nodes.length === 0) {
    // only source
    switch (typedPath.source.kind) {
      case "context": {
        // Another case of single-element path that is not handled above because it may be
        // an operation on something that's already defined in the context, eg. updating
        // a parent context (updating `org` within the `repos` endpoint).
        return getRef.model(def, typedPath.source.model.refKey);
      }
      case "model": {
        return getRef.model(def, typedPath.source.refKey);
      }
    }
  } else {
    return getTargetModel(def, _.last(typedPath.nodes)!.refKey);
  }
}

function assignParentContextSetter(
  def: Definition,
  spec: ActionSpec,
  ctx: VarContext,
  targets: TargetDef[]
): ActionSpec {
  if (spec.kind !== "create") {
    return spec;
  }
  const target = _.last(targets)!;
  const actionScope = getActionTargetScope(def, spec, target.alias, ctx);
  switch (actionScope) {
    case "model":
      return spec;
    case "target": {
      if (targets.length < 2) {
        return spec;
      }
      const [context, target] = _.takeRight(targets, 2);
      const targetPath = [context.alias, target.name];
      const setter = toSetter(targetPath);

      return { ...spec, actionAtoms: [setter, ...spec.actionAtoms] };
    }
    case "context-path": {
      const targetPath = spec.targetPath!;
      const setter = toSetter(targetPath);

      return { ...spec, actionAtoms: [setter, ...spec.actionAtoms] };
    }
  }

  function toSetter(targetPath: string[]): ActionAtomSpecSet {
    const tpath = getTypedPath(def, targetPath, ctx);
    ensureEqual(tpath.leaf, null);
    ensureNot(tpath.nodes.length, 0);
    const finalNode = _.last(tpath.nodes)!;
    // We currently only support relations
    const relation = getRef.relation(def, finalNode.refKey);
    const reference = getRef.reference(def, relation.throughRefKey);

    // Everything in between in the path must be a (TODO: non-nullable??) reference
    _.initial(tpath.nodes).forEach((tp) => ensureEqual(tp.kind, "reference"));

    const parentNamePath = [tpath.source.name, ..._.initial(tpath.nodes).map((node) => node.name)];
    return {
      kind: "set",
      target: reference.name,
      set: {
        kind: "expression",
        exp: {
          kind: "identifier",
          identifier: parentNamePath,
        },
      },
    };
  }
}

/**
 * Constructs an `ActionDef`.
 */
function actionFromParts(
  spec: ActionSpec,
  targetKind: ActionTargetScope,
  target: TargetDef,
  model: ModelDef,
  changeset: ChangesetDef
): ActionDef {
  // FIXME come up with an alias in case of nested actions
  const alias = targetKind === "target" && spec.kind === "create" ? target.alias : spec.alias!;

  switch (spec.kind) {
    case "create": {
      return {
        kind: "create-one",
        alias,
        changeset,
        targetPath: spec.targetPath ?? [target.alias],
        model: model.name,
        select: [],
      };
    }
    case "update": {
      // FIXME update-many when targetKind is model
      return {
        kind: "update-one",
        changeset,
        alias,
        targetPath: spec.targetPath ?? [target.alias],
        model: model.name,
        filter: undefined,
        select: [],
      };
    }
    case "delete": {
      // FIXME delete-many
      return {
        kind: "delete-one",
        model: model.name,
        targetPath: spec.targetPath ?? [target.alias],
      };
    }
  }
}<|MERGE_RESOLUTION|>--- conflicted
+++ resolved
@@ -18,11 +18,7 @@
   ensureThrow,
   safeInvoke,
 } from "@src/common/utils";
-<<<<<<< HEAD
 import { composeHook } from "@src/composer/hooks";
-import { EndpointType } from "@src/types/ast";
-=======
->>>>>>> 03e25255
 import {
   ActionDef,
   ChangesetDef,
@@ -342,7 +338,7 @@
             required: !atom.optional,
             nullable: atom.nullable,
             fieldsetAccess: [...fieldsetNamespace, atom.name],
-            validators: composeValidators(validateType(atom.type), atom.validators),
+            validators: composeValidators(def, validateType(atom.type), atom.validators),
           },
         };
       }
