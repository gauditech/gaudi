import _ from "lodash";

import { getRef, getTargetModel } from "@src/common/refs";
import {
  UnreachableError,
  assertUnreachable,
  ensureEmpty,
  ensureEqual,
  ensureExists,
  ensureUnique,
} from "@src/common/utils";
import { composeActionBlock, getInitialContext } from "@src/composer/actions";
import { composeExpression } from "@src/composer/query";
import { uniqueNamePaths } from "@src/runtime/query/build";
import { SelectAST } from "@src/types/ast";
import {
  ActionDef,
  Definition,
  DeleteOneAction,
  EndpointDef,
  EndpointHttpMethod,
  EndpointType,
  EntrypointDef,
<<<<<<< HEAD
  ExecuteHookAction,
=======
  FieldSetter,
>>>>>>> e3d26640
  FieldSetterReferenceValue,
  FieldsetDef,
  FieldsetFieldDef,
  ModelDef,
  SelectDef,
  SelectItem,
  TargetDef,
  TargetWithSelectDef,
  TypedExprDef,
} from "@src/types/definition";
import { EndpointSpec, EntrypointSpec } from "@src/types/specification";

export function composeEntrypoints(def: Definition, input: EntrypointSpec[]): void {
  def.entrypoints = input.map((spec) => processEntrypoint(def, spec, []));
}

export type TargetContext = {
  model: ModelDef;
  target: TargetDef;
  authorize: { expr: TypedExprDef; deps: SelectDep[] };
};

function processEntrypoint(
  def: Definition,
  spec: EntrypointSpec,
  parents: TargetContext[]
): EntrypointDef {
  const target = calculateTarget(
    def,
    parents,
    spec.target.identifier,
    spec.target.alias ?? null,
    spec.identify || "id"
  );
  const name = spec.name;
  const targetModel = getRef.model(def, target.retType);

  const authorizeContext = getInitialContext(
    def,
    [...parents.map(({ target }) => target), target],
    "create"
  );
  const authorizeExpr = spec.authorize
    ? composeExpression(def, spec.authorize, [], authorizeContext)
    : undefined;
  const authorizeDeps = collectAuthorizeDeps(def, authorizeExpr);

  const thisContext: TargetContext = {
    model: targetModel,
    target,
    authorize: { expr: authorizeExpr, deps: authorizeDeps },
  };
  const targetParents = [...parents, thisContext];

  return {
    name,
    target,
    endpoints: processEndpoints(def, targetParents, spec),
    entrypoints: spec.entrypoints.map((ispec) => processEntrypoint(def, ispec, targetParents)),
  };
}

export function calculateTarget(
  def: Definition,
  parents: TargetContext[],
  name: string,
  alias: string | null,
  identify: string
): TargetDef {
  const ctxModel = _.last(parents)?.model ?? null;
  const namePath = [...parents.map((p) => p.target.name), name];
  if (ctxModel) {
    const prop = getRef(def, ctxModel.name, name);
    switch (prop.kind) {
      case "reference": {
        const reference = prop;
        const model = getRef.model(def, reference.toModelRefKey);
        return {
          kind: "reference",
          name,
          namePath,
          retType: reference.toModelRefKey,
          refKey: reference.refKey,
          identifyWith: calculateIdentifyWith(def, model, identify),
          alias: alias || `$target_${parents.length}`,
        };
      }
      case "relation": {
        const relation = prop;
        const model = getRef.model(def, relation.fromModelRefKey);
        return {
          kind: "relation",
          name,
          namePath,
          retType: relation.fromModel,
          refKey: relation.refKey,
          identifyWith: calculateIdentifyWith(def, model, identify),
          alias: alias || `$target_${parents.length}`,
        };
      }
      case "query": {
        const query = prop;
        const model = getRef.model(def, query.retType);
        return {
          kind: "query",
          name,
          namePath,
          retType: query.retType,
          refKey: query.refKey,
          identifyWith: calculateIdentifyWith(def, model, identify),
          alias: alias || `$target_${parents.length}`,
        };
      }
      default: {
        throw `${prop.kind} is not a valid entrypoint target`;
      }
    }
  } else {
    const model = getRef.model(def, name);
    return {
      kind: "model",
      name,
      namePath,
      refKey: model.refKey,
      retType: model.name,
      identifyWith: calculateIdentifyWith(def, model, identify),
      alias: alias || `$target_${parents.length}`,
    };
  }
}

function calculateIdentifyWith(
  def: Definition,
  model: ModelDef,
  identify: string | undefined
): EntrypointDef["target"]["identifyWith"] {
  const name = identify ?? "id";
  const prop = getRef(def, model.name, name);
  switch (prop.kind) {
    case "field": {
      const field = prop;
      if (field.type === "boolean") {
        throw new Error("Invalid type of identifiyWith - boolean");
      }
      return {
        name,
        type: field.type,
        refKey: field.refKey,
        paramName: `${model.name.toLowerCase()}_${name}`,
      };
    }
    default:
      throw new Error(`Identify with target must be a field`);
  }
}

function processEndpoints(
  def: Definition,
  parents: TargetContext[],
  entrySpec: EntrypointSpec
): EndpointDef[] {
  const context = _.last(parents)!;
  const targets = parents.map((p) => p.target);
  const parentAuthorizes = parents.map((p) => p.authorize.expr);
  const parentAuthorizeDeps = parents.flatMap((p) => p.authorize.deps);

  // ensure there are no duplicate custom endpoint paths on the same method
  ensureUnique(
    entrySpec.endpoints.filter((e) => e.type === "custom").map((ep) => `${ep.method}-${ep.path}`),
    `Custom endpoints on the same HTTP method must have unique paths in one entrypoint ("${entrySpec.name}")`
  );

  return entrySpec.endpoints.map((endSpec): EndpointDef => {
    const endpointType = mapEndpointSpecToDefType(endSpec);

    const rawActions = composeActionBlock(def, endSpec.actions ?? [], targets, endpointType);
    const actionDeps = collectActionDeps(def, rawActions);

    const actions = wrapActionsWithSelect(def, rawActions, actionDeps);
    const authorizeContext = getInitialContext(def, targets, endpointType);
    const currentAuthorize = endSpec.authorize
      ? composeExpression(def, endSpec.authorize, [], authorizeContext)
      : undefined;
    const authorize = [...parentAuthorizes, currentAuthorize].reduce((prev, curr) => {
      if (prev === undefined) return curr;
      if (curr === undefined) return prev;
      return { kind: "function", name: "and", args: [prev, curr] };
    });
    const authorizeDeps = collectAuthorizeDeps(def, currentAuthorize);
    const selectDeps = [...actionDeps, ...parentAuthorizeDeps, ...authorizeDeps];

    const targetsWithSelect = wrapTargetsWithSelect(def, targets, selectDeps);
    const parentContext = _.initial(targetsWithSelect);
    const target = _.last(targetsWithSelect)!;
    const authSelect = getAuthSelect(def, selectDeps);

    // should endpoint respond - only if something else (eg. action) does not send response before
    const respondingActions = actions.filter((a) => a.kind === "execute-hook" && a.responds);
    if (respondingActions.length > 0) {
      // only one
      ensureEqual(
        respondingActions.length,
        1,
        'At most one action in entrypoint can have "responds" attribute'
      );
    }
    const responds = respondingActions.length === 0; // check if there are actions that "respond", if no, then endpoint should respond

    switch (endpointType) {
      case "get": {
        ensureEmpty(endSpec.path, `Property "path" is not allowed for "${endpointType}" endpoints`);
        ensureEmpty(
          endSpec.method,
          `Property "method" is not allowed for "${endpointType}" endpoints`
        );

        return {
          kind: "get",
          authSelect,
          authorize,
          response: processSelect(def, context.model, entrySpec.response, context.target.namePath),
          // actions,
          parentContext,
          target,
        };
      }
      case "list": {
        ensureEmpty(endSpec.path, `Property "path" is not allowed for "${endpointType}" endpoints`);
        ensureEmpty(
          endSpec.method,
          `Property "method" is not allowed for "${endpointType}" endpoints`
        );

        return {
          kind: "list",
          authSelect,
          authorize,
          response: processSelect(def, context.model, entrySpec.response, context.target.namePath),
          // actions,
          parentContext,
          target: _.omit(target, "identifyWith"),
        };
      }
      case "create": {
        ensureEmpty(endSpec.path, `Property "path" is not allowed for "${endpointType}" endpoints`);
        ensureEmpty(
          endSpec.method,
          `Property "method" is not allowed for "${endpointType}" endpoints`
        );

        const fieldset = fieldsetFromActions(def, actions);
        return {
          kind: "create",
          fieldset,
          actions,
          parentContext,
          target: _.omit(target, "identifyWith"),
          authSelect,
          authorize,
          response: processSelect(def, context.model, entrySpec.response, context.target.namePath),
        };
      }
      case "update": {
        ensureEmpty(endSpec.path, `Property "path" is not allowed for "${endpointType}" endpoints`);
        ensureEmpty(
          endSpec.method,
          `Property "method" is not allowed for "${endpointType}" endpoints`
        );

        const fieldset = fieldsetFromActions(def, actions);
        return {
          kind: "update",
          fieldset,
          actions,
          parentContext,
          target: _.first(wrapTargetsWithSelect(def, [target], selectDeps))!,
          authSelect,
          authorize,
          response: processSelect(def, context.model, entrySpec.response, context.target.namePath),
        };
      }
      case "delete": {
        ensureEmpty(endSpec.path, `Property "path" is not allowed for "${endpointType}" endpoints`);
        ensureEmpty(
          endSpec.method,
          `Property "method" is not allowed for "${endpointType}" endpoints`
        );

        return {
          kind: "delete",
          actions,
          parentContext,
          target,
          authSelect,
          authorize,
          response: undefined,
        };
      }
      case "custom-one": {
        ensureExists(endSpec.path, `Property "path" is required for custom endpoints`);
        ensureExists(endSpec.method, `Property "method" is required for custom endpoints`);

        const fieldset = isMethodWithFieldset(endSpec.method)
          ? fieldsetFromActions(def, actions)
          : undefined;

        return {
          kind: "custom-one",
          method: endSpec.method,
          path: endSpec.path,
          actions,
          parentContext,
          target,
          authSelect,
          authorize,
          fieldset,
          response: undefined,
          responds,
        };
      }
      case "custom-many": {
        ensureExists(endSpec.path, `Property "path" is required for custom endpoints`);
        ensureExists(endSpec.method, `Property "method" is required for custom endpoints`);

        const fieldset = isMethodWithFieldset(endSpec.method)
          ? fieldsetFromActions(def, actions)
          : undefined;

        return {
          kind: "custom-many",
          method: endSpec.method,
          path: endSpec.path,
          actions,
          parentContext,
          target: _.omit(target, "identifyWith"),
          authSelect,
          authorize,
          fieldset,
          response: undefined,
          responds,
        };
      }
      default: {
        assertUnreachable(endpointType);
      }
    }
  });
}

function isMethodWithFieldset(method: EndpointHttpMethod): boolean {
  switch (method) {
    case "GET":
    case "DELETE":
      return false;
    case "POST":
    case "PATCH":
      return true;
    default:
      assertUnreachable(method);
  }
}

function mapEndpointSpecToDefType(endSpec: EndpointSpec): EndpointType {
  if (endSpec.type === "custom") {
    ensureExists(endSpec.cardinality, `Property "cardinality" is required for custom endpoints`);

    if (endSpec.cardinality === "one") {
      return "custom-one";
    } else if (endSpec.cardinality === "many") {
      return "custom-many";
    } else {
      assertUnreachable(endSpec.cardinality);
    }
  } else {
    ensureEmpty(
      endSpec.cardinality,
      `Property "cardinality" is not allowed for "${endSpec.type}" endpoints`
    );

    return endSpec.type;
  }
}

export function processSelect(
  def: Definition,
  model: ModelDef,
  selectAST: SelectAST | undefined,
  namePath: string[]
): SelectDef {
  if (selectAST === undefined) {
    return model.fields.map((f) => ({
      kind: "field",
      name: f.name,
      alias: f.name,
      namePath: [...namePath, f.name],
      refKey: f.refKey,
    }));
  } else {
    if (selectAST.select === undefined) {
      // throw new Error(`Select block is missing`);
      // for simplicity, we will allow missing nested select blocks
      return model.fields.map((f) => ({
        kind: "field",
        name: f.name,
        alias: f.name,
        namePath: [...namePath, f.name],
        refKey: f.refKey,
      }));
    }
    const s = selectAST.select;

    return Object.keys(selectAST.select).map((name: string): SelectItem => {
      // what is this?
      const ref = getRef.except(def, model.name, name, ["model"]);
      if (ref.kind === "field") {
        ensureEqual(s[name].select, undefined);
        return {
          kind: ref.kind,
          name,
          alias: name,
          namePath: [...namePath, name],
          refKey: ref.refKey,
        };
      } else if (ref.kind === "model-hook") {
        return {
          kind: ref.kind,
          // refKey: ref.refKey,
          name,
          alias: name,
          namePath: [...namePath, name],
          args: ref.args,
          hook: ref.hook,
        };
      } else if (ref.kind === "computed") {
        return {
          kind: ref.kind,
          refKey: ref.refKey,
          name,
          alias: name,
          namePath: [...namePath, name],
        };
      } else if (ref.kind === "aggregate") {
        return {
          kind: ref.kind,
          refKey: ref.refKey,
          name,
          alias: name,
          namePath: [...namePath, name],
        };
      } else {
        const targetModel = getTargetModel(def, ref.refKey);
        return {
          kind: ref.kind,
          name,
          namePath: [...namePath, name],
          alias: name,
          select: processSelect(def, targetModel, s[name], [...namePath, name]),
        };
      }
    });
  }
}

export function fieldsetFromActions(def: Definition, actions: ActionDef[]): FieldsetDef {
  const fieldsetWithPaths = actions
    // filter out actions without fieldset
    .filter((a): a is Exclude<ActionDef, DeleteOneAction> => a.kind !== "delete-one")
    .flatMap((action) => {
      return _.chain(action.changeset)
        .map(({ name, setter }): null | [string[], FieldsetFieldDef] => {
          switch (setter.kind) {
            case "fieldset-virtual-input": {
              return [
                setter.fieldsetAccess,
                {
                  kind: "field",
                  required: setter.required,
                  type: setter.type,
                  nullable: setter.nullable,
                  validators: setter.validators,
                },
              ];
            }
            case "fieldset-input": {
              if (action.kind === "execute-hook") {
                throw new UnreachableError(
                  `Hook action can't have "fieldset-input" because it doesn't operate on a model.`
                );
              }
              const field = getRef.field(def, `${action.model}.${name}`);
              return [
                setter.fieldsetAccess,
                {
                  kind: "field",
                  required: setter.required,
                  type: setter.type,
                  nullable: field.nullable,
                  validators: field.validators,
                },
              ];
            }
            case "fieldset-reference-input": {
              const field = getRef.field(def, setter.throughRefKey);
              return [
                setter.fieldsetAccess,
                {
                  kind: "field",
                  required: true, // FIXME
                  nullable: field.nullable,
                  type: field.type,
                  validators: field.validators,
                },
              ];
            }
            default:
              return null;
          }
        })
        .compact()
        .value();
    });

  return collectFieldsetPaths(fieldsetWithPaths);
}

/**
 * Converts a list of single `FieldsetFieldDef`s with their desired paths
 * into a `FieldsetDef` that nests `FieldsetRecordDef`s in order to respect
 * desired access path for each `FieldsetFieldDef`.ß
 */
function collectFieldsetPaths(paths: [string[], FieldsetFieldDef][]): FieldsetDef {
  const uniqueFieldsetPaths = _.uniqWith(paths, _.isEqual);

  const record = _.chain(uniqueFieldsetPaths)
    .map((p) => p[0][0])
    .uniq()
    .map((name) => {
      const relatedPaths = uniqueFieldsetPaths
        .filter((p) => p[0][0] === name)
        .map((p) => [_.tail(p[0]), p[1]] as [string[], FieldsetFieldDef]);
      if (relatedPaths.length === 1 && relatedPaths[0][0].length === 0) {
        // only a leaf node, return fieldset field
        return [name, relatedPaths[0][1]];
      } else if (relatedPaths.every((p) => p[0].length > 0)) {
        // OK, record without faulty leaf nodes
        return [name, collectFieldsetPaths(relatedPaths)];
      } else {
        // leaf node + non-empty node, this is not correct
        throw new Error(`Error in paths: ${paths.map((p) => p[0].join(".")).sort()}`);
      }
    })
    .fromPairs()
    .value();
  return { kind: "record", nullable: false, record };
}

type SelectDep = FieldSetterReferenceValue["target"];
/**
 * Iterates over actions in order to collect, for each of the actions and a default target
 * context variables, which fields are required in the following actions, so that they can
 * be fetched from the database beforehand.
 * Eg. if a `Repo` aliased as `myrepo` requires `myorg.id`, we need to instruct `myorg`
 * context variable to fetch the `id` so it can be referenced later by `myrepo`.
 */
export function collectActionDeps(def: Definition, actions: ActionDef[]): SelectDep[] {
  // collect all update paths
  const nonDeleteActions = actions.filter(
    (a): a is Exclude<ActionDef, DeleteOneAction> => a.kind !== "delete-one"
  );

  const targetPaths = _.chain(nonDeleteActions)
    .flatMap((a) => {
      switch (a.kind) {
        case "create-one": {
          // there's already a parent setter resolving this path, so we can skip it
          return null;
        }
        case "update-one": {
          try {
            // make sure we're not updating a model directly
            getRef.model(def, _.first(a.targetPath)!);
            return null;
          } catch (e) {
            // last item is what's being updated, we need to collect the id
            const [alias, ...access] = [...a.targetPath, "id"];
            return { alias, access };
          }
        }
      }
    })
    .compact()
    .value();
<<<<<<< HEAD

  // --- collect changeset targets
  // action changeset
  const actionChangesets = nonDeleteActions.flatMap((a) => a.changeset);
  // hooks changeset
  const actionHookChangesets = _.chain(actions)
    .filter((a): a is ExecuteHookAction => a.kind === "execute-hook")
    .flatMap((a) => a.hook.args)
    .value();
  // collect targets
  const setterTargets = [...actionChangesets, ...actionHookChangesets].flatMap(({ setter }) => {
    switch (setter.kind) {
      case "reference-value": {
        return [setter.target];
      }
      case "fieldset-hook": {
        return setter.args.flatMap(({ setter }) =>
          setter.kind === "reference-value" ? [setter.target] : []
        );
=======
  // collect all targets

  function collectReferenceValues(setter: FieldSetter): FieldSetterReferenceValue[] {
    switch (setter.kind) {
      case "reference-value": {
        return [setter];
      }
      case "function": {
        return setter.args.flatMap((setter) => collectReferenceValues(setter));
      }
      case "fieldset-hook": {
        return setter.args.flatMap(({ setter }) => collectReferenceValues(setter));
>>>>>>> e3d26640
      }
      default: {
        return [];
      }
    }
<<<<<<< HEAD
  });

=======
  }

  const referenceValues = nonDeleteActions.flatMap((a) => {
    return a.changeset.flatMap(({ setter }) => collectReferenceValues(setter));
  });
  const setterTargets = referenceValues.map((rv) => rv.target);
>>>>>>> e3d26640
  return [...setterTargets, ...targetPaths];
}

function collectAuthorizeDeps(def: Definition, expr: TypedExprDef): SelectDep[] {
  if (!expr) return [];
  switch (expr.kind) {
    case "alias": {
      const [alias, ...access] = expr.namePath;
      return [{ alias, access }];
    }
    case "literal": {
      return [];
    }
    case "variable": {
      return [];
    }
    case "function": {
      return expr.args.flatMap((arg) => collectAuthorizeDeps(def, arg));
    }
    default: {
      assertUnreachable(expr);
    }
  }
}

/**
 * Converts `TargetDef`s into `TargetWithSelectDef`s using select deps to resolve each target's `SelectDef`.
 */
function wrapTargetsWithSelect(
  def: Definition,
  targets: TargetDef[],
  deps: SelectDep[]
): TargetWithSelectDef[] {
  return targets.map((target) => {
    const targetPaths = uniqueNamePaths(
      deps.filter((dep) => dep.alias === target.alias).map((dep) => dep.access)
    );
    const targetModel = getRef.model(def, target.retType);
    const select = pathsToSelectDef(def, targetModel, targetPaths, target.namePath);
    return { ...target, select };
  });
}

/**
 * Inserts `ActionDef`s `select` property using select deps to resolve each target's `SelectDef`.
 * FIXME this is confusing because we don't have a special type for ActionDef with(out) select.
 * Prior to calling this function, every `ActionDef` has an empty (`[]`) select property.
 */
export function wrapActionsWithSelect(
  def: Definition,
  actions: ActionDef[],
  deps: SelectDep[]
): ActionDef[] {
  return actions.map((a): ActionDef => {
    if (a.kind === "delete-one" || a.kind === "execute-hook" || a.kind === "fetch-one") return a;

    const paths = uniqueNamePaths(deps.filter((d) => d.alias === a.alias).map((a) => a.access));
    const model = getRef.model(def, a.model);

    const select = pathsToSelectDef(def, model, paths, [a.alias]);
    return { ...a, select };
  });
}

function getAuthSelect(def: Definition, deps: SelectDep[]): SelectDef {
  if (!def.authenticator) return [];
  const paths = uniqueNamePaths(
    deps.filter((dep) => dep.alias === "@auth").map((dep) => dep.access)
  );
  const model = getRef.model(def, def.authenticator.authUserModel.refKey);
  return pathsToSelectDef(def, model, paths, [model.name]);
}

/**
 * Accepts a model, paths related to a model, model namespace in a query,
 * and constructs SelectDef for the paths given.
 */
function pathsToSelectDef(
  def: Definition,
  model: ModelDef,
  paths: string[][],
  namespace: string[]
): SelectDef {
  const direct = _.chain(paths)
    .map((p) => p[0])
    .uniq()
    .value();

  return direct.map((name): SelectItem => {
    // what is name?
    const ref = getRef(def, model.name, name, [
      "query",
      "reference",
      "relation",
      "field",
      "aggregate",
      "computed",
    ]);
    const relatedPaths = paths
      .filter((p) => p[0] === name)
      .map(_.tail)
      .filter((p) => p.length > 0);

    switch (ref.kind) {
      case "field":
      case "computed":
      case "aggregate": {
        // ensure the ref is the leaf of the path
        // For a path Org.name.foo.bar, example error would be:
        //   Org.name is a field, can't access foo.bar
        if (relatedPaths.length) {
          throw new Error(
            `Path ${[...namespace, name].join(".")} is a leaf, can't access ${relatedPaths.join(
              "."
            )}`
          );
        }
        return {
          kind: ref.kind,
          alias: name,
          name,
          refKey: ref.refKey,
          namePath: [...namespace, name],
        };
      }
      default: {
        const newModel = getTargetModel(def, ref.refKey);
        return {
          kind: ref.kind,
          alias: name,
          name,
          namePath: [...namespace, name],
          select: pathsToSelectDef(def, newModel, relatedPaths, [...namespace, name]),
        };
      }
    }
  });
}<|MERGE_RESOLUTION|>--- conflicted
+++ resolved
@@ -21,11 +21,8 @@
   EndpointHttpMethod,
   EndpointType,
   EntrypointDef,
-<<<<<<< HEAD
   ExecuteHookAction,
-=======
   FieldSetter,
->>>>>>> e3d26640
   FieldSetterReferenceValue,
   FieldsetDef,
   FieldsetFieldDef,
@@ -618,8 +615,25 @@
     })
     .compact()
     .value();
-<<<<<<< HEAD
-
+
+  // collect all targets
+
+  function collectReferenceValues(setter: FieldSetter): FieldSetterReferenceValue[] {
+    switch (setter.kind) {
+      case "reference-value": {
+        return [setter];
+      }
+      case "function": {
+        return setter.args.flatMap((setter) => collectReferenceValues(setter));
+      }
+      case "fieldset-hook": {
+        return setter.args.flatMap(({ setter }) => collectReferenceValues(setter));
+      }
+      default: {
+        return [];
+      }
+    }
+  }
   // --- collect changeset targets
   // action changeset
   const actionChangesets = nonDeleteActions.flatMap((a) => a.changeset);
@@ -628,46 +642,11 @@
     .filter((a): a is ExecuteHookAction => a.kind === "execute-hook")
     .flatMap((a) => a.hook.args)
     .value();
-  // collect targets
-  const setterTargets = [...actionChangesets, ...actionHookChangesets].flatMap(({ setter }) => {
-    switch (setter.kind) {
-      case "reference-value": {
-        return [setter.target];
-      }
-      case "fieldset-hook": {
-        return setter.args.flatMap(({ setter }) =>
-          setter.kind === "reference-value" ? [setter.target] : []
-        );
-=======
-  // collect all targets
-
-  function collectReferenceValues(setter: FieldSetter): FieldSetterReferenceValue[] {
-    switch (setter.kind) {
-      case "reference-value": {
-        return [setter];
-      }
-      case "function": {
-        return setter.args.flatMap((setter) => collectReferenceValues(setter));
-      }
-      case "fieldset-hook": {
-        return setter.args.flatMap(({ setter }) => collectReferenceValues(setter));
->>>>>>> e3d26640
-      }
-      default: {
-        return [];
-      }
-    }
-<<<<<<< HEAD
-  });
-
-=======
-  }
-
-  const referenceValues = nonDeleteActions.flatMap((a) => {
-    return a.changeset.flatMap(({ setter }) => collectReferenceValues(setter));
-  });
+
+  const changesets = [...actionChangesets, ...actionHookChangesets];
+  const referenceValues = changesets.flatMap(({ setter }) => collectReferenceValues(setter));
   const setterTargets = referenceValues.map((rv) => rv.target);
->>>>>>> e3d26640
+
   return [...setterTargets, ...targetPaths];
 }
 
