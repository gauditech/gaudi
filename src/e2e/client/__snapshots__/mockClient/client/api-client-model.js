"use strict";
// ----- API client
Object.defineProperty(exports, "__esModule", { value: true });
exports.createClient = void 0;
function createClient(options) {
    const internalOptions = {
        rootPath: options.rootPath,
        requestFn: options.requestFn,
        headers: { ...(options.headers ?? {}) },
    };
    return {
        api: buildApi(internalOptions ?? {}),
    };
}
exports.createClient = createClient;
function buildApi(options) {
    return {
        org: buildOrgApi(options, "org"),
        repo: buildRepoApi(options, "repo")
    };
}
function buildOrgApi(options, parentPath) {
    // entrypoint function
    function api(id) {
        const baseUrl = `${parentPath}/${id}`;
        return {};
    }
    // endpoint functions
    return Object.assign(api, {
        get: buildGetFn(options, parentPath),
        list: buildPaginatedListFn(options, parentPath),
        create: buildCreateFn(options, parentPath),
        update: buildUpdateFn(options, parentPath),
        delete: buildDeleteFn(options, parentPath)
    });
}
function buildRepoApi(options, parentPath) {
    // entrypoint function
    function api(id) {
        const baseUrl = `${parentPath}/${id}`;
        return {};
    }
    // endpoint functions
    return Object.assign(api, {
        get: buildGetFn(options, parentPath),
        list: buildPaginatedListFn(options, parentPath),
        create: buildCreateFn(options, parentPath),
        update: buildUpdateFn(options, parentPath),
        delete: buildDeleteFn(options, parentPath)
    });
}
// ----- API fn factories
function buildGetFn(clientOptions, parentPath) {
    return async (id, options) => {
        const url = `${clientOptions.rootPath ?? ''}/${parentPath}/${id}`;
        return (makeRequest(clientOptions, url, {
            method: "GET",
            headers: { ...(options?.headers ?? {}) },
        }));
    };
}
function buildCreateFn(clientOptions, parentPath) {
    return async (data, options) => {
        const url = `${clientOptions.rootPath ?? ''}/${parentPath}`;
        return (makeRequest(clientOptions, url, {
            method: "POST",
            body: data,
            headers: { ...(options?.headers ?? {}) },
        }));
    };
}
function buildUpdateFn(clientOptions, parentPath) {
    return async (id, data, options) => {
        const url = `${clientOptions.rootPath ?? ''}/${parentPath}/${id}`;
        return (makeRequest(clientOptions, url, {
            method: "PATCH",
            body: data,
            headers: { ...(options?.headers ?? {}) },
        }));
    };
}
function buildDeleteFn(clientOptions, parentPath) {
    return async (id, options) => {
        const url = `${clientOptions.rootPath ?? ''}/${parentPath}/${id}`;
        return (makeRequest(clientOptions, url, {
            method: "DELETE",
            headers: { ...(options?.headers ?? {}) },
        }));
    };
}
function buildListFn(clientOptions, parentPath) {
<<<<<<< HEAD
    var _this = this;
    return function (options) { return __awaiter(_this, void 0, void 0, function () {
        var urlPath;
        var _a, _b;
        return __generator(this, function (_c) {
            urlPath = "".concat((_a = clientOptions.rootPath) !== null && _a !== void 0 ? _a : '', "/").concat(parentPath);
            return [2 /*return*/, (makeRequest(clientOptions, urlPath, {
                    method: "GET",
                    headers: __assign({}, ((_b = options === null || options === void 0 ? void 0 : options.headers) !== null && _b !== void 0 ? _b : {})),
                }))];
        });
    }); };
}
function buildPaginatedListFn(clientOptions, parentPath) {
    var _this = this;
    return function (data, options) { return __awaiter(_this, void 0, void 0, function () {
        var urlPath, params, urlParams, url;
        var _a, _b;
        return __generator(this, function (_c) {
            urlPath = "".concat((_a = clientOptions.rootPath) !== null && _a !== void 0 ? _a : '', "/").concat(parentPath);
            params = new URLSearchParams();
            Object.entries(data !== null && data !== void 0 ? data : {}).map(function (_a) {
                var key = _a[0], value = _a[1];
                return params.set(key, JSON.stringify(value));
            });
            urlParams = params.toString();
            url = urlPath + (urlParams ? '?' + urlParams : '');
            return [2 /*return*/, (makeRequest(clientOptions, url, {
                    method: "GET",
                    headers: __assign({}, ((_b = options === null || options === void 0 ? void 0 : options.headers) !== null && _b !== void 0 ? _b : {})),
                }))];
        });
    }); };
=======
    return async (data, options) => {
        const url = `${clientOptions.rootPath ?? ''}/${parentPath}`;
        // TODO: add data to URL params with URLSearchParams
        return (makeRequest(clientOptions, url, {
            method: "GET",
            headers: { ...(options?.headers ?? {}) },
        }));
    };
>>>>>>> 77fd7758
}
function buildCustomOneFetchFn(clientOptions, parentPath, path, method) {
    return async (id, options) => {
        const url = `${clientOptions.rootPath ?? ''}/${parentPath}/${id}/${path}`;
        return (makeRequest(clientOptions, url, {
            method,
            headers: { ...(options?.headers ?? {}) },
        }));
    };
}
function buildCustomOneSubmitFn(clientOptions, parentPath, path, method) {
    return async (id, data, options) => {
        const url = `${clientOptions.rootPath ?? ''}/${parentPath}/${id}/${path}`;
        return (makeRequest(clientOptions, url, {
            method,
            body: data,
            headers: { ...(options?.headers ?? {}) },
        }));
    };
}
function buildCustomManyFetchFn(clientOptions, parentPath, path, method) {
    return async (options) => {
        const url = `${clientOptions.rootPath ?? ''}/${parentPath}/${path}`;
        return (makeRequest(clientOptions, url, {
            method,
            headers: { ...(options?.headers ?? {}) },
        }));
    };
}
function buildCustomManySubmitFn(clientOptions, parentPath, path, method) {
    return async (data, options) => {
        const url = `${clientOptions.rootPath ?? ''}/${parentPath}/${path}`;
        return (makeRequest(clientOptions, url, {
            method,
            body: data,
            headers: { ...(options?.headers ?? {}) },
        }));
    };
}
async function makeRequest(clientOptions, url, init) {
    if (clientOptions.requestFn == null) {
        throw new Error("Request function is required in API client");
    }
    const reqUrl = url;
    const reqInit = {
        ...init,
        headers: {
            ...clientOptions.headers,
            ...(init.headers ?? {})
        }
    };
    return clientOptions.requestFn(reqUrl, reqInit).then(({ status, data, headers = {} }) => {
        if (status >= 200 && status < 300) {
            return {
                kind: "success",
                status,
                headers,
                data,
            };
        }
        else {
            if (data == null) {
                return {
                    kind: "error",
                    status,
                    headers,
                    error: {
                        code: "ERROR_CODE_OTHER",
                        message: "empty response",
                    },
                    // TODO: fix response error type (TS complains about types not overlapping!?)
                };
            }
            else if (typeof data === "string") {
                return {
                    kind: "error",
                    status,
                    headers,
                    error: {
                        code: "ERROR_CODE_OTHER",
                        message: data,
                    },
                    // TODO: fix response error type (TS complains about types not overlapping!?)
                };
            }
            else {
                if ("code" in data && "message" in data) {
                    return {
                        kind: "error",
                        status,
                        headers,
                        error: data,
                    };
                }
                else {
                    return {
                        kind: "error",
                        status,
                        headers,
                        error: {
                            code: "ERROR_CODE_OTHER",
                            message: "Unexpected error",
                            data,
                        },
                        // TODO: fix response error type (TS complains about types not overlapping!?)
                    };
                }
            }
        }
    });
}<|MERGE_RESOLUTION|>--- conflicted
+++ resolved
@@ -89,50 +89,26 @@
     };
 }
 function buildListFn(clientOptions, parentPath) {
-<<<<<<< HEAD
-    var _this = this;
-    return function (options) { return __awaiter(_this, void 0, void 0, function () {
-        var urlPath;
-        var _a, _b;
-        return __generator(this, function (_c) {
-            urlPath = "".concat((_a = clientOptions.rootPath) !== null && _a !== void 0 ? _a : '', "/").concat(parentPath);
-            return [2 /*return*/, (makeRequest(clientOptions, urlPath, {
-                    method: "GET",
-                    headers: __assign({}, ((_b = options === null || options === void 0 ? void 0 : options.headers) !== null && _b !== void 0 ? _b : {})),
-                }))];
-        });
-    }); };
+    return async (options) => {
+        const urlPath = `${clientOptions.rootPath ?? ''}/${parentPath}`;
+        return (makeRequest(clientOptions, urlPath, {
+            method: "GET",
+            headers: { ...(options?.headers ?? {}) },
+        }));
+    };
 }
 function buildPaginatedListFn(clientOptions, parentPath) {
-    var _this = this;
-    return function (data, options) { return __awaiter(_this, void 0, void 0, function () {
-        var urlPath, params, urlParams, url;
-        var _a, _b;
-        return __generator(this, function (_c) {
-            urlPath = "".concat((_a = clientOptions.rootPath) !== null && _a !== void 0 ? _a : '', "/").concat(parentPath);
-            params = new URLSearchParams();
-            Object.entries(data !== null && data !== void 0 ? data : {}).map(function (_a) {
-                var key = _a[0], value = _a[1];
-                return params.set(key, JSON.stringify(value));
-            });
-            urlParams = params.toString();
-            url = urlPath + (urlParams ? '?' + urlParams : '');
-            return [2 /*return*/, (makeRequest(clientOptions, url, {
-                    method: "GET",
-                    headers: __assign({}, ((_b = options === null || options === void 0 ? void 0 : options.headers) !== null && _b !== void 0 ? _b : {})),
-                }))];
-        });
-    }); };
-=======
     return async (data, options) => {
-        const url = `${clientOptions.rootPath ?? ''}/${parentPath}`;
-        // TODO: add data to URL params with URLSearchParams
+        const urlPath = `${clientOptions.rootPath ?? ''}/${parentPath}`;
+        const params = new URLSearchParams();
+        Object.entries(data ?? {}).map(([key, value]) => params.set(key, JSON.stringify(value)));
+        const urlParams = params.toString();
+        const url = urlPath + (urlParams ? '?' + urlParams : '');
         return (makeRequest(clientOptions, url, {
             method: "GET",
             headers: { ...(options?.headers ?? {}) },
         }));
     };
->>>>>>> 77fd7758
 }
 function buildCustomOneFetchFn(clientOptions, parentPath, path, method) {
     return async (id, options) => {
