--- conflicted
+++ resolved
@@ -72,19 +72,8 @@
     const filter = parentTarget
       ? applyFilterIdInContext([parentTarget.retType], targetFilter)
       : targetFilter;
-<<<<<<< HEAD
-    /*
-    NOTE
-    `e.target.namePath` and `e.target.select` have mismatching namePaths!
-    `e.target.select` is namespaced from "context" eg. `["myrepo", "issues", ...] while
-    `e.target.namePath` is from entrypoint targets, starting with a model, eg. `["Org", "repos", "issues"].
-    `transformSelectPaths` takes care of it by converting to a desired `namePath`, in this case from ctx path.
-    */
-    const select = transformSelectPath(target.select, [target.alias], namePath);
-=======
 
     const select = transformSelectPath(target.select, target.namePath, namePath);
->>>>>>> 2755b714
     const query = queryFromParts(def, target.alias, namePath, filter, select);
     return buildQueryTree(def, query);
   });
