--- conflicted
+++ resolved
@@ -239,8 +239,8 @@
           name: atom.target,
           setter: {
             kind: "fieldset-reference-input",
-            throughField: { name: atom.through, refKey: throughField.refKey },
-            fieldsetAccess: [...fieldsetNamespace, atom.target, atom.through],
+            throughRefKey: throughField.refKey,
+            fieldsetAccess: [...fieldsetNamespace, `${atom.target}_${atom.through}`],
           },
         };
       }
@@ -462,82 +462,6 @@
       },
     };
   }
-<<<<<<< HEAD
-=======
-  return Object.fromEntries(pairs);
-}
-
-/**
- * Creates a `Changeset` containing `fieldset-input` FieldSetter definitions
- * based on the action spec.
- */
-function getInputSetters(def: Definition, model: ModelDef, spec: ActionSpec): Changeset {
-  const setters: Changeset = Object.fromEntries(
-    spec.actionAtoms
-      .filter((a): a is ActionAtomSpecInput => a.kind === "input")
-      .flatMap((a) => a.fields)
-      .map((input): [string, FieldSetterInput] => {
-        const field = getRef.field(def, `${model.refKey}.${input.name}`);
-        const setter: FieldSetter = {
-          kind: "fieldset-input",
-          type: field.type,
-          required: !input.optional,
-          fieldsetAccess: [input.name],
-          // TODO add default
-        };
-        return [input.name, setter];
-      })
-  );
-  return setters;
-}
-
-/**
- * Creates a `Changeset` containing `fieldset-reference-input` FieldSetter definitions
- * based on the action spec.
- */
-function getReferenceInputs(def: Definition, model: ModelDef, spec: ActionSpec): Changeset {
-  return Object.fromEntries(
-    spec.actionAtoms
-      .filter((a): a is ActionAtomSpecRefThrough => a.kind === "reference")
-      .map((r): [string, FieldSetterReferenceInput] => {
-        const reference = getRef.reference(def, `${model.name}.${r.target}`);
-        ensureEqual(reference.kind, "reference");
-        const refModel = getRef.model(def, reference.toModelRefKey);
-        const throughField = getRef.field(def, `${refModel.refKey}.${r.through}`);
-        return [
-          reference.name,
-          {
-            kind: "fieldset-reference-input",
-            throughRefKey: throughField.refKey,
-            fieldsetAccess: [r.target + "_" + r.through],
-          },
-        ];
-      })
-  );
-}
-
-/**
- * Takes all the fields from `model`, omitting the ones in `skipFields`, and returns
- * a `Changeset`.
- */
-function createRemainingInputsChangesetForModel(
-  model: ModelDef,
-  required: boolean,
-  namePath: string[],
-  skipFields: string[]
-): Changeset {
-  const fields = model.fields
-    .filter((f) => !f.primary)
-    .filter((f) => {
-      return skipFields.indexOf(f.name) === -1;
-    })
-    .map((f): [string, FieldSetter] => [
-      f.name,
-      { kind: "fieldset-input", type: f.type, fieldsetAccess: [...namePath, f.name], required },
-    ]);
-
-  return Object.fromEntries(fields);
->>>>>>> 9d30bce8
 }
 
 /**
