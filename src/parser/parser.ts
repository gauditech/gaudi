--- conflicted
+++ resolved
@@ -17,12 +17,9 @@
   FieldTag,
   HookAST,
   HookBodyAST,
-<<<<<<< HEAD
   HookQueryAST,
-=======
   InputFieldAST,
   InputFieldOptAST,
->>>>>>> c89ceff8
   ModelAST,
   QueryAST,
   QueryBodyAST,
