import { FieldType, TypeCardinality } from "@compiler/compiler/ast/type";
import { HookCode } from "@compiler/types/common";
import { IdentifierRef, Literal } from "@compiler/types/specification";

export type Definition = {
  validators: ValidatorDef[];
  models: ModelDef[];
  apis: ApiDef[];
  populators: PopulatorDef[];
  runtimes: ExecutionRuntimeDef[];
  authenticator: AuthenticatorDef | undefined;
  generators: GeneratorDef[];
};

export type ValidatorDef = {
  name: string;
  args: { name: string; type: FieldType }[];
  assert: TypedExprDef;
  error: { code: string };
};

export type ValidatorHookDef = {
  hook: HookCode;
  args: { name: string; expr: TypedExprDef }[];
};

export type ValidateExprDef =
  | { kind: "and" | "or"; exprs: ValidateExprDef[] }
  | ValidateExprCallDef;
export type ValidateExprCallDef = { kind: "call"; validator: string; args: TypedExprDef[] };

export type ModelDef = {
  kind: "model";
  refKey: string;
  name: string;
  dbname: string;
  fields: FieldDef[];
  references: ReferenceDef[];
  relations: RelationDef[];
  queries: QueryDef[];
  aggregates: AggregateDef[];
  computeds: ComputedDef[];
  hooks: ModelHookDef[];
};

export type FieldDef = {
  kind: "field";
  refKey: string;
  modelRefKey: string;
  name: string;
  dbname: string;
  type: FieldType;
  primary: boolean;
  unique: boolean;
  nullable: boolean;
  validate?: ValidateExprDef;
};

export type ReferenceDef = {
  kind: "reference";
  refKey: string;
  modelRefKey: string;
  name: string;
  fieldRefKey: string;
  toModelRefKey: string;
  toModelFieldRefKey: string;
  nullable: boolean;
  unique: boolean;
  onDelete?: ReferenceOnDeleteAction;
};
export type ReferenceOnDeleteAction = "setNull" | "cascade";

export type RelationDef = {
  kind: "relation";
  refKey: string;
  modelRefKey: string;
  name: string;
  fromModel: string;
  fromModelRefKey: string;
  through: string;
  throughRefKey: string;
  unique: boolean;
};

export type QueryDef = {
  kind: "query";
  refKey: string;
  modelRefKey: string;
  name: string;
  // retType: string | "integer";
  retType: string;
  retCardinality: TypeCardinality;
  fromPath: string[];
  // unique: boolean;
  filter: TypedExprDef;
  select: SelectDef;
  orderBy: QueryOrderByAtomDef[] | undefined;
  limit: number | undefined;
  offset: number | undefined;
};

export type QueryOrderByAtomDef = { exp: TypedExprDef; direction: "asc" | "desc" };

export type AggregateDef = {
  kind: "aggregate";
  refKey: string;
  name: string;
  aggrFnName: "count" | "sum";
  targetPath: string[];
  query: Omit<QueryDef, "refKey" | "select" | "name">;
};

export type ComputedDef = {
  kind: "computed";
  refKey: string;
  modelRefKey: string;
  name: string;
  exp: TypedExprDef;
  type: VariablePrimitiveType;
};

export type ModelHookDef = {
  kind: "model-hook";
  refKey: string;
  name: string;
  args: { name: string; query: QueryDef }[];
  hook: HookCode;
};

export type VariablePrimitiveType = {
  kind: FieldType | "null";
  nullable: boolean;
};

type VariableCollectionType = {
  kind: "collection";
  type: VariablePrimitiveType;
};

type TypedVariableType = VariablePrimitiveType | VariableCollectionType;

export type LiteralValueDef = { kind: "literal"; literal: Literal };

type CtxSource =
  | "fieldset"
  | "aliases"
  | "changesets"
  | "referenceThroughs"
  | "pathParams"
  | "queryParams"
  | undefined;

export type TypedAliasReference = {
  kind: "alias-reference";
  source: CtxSource;
  path: string[];
  type?: TypedVariableType;
};

export type TypedIdentifierPath = {
  kind: "identifier-path";
  type?: TypedVariableType;
  namePath: string[];
};

export type BinaryOperator =
  | "or"
  | "and"
  | "is not"
  | "is"
  | "not in"
  | "in"
  | "<"
  | "<="
  | ">"
  | ">="
  | "+"
  | "-"
  | "/"
  | "*";

export type FunctionName =
  | BinaryOperator
  | "length"
  | "concat"
  | "coalesce"
  | "lower"
  | "upper"
  | "now"
  | "cryptoHash"
  | "cryptoCompare"
  | "cryptoToken"
  | "stringify";

export type AggregateFunctionName = "count" | "sum";

export type InCollectionFunctionName = "in" | "not in";

export type TypedFunction = {
  kind: "function";
  name: FunctionName;
  args: TypedExprDef[];
  type?: TypedVariableType;
};

export type TypedExprDef =
  | LiteralValueDef
  | TypedArray
  | TypedAliasReference
  | TypedIdentifierPath
  | TypedFunction
  | TypedAggregateFunction
  | TypedExistsSubquery
  | TypedHook
  | undefined;

export type TypedHook = {
  kind: "hook";
  hook: ActionHookDef;
};

type TypedArray = {
  kind: "array";
  elements: TypedExprDef[];
  type: VariableCollectionType;
};

type TypedAggregateFunction = {
  kind: "aggregate-function";
  fnName: FunctionName | AggregateFunctionName;
  type: VariablePrimitiveType;
  sourcePath: string[];
  targetPath: string[];
};

type TypedExistsSubquery = {
  kind: "in-subquery";
  fnName: InCollectionFunctionName;
  lookupExpression: TypedExprDef;
  sourcePath: string[];
  targetPath: string[];
};

export type ApiDef = {
  name?: string;
  path: string;
  entrypoints: EntrypointDef[];
};

/**
 * ENTRYPOINTS
 */
export type EntrypointDef = {
  name: string;
  target: TargetDef;
  endpoints: EndpointDef[];
  entrypoints: EntrypointDef[];
};

export type TargetDef = {
  kind: "model" | "reference" | "relation";
  name: string;
  namePath: string[];
  retType: string;
  alias: string;
  identifyWith:
    | {
        path: string[];
        // FIXME we should support any field type that can be represented as a string
        // as long as there's a unique index
        type: "string" | "integer";
        paramName: string;
      }
    | undefined;
};

export type TargetWithSelectDef = TargetDef & { select: SelectDef };

export type EndpointHttpMethod = "GET" | "POST" | /*"PUT" |*/ "PATCH" | "DELETE";

export type EndpointDef =
  | CreateEndpointDef
  | ListEndpointDef
  | GetEndpointDef
  | UpdateEndpointDef
  | DeleteEndpointDef
  | CustomOneEndpointDef
  | CustomManyEndpointDef;

export type ListEndpointDef = {
  kind: "list";
  parentContext: TargetWithSelectDef[];
  target: Omit<TargetWithSelectDef, "identifyWith">;
  authSelect: SelectDef;
  authorize: TypedExprDef;
  pageable: boolean;
  response: SelectDef;
  fieldset?: undefined;
  orderBy: QueryOrderByAtomDef[] | undefined;
  filter: TypedExprDef | undefined;
  // actions: ActionDef[];
};

export type GetEndpointDef = {
  kind: "get";
  parentContext: TargetWithSelectDef[];
  target: TargetWithSelectDef;
  authSelect: SelectDef;
  authorize: TypedExprDef;
  response: SelectDef;
  fieldset?: undefined;
  // actions: ActionDef[];
};

export type CreateEndpointDef = {
  kind: "create";
  parentContext: TargetWithSelectDef[];
  target: Omit<TargetWithSelectDef, "identifyWith">;
  authSelect: SelectDef;
  authorize: TypedExprDef;
  response: SelectDef;
  fieldset?: FieldsetDef;
  actions: ActionDef[];
};

export type UpdateEndpointDef = {
  kind: "update";
  parentContext: TargetWithSelectDef[];
  target: TargetWithSelectDef;
  authSelect: SelectDef;
  authorize: TypedExprDef;
  response: SelectDef;
  fieldset?: FieldsetDef;
  actions: ActionDef[];
};

export type DeleteEndpointDef = {
  kind: "delete";
  parentContext: TargetWithSelectDef[];
  target: TargetWithSelectDef;
  actions: ActionDef[];
  authSelect: SelectDef;
  authorize: TypedExprDef;
  response: undefined;
  fieldset?: undefined;
};

export type CustomOneEndpointDef = {
  kind: "custom-one";
  parentContext: TargetWithSelectDef[];
  target: TargetWithSelectDef;
  method: EndpointHttpMethod;
  path: string;
  actions: ActionDef[];
  authSelect: SelectDef;
  authorize: TypedExprDef;
  fieldset?: FieldsetDef;
  response: undefined;
  responds: boolean;
};

export type CustomManyEndpointDef = {
  kind: "custom-many";
  parentContext: TargetWithSelectDef[];
  target: Omit<TargetWithSelectDef, "identifyWith">;
  method: EndpointHttpMethod;
  path: string;
  actions: ActionDef[];
  authSelect: SelectDef;
  authorize: TypedExprDef;
  fieldset?: FieldsetDef;
  response: undefined;
  responds: boolean;
};

export type SelectableExpression = {
  kind: "expression";
  alias: string;
  expr: TypedExprDef;
  type: VariablePrimitiveType;
};

/**
 * NOTE: hooks currently cannot be part of expressions.
 */

export type SelectHook = {
  kind: "model-hook";
  refKey: string;
  name: string;
  alias: string;
  namePath: string[];
};

export type NestedSelect = {
  kind: "nested-select";
  refKey: string;
  namePath: string[];
  alias: string;
  select: SelectItem[];
};

export type SelectItem = SelectableExpression | NestedSelect | SelectHook;

export type SelectDef = SelectItem[];

export type FieldsetDef = FieldsetRecordDef | FieldsetFieldDef;

export type FieldsetRecordDef = {
  kind: "record";
  record: Record<string, FieldsetDef>;
  nullable: boolean;
};

export type FieldsetFieldDef = {
  kind: "field";
  type: FieldType;
  nullable: boolean;
  required: boolean;
  validate?: ValidateExprDef;
  referenceNotFound?: true;
  uniqueExists?: true;
};

export interface ReferenceNotFoundValidator {
  name: "reference-not-found";
}

export type ActionDef =
  | CreateOneAction
  | UpdateOneAction
  | DeleteOneAction
  | ExecuteHookAction
  | QueryAction
  | RespondAction
  | ValidateAction;

export type CreateOneAction = {
  kind: "create-one";
  alias: string;
  model: string;
  targetPath: string[];
  changeset: ChangesetDef;
  select: SelectDef;
  isPrimary: boolean;
};

export type UpdateOneAction = {
  kind: "update-one";
  alias: string;
  model: string;
  targetPath: string[];
  filter: TypedExprDef;
  changeset: ChangesetDef;
  select: SelectDef;
  isPrimary: boolean;
};

export type DeleteOneAction = {
  kind: "delete-one";
  model: string;
  targetPath: string[];
};

export type ExecuteHookAction = {
  kind: "execute-hook";
  alias: string;
  hook: ActionHookDef;
  responds: boolean;
};

export type RespondAction = {
  kind: "respond";
  body: TypedExprDef;
  httpStatus?: TypedExprDef;
  httpHeaders?: { name: string; value: TypedExprDef }[];
};

export type QueryAction = {
  kind: "query";
  alias: string;
  model: string;
  query: QueryDef;
};

export type ValidateAction = {
  kind: "validate";
  key: string;
  validate: ValidateExprDef;
};

export type ActionHookDef = {
  hook: HookCode;
  args: ChangesetDef;
};

export type ChangesetDef = ChangesetOperationDef[];
export type ChangesetOperationDef = { name: string; setter: TypedExprDef } & (
  | {
      kind: "input";
      fieldsetPath: string[];
      validate: ValidateExprDef | undefined;
    }
  | { kind: "reference-through"; through: string[]; fieldsetPath: string[] }
  | { kind: "basic" }
);

export type PopulatorDef = {
  name: string;
  populates: PopulateDef[];
};

export type PopulateDef = {
  target: TargetDef;
  actions: ActionDef[];
  populates: PopulateDef[];
  repeater: RepeaterDef;
};

export type RepeaterDef = { alias?: string; start: number; end: number };

<<<<<<< HEAD
=======
export type FieldSetterChangesetReference = {
  kind: "changeset-reference";
  referenceName: string;
};

export type FieldSetterFunction = {
  kind: "function";
  name: FunctionName; // TODO rename to `fnName` to make it more clear, see line 124 as well
  args: FieldSetter[];
};

export type FieldSetterContextReference = {
  kind: "context-reference";
  referenceName: string;
};

export type FieldSetterHook = {
  kind: "fieldset-hook";
  hook: HookCode;
  args: ChangesetDef;
};

export type FieldSetterQuery = {
  kind: "query";
  query: QueryDef;
};

export type FieldSetterArray = {
  kind: "array";
  elements: FieldSetter[];
};

export type FieldSetter =
  // TODO add composite expression setter
  | LiteralValueDef
  | FieldSetterReferenceValue
  | FieldSetterInput
  | FieldSetterReferenceInput
  | FieldSetterChangesetReference
  | FieldSetterHook
  | FieldSetterFunction
  | FieldSetterContextReference
  | FieldSetterQuery
  | FieldSetterArray;

>>>>>>> 96f2c597
export type ExecutionRuntimeDef = {
  name: string;
  type: RuntimeEngineType;
  sourcePath: string;
};

export type RuntimeEngineType = "node";

// ---------- authenticator

export type AuthenticatorDef = {
  model: string;
};

// ----- Generators

export type GeneratorDef = GeneratorClientDef | GeneratorApidocsDef;

export type GeneratorClientTarget = "js" | "ts";

export type GeneratorClientDef = {
  kind: "generator-client";
  target: GeneratorClientTarget;
  output?: string;
};

export type GeneratorApidocsDef = {
  kind: "generator-apidocs";
  basePath?: string;
};<|MERGE_RESOLUTION|>--- conflicted
+++ resolved
@@ -1,6 +1,6 @@
 import { FieldType, TypeCardinality } from "@compiler/compiler/ast/type";
 import { HookCode } from "@compiler/types/common";
-import { IdentifierRef, Literal } from "@compiler/types/specification";
+import { Literal } from "@compiler/types/specification";
 
 export type Definition = {
   validators: ValidatorDef[];
@@ -519,54 +519,6 @@
 
 export type RepeaterDef = { alias?: string; start: number; end: number };
 
-<<<<<<< HEAD
-=======
-export type FieldSetterChangesetReference = {
-  kind: "changeset-reference";
-  referenceName: string;
-};
-
-export type FieldSetterFunction = {
-  kind: "function";
-  name: FunctionName; // TODO rename to `fnName` to make it more clear, see line 124 as well
-  args: FieldSetter[];
-};
-
-export type FieldSetterContextReference = {
-  kind: "context-reference";
-  referenceName: string;
-};
-
-export type FieldSetterHook = {
-  kind: "fieldset-hook";
-  hook: HookCode;
-  args: ChangesetDef;
-};
-
-export type FieldSetterQuery = {
-  kind: "query";
-  query: QueryDef;
-};
-
-export type FieldSetterArray = {
-  kind: "array";
-  elements: FieldSetter[];
-};
-
-export type FieldSetter =
-  // TODO add composite expression setter
-  | LiteralValueDef
-  | FieldSetterReferenceValue
-  | FieldSetterInput
-  | FieldSetterReferenceInput
-  | FieldSetterChangesetReference
-  | FieldSetterHook
-  | FieldSetterFunction
-  | FieldSetterContextReference
-  | FieldSetterQuery
-  | FieldSetterArray;
-
->>>>>>> 96f2c597
 export type ExecutionRuntimeDef = {
   name: string;
   type: RuntimeEngineType;
