import { EngineConfig } from "@gaudi/compiler/dist/config";
import * as dotenv from "dotenv";
import _ from "lodash";
import nodemon from "nodemon";

<<<<<<< HEAD
import { createCommandRunner } from "@cli/runner";
=======
import { GAUDI_SCRIPTS } from "@cli/config";
import { CommandRunner } from "@cli/runner";
import { makeCliSafePath } from "@cli/utils";
>>>>>>> 03df676d

export function start(_config: EngineConfig): CommandRunner {
  console.log("Starting Gaudi project ... ", process.cwd());

  dotenv.config();

<<<<<<< HEAD
  // use `nodemon` to control (start, reload, shutdown) runtime process
  return createCommandRunner("npx", ["nodemon", "--watch", "false", "npx gaudi-runtime"]);
=======
  let p: typeof nodemon | undefined;
  const nodemonOpts: nodemon.Settings = {
    // ignoring everything we disable nodemon's watch mechanism but still can use "restart" command
    // make sure "*" is wrapped in quotes to prevent it being replaced by shell
    ignore: ["*"],
    // runtime script
    exec: `node ${makeCliSafePath(GAUDI_SCRIPTS.RUNTIME)}`,
  };
  let isRunning = false;

  return {
    start: () => {
      return new Promise((resolve, reject) => {
        try {
          console.log(`Starting "nodemon" ${JSON.stringify(nodemonOpts)}`);

          p = nodemon(nodemonOpts);

          p.on("start", () => {
            isRunning = true;

            // short running commands report exit code, but since this is a long running command
            // we can pretend that everything went well and repor `0`
            resolve(0);
          });
          p.on("exit", () => {
            if (!isRunning) {
              // if not yet running we'll treat it as a startup failure
              reject();
            }
            isRunning = false;
          });

          p.on("crash", (err) => {
            if (!isRunning) {
              // if not yet running we'll treat it as a startup failure
              reject(err);
            }
            isRunning = false;
          });
        } catch (err) {
          reject(err);
          isRunning = false;
        }
      });
    },
    stop: () => {
      if (p == null) {
        throw "Nodemon process not initialized. Did you call `start()`?";
      }

      p.emit("quit");
      return true;
    },
    sendMessage: (message: string) => {
      if (p == null) {
        return Promise.reject("Nodemon process not initialized. Did you call `start()`?");
      }

      console.log("Sending message to child process: ", message);

      p.emit(message);
    },
    sendSignal: (_signal: NodeJS.Signals) => {
      throw "Sending signals to nodemon process is not supported";
    },
    isRunning: () => isRunning,
  };
>>>>>>> 03df676d
}<|MERGE_RESOLUTION|>--- conflicted
+++ resolved
@@ -3,30 +3,20 @@
 import _ from "lodash";
 import nodemon from "nodemon";
 
-<<<<<<< HEAD
-import { createCommandRunner } from "@cli/runner";
-=======
-import { GAUDI_SCRIPTS } from "@cli/config";
 import { CommandRunner } from "@cli/runner";
-import { makeCliSafePath } from "@cli/utils";
->>>>>>> 03df676d
 
 export function start(_config: EngineConfig): CommandRunner {
   console.log("Starting Gaudi project ... ", process.cwd());
 
   dotenv.config();
 
-<<<<<<< HEAD
-  // use `nodemon` to control (start, reload, shutdown) runtime process
-  return createCommandRunner("npx", ["nodemon", "--watch", "false", "npx gaudi-runtime"]);
-=======
   let p: typeof nodemon | undefined;
   const nodemonOpts: nodemon.Settings = {
     // ignoring everything we disable nodemon's watch mechanism but still can use "restart" command
     // make sure "*" is wrapped in quotes to prevent it being replaced by shell
     ignore: ["*"],
     // runtime script
-    exec: `node ${makeCliSafePath(GAUDI_SCRIPTS.RUNTIME)}`,
+    exec: `npx gaudi-runtime`,
   };
   let isRunning = false;
 
@@ -88,5 +78,4 @@
     },
     isRunning: () => isRunning,
   };
->>>>>>> 03df676d
 }