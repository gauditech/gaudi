--- conflicted
+++ resolved
@@ -143,22 +143,18 @@
   EndpointCardinality = "one" | "many"
 
   EndpointBody
-<<<<<<< HEAD
-    = "action" "{" NewlineBody<ActionBody, ";"> "}" -- action
-    | "authorize" "{" QueryExp "}" -- authorize
-    | "cardinality" EndpointCardinality -- cardinality
-    | "method" EndpointMethod -- method
-    | "path" string -- path
-=======
-    = "action" "{" NewlineBody<ActionBody, ";"> "}"       -- action_block
-    | "authorize" "{" QueryExp "}"                        -- authorize
+    = "action" "{" NewlineBody<ActionBody, ";"> "}"     -- action_block
+    | "authorize" "{" QueryExp "}"                      -- authorize
+    | "cardinality" EndpointCardinality                 -- cardinality
+    | "method" EndpointMethod                           -- method
+    | "path" string                                     -- path
+
 
   VirtualInputBody
     = "type" identifier                                       -- type
     | "nullable"                                              -- nullable
     | "optional"                                              -- optional
     | "validate" "{" NonemptyNewlineBody<Validator, ","> "}"  -- validate
->>>>>>> cdd0e1df
 
 
   ActionKind = "create" | "update" | "delete"
