// Jest Snapshot v1, https://goo.gl/fbAQLP

exports[`compose hooks action hook 1`] = `
[
  {
    "actions": [
      {
        "alias": "$action_0",
        "hook": {
          "args": [
            {
              "name": "name",
              "setter": {
                "kind": "reference-value",
                "target": {
                  "access": [
                    "name",
                  ],
                  "alias": "org",
                },
              },
            },
            {
              "name": "terms",
              "setter": {
                "fieldsetAccess": [
                  "termsOfUse",
                ],
                "kind": "fieldset-input",
                "required": false,
                "type": "boolean",
              },
            },
          ],
          "hook": {
            "file": "hooks.js",
            "kind": "source",
            "runtimeName": "MyRuntime",
            "target": "someHook",
          },
        },
        "kind": "execute-hook",
        "responds": false,
      },
    ],
    "authSelect": [],
    "authorize": undefined,
    "fieldset": {
      "kind": "record",
      "nullable": false,
      "record": {
        "termsOfUse": {
          "kind": "field",
          "nullable": false,
          "required": true,
          "type": "boolean",
          "validate": undefined,
        },
      },
    },
    "kind": "custom-one",
    "method": "POST",
    "parentContext": [],
    "path": "somePath",
    "responds": true,
    "response": undefined,
    "target": {
      "alias": "org",
      "identifyWith": {
        "paramName": "org_id",
        "path": [
          "id",
        ],
        "type": "integer",
      },
      "kind": "model",
      "name": "Org",
      "namePath": [
        "Org",
      ],
      "retType": "Org",
      "select": [
        {
          "alias": "name",
          "expr": {
            "kind": "alias",
            "namePath": [
              "Org",
              "name",
            ],
          },
          "kind": "expression",
          "type": {
            "kind": "string",
            "nullable": false,
          },
        },
        {
          "alias": "id",
          "expr": {
            "kind": "alias",
            "namePath": [
              "Org",
              "id",
            ],
          },
          "kind": "expression",
          "type": {
            "kind": "integer",
            "nullable": false,
          },
        },
      ],
    },
  },
]
`;

exports[`compose hooks composes action hook 1`] = `
{
  "alias": "$action_0",
  "hook": {
    "args": [
      {
        "name": "user",
        "setter": {
          "kind": "query",
          "query": {
            "filter": {
              "args": [
                {
                  "kind": "alias",
                  "namePath": [
                    "Org",
                    "id",
                  ],
                },
                {
                  "kind": "literal",
                  "literal": {
                    "kind": "integer",
                    "value": 1,
                  },
                },
              ],
              "kind": "function",
              "name": "is",
            },
            "fromPath": [
              "Org",
            ],
            "kind": "query",
            "limit": undefined,
            "modelRefKey": "Org",
            "name": "$query",
            "offset": undefined,
            "orderBy": undefined,
            "refKey": "N/A",
            "retCardinality": "collection",
            "retType": "Org",
            "select": [
              {
                "alias": "id",
                "expr": {
                  "kind": "alias",
                  "namePath": [
                    "Org",
                    "id",
                  ],
                },
                "kind": "expression",
                "type": {
                  "kind": "integer",
                  "nullable": false,
                },
              },
              {
                "alias": "name",
                "expr": {
                  "kind": "alias",
                  "namePath": [
                    "Org",
                    "name",
                  ],
                },
                "kind": "expression",
                "type": {
                  "kind": "string",
                  "nullable": false,
                },
              },
            ],
          },
        },
      },
    ],
    "hook": {
      "file": "hooks/auth",
      "kind": "source",
      "runtimeName": "@GAUDI_INTERNAL",
      "target": "login",
    },
  },
  "kind": "execute-hook",
  "responds": false,
}
`;

exports[`compose hooks composes source hooks 1`] = `
{
  "actionHook": {
    "name": "name",
    "setter": {
      "args": [],
      "hook": {
        "file": "hooks.js",
        "kind": "source",
        "runtimeName": "MyRuntime",
        "target": "someHook",
      },
      "kind": "fieldset-hook",
    },
  },
  "modelHook": {
    "args": [],
    "hook": {
      "file": "githubc.js",
      "kind": "source",
      "runtimeName": "MyRuntime",
      "target": "someHook",
    },
    "kind": "model-hook",
    "name": "description",
    "refKey": "Org.description",
  },
  "validatorHook": {
    "hook": {
      "args": [
        {
<<<<<<< HEAD
          "expr": {
            "kind": "alias",
=======
          "endpoints": [
            {
              "actions": [
                {
                  "alias": "$action_0",
                  "changeset": [
                    {
                      "name": "name",
                      "setter": {
                        "args": [],
                        "hook": {
                          "file": "hooks.js",
                          "kind": "source",
                          "runtimeName": "MyRuntime",
                          "target": "someHook",
                        },
                        "kind": "fieldset-hook",
                      },
                    },
                  ],
                  "isPrimary": true,
                  "kind": "create-one",
                  "model": "Org",
                  "select": [
                    {
                      "alias": "id",
                      "expr": {
                        "kind": "alias",
                        "namePath": [
                          "$action_0",
                          "id",
                        ],
                      },
                      "kind": "expression",
                      "type": {
                        "kind": "integer",
                        "nullable": false,
                      },
                    },
                  ],
                  "targetPath": [
                    "Org",
                  ],
                },
              ],
              "authSelect": [],
              "authorize": undefined,
              "fieldset": undefined,
              "kind": "create",
              "parentContext": [],
              "response": [
                {
                  "alias": "id",
                  "expr": {
                    "kind": "alias",
                    "namePath": [
                      "Org",
                      "id",
                    ],
                  },
                  "kind": "expression",
                  "type": {
                    "kind": "integer",
                    "nullable": false,
                  },
                },
                {
                  "alias": "name",
                  "expr": {
                    "kind": "alias",
                    "namePath": [
                      "Org",
                      "name",
                    ],
                  },
                  "kind": "expression",
                  "type": {
                    "kind": "string",
                    "nullable": false,
                  },
                },
              ],
              "target": {
                "alias": "$target_0",
                "kind": "model",
                "name": "Org",
                "namePath": [
                  "Org",
                ],
                "retType": "Org",
                "select": [
                  {
                    "alias": "id",
                    "expr": {
                      "kind": "alias",
                      "namePath": [
                        "Org",
                        "id",
                      ],
                    },
                    "kind": "expression",
                    "type": {
                      "kind": "integer",
                      "nullable": false,
                    },
                  },
                ],
              },
            },
          ],
          "entrypoints": [],
          "name": "",
          "target": {
            "alias": "$target_0",
            "identifyWith": {
              "paramName": "org_id",
              "path": [
                "id",
              ],
              "type": "integer",
            },
            "kind": "model",
            "name": "Org",
>>>>>>> bdf4488b
            "namePath": [
              "name",
            ],
          },
          "name": "name",
        },
      ],
      "hook": {
        "file": "githubc.js",
        "kind": "source",
        "runtimeName": "MyRuntime",
        "target": "someHook",
      },
    },
    "kind": "hook",
  },
}
`;

exports[`compose hooks defaults to the default execution runtime when hook runtime is empty 1`] = `
{
  "actions": [
    {
      "alias": "$action_0",
      "changeset": [
        {
          "name": "name",
          "setter": {
            "args": [],
            "hook": {
              "file": "hooks.js",
              "kind": "source",
              "runtimeName": "MyRuntime",
              "target": "randomSlug",
            },
            "kind": "fieldset-hook",
          },
        },
      ],
      "isPrimary": true,
      "kind": "create-one",
      "model": "Org",
      "select": [
        {
          "alias": "id",
          "expr": {
            "kind": "alias",
            "namePath": [
              "$action_0",
              "id",
            ],
          },
          "kind": "expression",
          "type": {
            "kind": "integer",
            "nullable": false,
          },
        },
      ],
      "targetPath": [
        "Org",
      ],
    },
  ],
  "authSelect": [],
  "authorize": undefined,
  "fieldset": undefined,
  "kind": "create",
  "parentContext": [],
  "response": [
    {
      "alias": "id",
      "expr": {
        "kind": "alias",
        "namePath": [
          "Org",
          "id",
        ],
      },
      "kind": "expression",
      "type": {
        "kind": "integer",
        "nullable": false,
      },
    },
    {
      "alias": "name",
      "expr": {
        "kind": "alias",
        "namePath": [
          "Org",
          "name",
        ],
      },
      "kind": "expression",
      "type": {
        "kind": "string",
        "nullable": false,
      },
    },
  ],
  "target": {
    "alias": "$target_0",
    "kind": "model",
    "name": "Org",
    "namePath": [
      "Org",
    ],
    "retType": "Org",
    "select": [
      {
        "alias": "id",
        "expr": {
          "kind": "alias",
          "namePath": [
            "Org",
            "id",
          ],
        },
        "kind": "expression",
        "type": {
          "kind": "integer",
          "nullable": false,
        },
      },
    ],
  },
}
`;

exports[`compose hooks inline hooks 1`] = `
{
  "actionHook": {
    "name": "name",
    "setter": {
      "args": [],
      "hook": {
        "inline": "'test name'",
        "kind": "inline",
      },
      "kind": "fieldset-hook",
    },
  },
  "modelHook": {
    "args": [],
    "hook": {
      "inline": "'some description'",
      "kind": "inline",
    },
    "kind": "model-hook",
    "name": "description",
    "refKey": "Org.description",
  },
  "validatorHook": {
    "hook": {
      "args": [
        {
<<<<<<< HEAD
          "expr": {
            "kind": "alias",
=======
          "endpoints": [
            {
              "actions": [
                {
                  "alias": "$action_0",
                  "changeset": [
                    {
                      "name": "name",
                      "setter": {
                        "args": [],
                        "hook": {
                          "inline": "'test name'",
                          "kind": "inline",
                        },
                        "kind": "fieldset-hook",
                      },
                    },
                  ],
                  "isPrimary": true,
                  "kind": "create-one",
                  "model": "Org",
                  "select": [
                    {
                      "alias": "id",
                      "expr": {
                        "kind": "alias",
                        "namePath": [
                          "$action_0",
                          "id",
                        ],
                      },
                      "kind": "expression",
                      "type": {
                        "kind": "integer",
                        "nullable": false,
                      },
                    },
                  ],
                  "targetPath": [
                    "Org",
                  ],
                },
              ],
              "authSelect": [],
              "authorize": undefined,
              "fieldset": undefined,
              "kind": "create",
              "parentContext": [],
              "response": [
                {
                  "alias": "id",
                  "expr": {
                    "kind": "alias",
                    "namePath": [
                      "Org",
                      "id",
                    ],
                  },
                  "kind": "expression",
                  "type": {
                    "kind": "integer",
                    "nullable": false,
                  },
                },
                {
                  "alias": "name",
                  "expr": {
                    "kind": "alias",
                    "namePath": [
                      "Org",
                      "name",
                    ],
                  },
                  "kind": "expression",
                  "type": {
                    "kind": "string",
                    "nullable": false,
                  },
                },
              ],
              "target": {
                "alias": "$target_0",
                "kind": "model",
                "name": "Org",
                "namePath": [
                  "Org",
                ],
                "retType": "Org",
                "select": [
                  {
                    "alias": "id",
                    "expr": {
                      "kind": "alias",
                      "namePath": [
                        "Org",
                        "id",
                      ],
                    },
                    "kind": "expression",
                    "type": {
                      "kind": "integer",
                      "nullable": false,
                    },
                  },
                ],
              },
            },
          ],
          "entrypoints": [],
          "name": "",
          "target": {
            "alias": "$target_0",
            "identifyWith": {
              "paramName": "org_id",
              "path": [
                "id",
              ],
              "type": "integer",
            },
            "kind": "model",
            "name": "Org",
>>>>>>> bdf4488b
            "namePath": [
              "name",
            ],
          },
          "name": "name",
        },
      ],
      "hook": {
        "inline": "name === 'name'",
        "kind": "inline",
      },
    },
    "kind": "hook",
  },
}
`;<|MERGE_RESOLUTION|>--- conflicted
+++ resolved
@@ -237,134 +237,8 @@
     "hook": {
       "args": [
         {
-<<<<<<< HEAD
           "expr": {
             "kind": "alias",
-=======
-          "endpoints": [
-            {
-              "actions": [
-                {
-                  "alias": "$action_0",
-                  "changeset": [
-                    {
-                      "name": "name",
-                      "setter": {
-                        "args": [],
-                        "hook": {
-                          "file": "hooks.js",
-                          "kind": "source",
-                          "runtimeName": "MyRuntime",
-                          "target": "someHook",
-                        },
-                        "kind": "fieldset-hook",
-                      },
-                    },
-                  ],
-                  "isPrimary": true,
-                  "kind": "create-one",
-                  "model": "Org",
-                  "select": [
-                    {
-                      "alias": "id",
-                      "expr": {
-                        "kind": "alias",
-                        "namePath": [
-                          "$action_0",
-                          "id",
-                        ],
-                      },
-                      "kind": "expression",
-                      "type": {
-                        "kind": "integer",
-                        "nullable": false,
-                      },
-                    },
-                  ],
-                  "targetPath": [
-                    "Org",
-                  ],
-                },
-              ],
-              "authSelect": [],
-              "authorize": undefined,
-              "fieldset": undefined,
-              "kind": "create",
-              "parentContext": [],
-              "response": [
-                {
-                  "alias": "id",
-                  "expr": {
-                    "kind": "alias",
-                    "namePath": [
-                      "Org",
-                      "id",
-                    ],
-                  },
-                  "kind": "expression",
-                  "type": {
-                    "kind": "integer",
-                    "nullable": false,
-                  },
-                },
-                {
-                  "alias": "name",
-                  "expr": {
-                    "kind": "alias",
-                    "namePath": [
-                      "Org",
-                      "name",
-                    ],
-                  },
-                  "kind": "expression",
-                  "type": {
-                    "kind": "string",
-                    "nullable": false,
-                  },
-                },
-              ],
-              "target": {
-                "alias": "$target_0",
-                "kind": "model",
-                "name": "Org",
-                "namePath": [
-                  "Org",
-                ],
-                "retType": "Org",
-                "select": [
-                  {
-                    "alias": "id",
-                    "expr": {
-                      "kind": "alias",
-                      "namePath": [
-                        "Org",
-                        "id",
-                      ],
-                    },
-                    "kind": "expression",
-                    "type": {
-                      "kind": "integer",
-                      "nullable": false,
-                    },
-                  },
-                ],
-              },
-            },
-          ],
-          "entrypoints": [],
-          "name": "",
-          "target": {
-            "alias": "$target_0",
-            "identifyWith": {
-              "paramName": "org_id",
-              "path": [
-                "id",
-              ],
-              "type": "integer",
-            },
-            "kind": "model",
-            "name": "Org",
->>>>>>> bdf4488b
             "namePath": [
               "name",
             ],
@@ -522,132 +396,8 @@
     "hook": {
       "args": [
         {
-<<<<<<< HEAD
           "expr": {
             "kind": "alias",
-=======
-          "endpoints": [
-            {
-              "actions": [
-                {
-                  "alias": "$action_0",
-                  "changeset": [
-                    {
-                      "name": "name",
-                      "setter": {
-                        "args": [],
-                        "hook": {
-                          "inline": "'test name'",
-                          "kind": "inline",
-                        },
-                        "kind": "fieldset-hook",
-                      },
-                    },
-                  ],
-                  "isPrimary": true,
-                  "kind": "create-one",
-                  "model": "Org",
-                  "select": [
-                    {
-                      "alias": "id",
-                      "expr": {
-                        "kind": "alias",
-                        "namePath": [
-                          "$action_0",
-                          "id",
-                        ],
-                      },
-                      "kind": "expression",
-                      "type": {
-                        "kind": "integer",
-                        "nullable": false,
-                      },
-                    },
-                  ],
-                  "targetPath": [
-                    "Org",
-                  ],
-                },
-              ],
-              "authSelect": [],
-              "authorize": undefined,
-              "fieldset": undefined,
-              "kind": "create",
-              "parentContext": [],
-              "response": [
-                {
-                  "alias": "id",
-                  "expr": {
-                    "kind": "alias",
-                    "namePath": [
-                      "Org",
-                      "id",
-                    ],
-                  },
-                  "kind": "expression",
-                  "type": {
-                    "kind": "integer",
-                    "nullable": false,
-                  },
-                },
-                {
-                  "alias": "name",
-                  "expr": {
-                    "kind": "alias",
-                    "namePath": [
-                      "Org",
-                      "name",
-                    ],
-                  },
-                  "kind": "expression",
-                  "type": {
-                    "kind": "string",
-                    "nullable": false,
-                  },
-                },
-              ],
-              "target": {
-                "alias": "$target_0",
-                "kind": "model",
-                "name": "Org",
-                "namePath": [
-                  "Org",
-                ],
-                "retType": "Org",
-                "select": [
-                  {
-                    "alias": "id",
-                    "expr": {
-                      "kind": "alias",
-                      "namePath": [
-                        "Org",
-                        "id",
-                      ],
-                    },
-                    "kind": "expression",
-                    "type": {
-                      "kind": "integer",
-                      "nullable": false,
-                    },
-                  },
-                ],
-              },
-            },
-          ],
-          "entrypoints": [],
-          "name": "",
-          "target": {
-            "alias": "$target_0",
-            "identifyWith": {
-              "paramName": "org_id",
-              "path": [
-                "id",
-              ],
-              "type": "integer",
-            },
-            "kind": "model",
-            "name": "Org",
->>>>>>> bdf4488b
             "namePath": [
               "name",
             ],
