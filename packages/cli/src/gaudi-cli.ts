#!/usr/bin/env node

import path from "path";

import { initLogger } from "@gaudi/compiler";
import { createAsyncQueueContext } from "@gaudi/compiler/dist/common/async/queueAsync";
import { EngineConfig, readConfig } from "@gaudi/compiler/dist/config";
import _ from "lodash";
import yargs, { ArgumentsCamelCase } from "yargs";
import { hideBin } from "yargs/helpers";

import { compile } from "@cli/command/compile";
import { copyStatic } from "@cli/command/copyStatic";
import {
  DbMigrateOptions,
  DbPopulateOptions,
  dbDeploy,
  dbMigrate,
  dbPopulate,
  dbPush,
  dbReset,
} from "@cli/command/db";
import { start } from "@cli/command/start";
import { attachProcessCleanup } from "@cli/process";
import { Controllable } from "@cli/types";
import { resolveModulePath } from "@cli/utils";
import { watchResources } from "@cli/watcher";

const logger = initLogger("gaudi:cli");
parseArguments();

function parseArguments() {
  yargs(hideBin(process.argv))
    .usage("$0 <command> [arguments]")
    .command({
      command: "build [root]",
<<<<<<< HEAD
      describe: "Build entire project. Compiles Gaudi code, and copies files to output folder",
=======
      describe: "Build entire project. Compiles Gaudi code and copies files to output folder",
>>>>>>> fe0d8ec8
      handler: (args) => {
        buildCommandHandler(args);
      },
      builder: (yargs) =>
        yargs.positional("root", {
          type: "string",
          describe: "project root folder",
        }),
    })
    .command({
      command: "dev [root]",
      describe: "Start project dev builder which rebuilds project on detected code changes.",
      handler: (args) => {
        devCommandHandler(args);
      },
      builder: (yargs) =>
        yargs
          .positional("root", {
            type: "string",
            describe: "project root folder",
          })
          .option("gaudi-dev", {
            hidden: true, // this is a hidden option for developing gaudi itself
            type: "boolean",
            description: "Watch additional Gaudi resources when developing Gaudi itself",
          }),
    })
    .command({
      command: "start [root]",
      describe: "Start application server",
      handler: (args) => {
        startCommandHandler(args);
      },
      builder: (yargs) =>
        yargs.positional("root", {
          type: "string",
          describe: "project root folder",
        }),
    })
    .command({
      command: "db",
      describe: "Executes a database command. Run 'gaudi db' for more info.",
      handler: () => {
        // handler is required but this a noop
      },
      builder: (yargs) =>
        yargs
          .command({
            command: "push [root]",
            describe: "Push model changes to development database",
            handler: (args) => {
              dbPushCommandHandler(args);
            },
            builder: (yargs) =>
              yargs.positional("root", {
                type: "string",
                describe: "project root folder",
              }),
          })
          .command({
            command: "reset [root]",
            describe: "Reset database",
            handler: (args) => {
              dbResetCommandHandler(args);
            },
            builder: (yargs) =>
              yargs.positional("root", {
                type: "string",
                describe: "project root folder",
              }),
          })
          .command({
            command: "populate [root] --populator=<populator name>",
            describe: "Reset database and populate it using given populator",
            handler: (args) => {
              dbPopulateCommandHandler(args);
            },
            builder: (yargs) =>
              yargs
                .positional("root", {
                  type: "string",
                  describe: "project root folder",
                })
                .option("populator", {
                  alias: "p",
                  type: "string",
                  description: "Name of populator to use in population",
                  demandOption: '  try adding: "--populator=<populator name>"',
                }),
          })
          .command({
            command: "migrate [root] --name=<migration name>",
            describe: "Create DB migration file",
            builder: (yargs) =>
              yargs
                .positional("root", {
                  type: "string",
                  describe: "project root folder",
                })
                .option("name", {
                  alias: "n",
                  type: "string",
                  description: "Name of a migration to be created",
                  demandOption: '  try adding "--name=<migration name>"',
                }),
            handler: (args) => {
              dbMigrateCommandHandler(args);
            },
          })
          .command({
            command: "deploy [root]",
            describe: "Deploy yet undeployed migrations to target database",
            handler: (args) => {
              dbDeployCommandHandler(args);
            },
            builder: (yargs) =>
              yargs.positional("root", {
                type: "string",
                describe: "project root folder",
              }),
          })
          // fallback to help message
          .command({
            command: "*",
            handler() {
              yargs.showHelp();
            },
          }),
    })

    // fallback to help message
    .command({
      command: "*",
      handler() {
        yargs.showHelp();
      },
    })

    .example([
      ["$0 init <project-name>", "Initialize new project"],
      ["$0 dev", "Run Gaudi in dev mode"],
      ["$0 db populate -p <populator-name>", "Populate database using named populator"],
      ["$0 start", "Start project"],
    ])

    .epilog("See Gaudi docs for more info")

    .help()
    .alias("help", "h")
    .strict()
    .parse();
}

// --------- command handlers

// --- common

type CommonCommandArgs = {
  /** Project root folder */
  root?: string;
  /** Gaudi dev mode. Adds `node_modules/@gaudi/*` to file watch list. Option convenient when developing Gaudi itself */
  gaudiDev?: boolean;
};

function setupCommandEnv(args: ArgumentsCamelCase<CommonCommandArgs>) {
  // change root/working dir
  if (args.root) {
    const resolvedRoot = path.resolve(args.root);
    process.chdir(resolvedRoot);
    logger.debug(`Working directory set to "${resolvedRoot}"`);
  }
  // gaudi development
  if (args.gaudiDev) {
    logger.debug("Gaudi dev mode enabled.");
  }
}

// --- build command

async function buildCommandHandler(args: ArgumentsCamelCase<CommonCommandArgs>) {
  logger.debug("Building entire project ...");

  setupCommandEnv(args);

  const config = readConfig();

  await compile(config).start();
  await copyStatic(config);
}

// --- dev command

async function devCommandHandler(args: ArgumentsCamelCase<CommonCommandArgs>) {
  logger.debug("Starting project dev build ... ");

  setupCommandEnv(args);

  const config = readConfig();

  const children: Controllable[] = [];

  async function start() {
    if (children.length > 0) {
      const promises = children.map((c) => c.start());

      const results = await Promise.allSettled(promises);
      // check for errors during stopping
      results.forEach((r) => {
        if (r.status === "rejected") {
          logger.error("Dev mode start error: ", r.reason);
        }
      });
    }
  }

  async function cleanup() {
    if (children.length > 0) {
      const promises = children.map((c) => c.stop());

      const results = await Promise.allSettled(promises);
      // check for errors during stopping
      results.forEach((r) => {
        if (r.status === "rejected") {
          logger.error("Dev mode cleanup error: ", r.reason);
        }
      });
    }
  }

  attachProcessCleanup(process, cleanup);

  // --- start dev commands

  children.push(watchCompileCommand(args, config));
  children.push(watchDbPushCommand(args, config));
  children.push(watchCopyStaticCommand(args, config));
  children.push(watchStartCommand(args, config));

  await start();
}

function watchCompileCommand(
  args: ArgumentsCamelCase<CommonCommandArgs>,
  config: EngineConfig
): Controllable {
  // create async queue to serialize multiple command calls
  const enqueue = createAsyncQueueContext();

  const run = async () =>
    enqueue(() =>
      compile(config)
        .start()
        .catch((err) => {
          // just use catch to prevent error from leaking to node and finishing entire watch process
          // command will be reexecuted anyway on next change
          logger.error("Error running compile command:", err);
        })
    );

  const resources = _.compact([
    // watch compiler input path
    path.join(config.inputFolder, "**/*.gaudi"),
    // watch gaudi files (during Gaudi dev)
    args.gaudiDev ? resolveModulePath("@gaudi/compiler/") : null,
  ]);

  const watcher = watchResources(resources, run, { ignoreInitial: true });

  return {
    start: async () => {
      await run();
      await watcher.start();
    },
    stop: async () => {
      await watcher.stop();
    },
  };
}

function watchDbPushCommand(
  _args: ArgumentsCamelCase<CommonCommandArgs>,
  config: EngineConfig
): Controllable {
  // create async queue to serialize multiple command calls
  const enqueue = createAsyncQueueContext();

  const run = async () =>
    enqueue(() =>
      dbPush(config)
        .start()
        .catch((err) => {
          // just use catch to prevent error from leaking to node and finishing entire watch process
          // command will be reexecuted anyway on next change
          logger.error("Error running DB push command:", err);
        })
    );

  const resources = [
    // prisma schema
    path.join(config.gaudiFolder, "db", "schema.prisma"),
  ];

  const watcher = watchResources(resources, run, { ignoreInitial: true });

  return {
    start: async () => {
      await run();
      await watcher.start();
    },
    stop: async () => {
      await watcher.stop();
    },
  };
}

function watchCopyStaticCommand(
  _args: ArgumentsCamelCase<CommonCommandArgs>,
  config: EngineConfig
): Controllable {
  // create async queue to serialize multiple command calls
  const enqueue = createAsyncQueueContext();

  const run = async () =>
    enqueue(() =>
      copyStatic(config).catch((err) => {
        // just use catch to prevent error from leaking to node and finishing entire watch process
        // command will be reexecuted anyway on next change
        logger.error("Error running copy static command:", err);
      })
    );

  // keep these resources in sync with the list of files this command actually copies
  const resources = [
    // gaudi DB folder
    path.join(config.gaudiFolder, "db"),
  ];

  const watcher = watchResources(resources, run, { ignoreInitial: true });

  return {
    start: async () => {
      await run();
      await watcher.start();
    },
    stop: async () => {
      await watcher.stop();
    },
  };
}

function watchStartCommand(
  args: ArgumentsCamelCase<CommonCommandArgs>,
  config: EngineConfig
): Controllable {
  // no need for async enqueueing since `nodemon` is a long running process and we cannot await for it to finish

  const command = start(config);

  const run = async () => {
    if (!command.isRunning()) {
      await command.start().catch((err) => {
        // just use catch to prevent error from leaking to node and finishing entire watch process
        // nodemon will restart process on change anyway
        logger.error("Error running start command:", err);
      });
    } else {
      // ask `nodemon` to restart monitored process
      // https://github.com/remy/nodemon/wiki/Events
      command.sendMessage("restart");
    }
  };

  const resources = _.compact([
    // gaudi output folder
    path.join(config.outputFolder),
    // watch gaudi files (during Gaudi dev)
    args.gaudiDev ? resolveModulePath("@gaudi/compiler/") : null,
    args.gaudiDev ? resolveModulePath("@gaudi/runtime/") : null,
  ]);

  // use our resource watcher instead of `nodemon`'s watching to keep to consistent
  const watcher = watchResources(resources, run, { ignoreInitial: true });

  return {
    start: async () => {
      run(); // long running process, dont await - see `run()` for more info
      await watcher.start();
    },
    stop: async () => {
      await watcher.stop();
      command.stop(); // manually stop command - see `run()` for more info
    },
  };
}

// --- start command

async function startCommandHandler(args: ArgumentsCamelCase<CommonCommandArgs>) {
  setupCommandEnv(args);

  const config = readConfig();

  return start(config).start();
}

// --- DB commands

// --- DB push command

function dbPushCommandHandler(args: ArgumentsCamelCase<CommonCommandArgs>) {
  setupCommandEnv(args);

  const config = readConfig();

  return dbPush(config).start();
}

// --- DB reset

function dbResetCommandHandler(args: ArgumentsCamelCase<CommonCommandArgs>) {
  setupCommandEnv(args);

  const config = readConfig();

  return dbReset(config).start();
}

// --- DB populate

function dbPopulateCommandHandler(args: ArgumentsCamelCase<CommonCommandArgs & DbPopulateOptions>) {
  setupCommandEnv(args);

  const config = readConfig();

  return dbPopulate(args, config)
    .start()
    .catch((err) => {
      // just use catch to prevent error from leaking to node and finishing entire watch process
      // command will be reexecuted anyway on next change
      logger.error("Error running db populate command:", err);
    });
}

// --- DB migrate

function dbMigrateCommandHandler(args: ArgumentsCamelCase<DbMigrateOptions & CommonCommandArgs>) {
  setupCommandEnv(args);

  const config = readConfig();

  return dbMigrate(args, config).start();
}

// --- DB deploy

function dbDeployCommandHandler(args: ArgumentsCamelCase<CommonCommandArgs>) {
  setupCommandEnv(args);

  const config = readConfig();

  return dbDeploy(config).start();
}<|MERGE_RESOLUTION|>--- conflicted
+++ resolved
@@ -34,11 +34,7 @@
     .usage("$0 <command> [arguments]")
     .command({
       command: "build [root]",
-<<<<<<< HEAD
-      describe: "Build entire project. Compiles Gaudi code, and copies files to output folder",
-=======
       describe: "Build entire project. Compiles Gaudi code and copies files to output folder",
->>>>>>> fe0d8ec8
       handler: (args) => {
         buildCommandHandler(args);
       },
