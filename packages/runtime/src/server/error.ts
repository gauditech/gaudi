// ---------- Endpoint responses

<<<<<<< HEAD
import { initLogger } from "@gaudi/compiler";
import { assertUnreachable } from "@gaudi/compiler/dist/common/utils";
import _ from "lodash";

const logger = initLogger("gaudi:runtime");
=======
import { assertUnreachable } from "@gaudi/compiler/dist/common/utils";
import _ from "lodash";
>>>>>>> c59b63cb

//** Error reponse codes  */
export type HTTPErrorCode =
  | "ERROR_CODE_SERVER_ERROR"
  | "ERROR_CODE_RESOURCE_NOT_FOUND"
  | "ERROR_CODE_VALIDATION"
  | "ERROR_CODE_UNAUTHENTICATED"
  | "ERROR_CODE_FORBIDDEN";

//** Response error body */
export type ResponseErrorBody = {
  code: HTTPErrorCode;
  message: string;
  data?: unknown;
};

/**
 * General purpose business error. Use this error to wrap any business error.
 *
 * Error constructor mirrors `ResponseErrorBody` struct props and is used for constructing
 * standard Gaudi endpoint response.
 */
export class BusinessError<T = unknown> extends Error {
  constructor(
    /** Error code */
    public readonly code: HTTPErrorCode,
    /** Descriptive error message */
    message: string,
    /** Additional error data. (eg. validation errors) */
    public readonly data?: T,
    /** Root error */
    public readonly cause?: unknown
  ) {
    super(message);

    // default "name" is always "Error" so we'll make it more correct
    this.name = "BusinessError";
  }
}

/** Error containing HTTP response data (status, body). */
export class HttpResponseError extends Error {
  constructor(public readonly status: number, public readonly body: unknown) {
    super("Gaudi HTTP response error");

    // default "name" is always "Error" so we'll make it more correct
    this.name = "HttpResponseError";
  }
}

export class HookError extends Error {
  // eslint-disable-next-line @typescript-eslint/no-explicit-any
  constructor(public readonly cause: any) {
    super("Hook error");

    // default "name" is always "Error" so we'll make it more correct
    this.name = "HookError";
  }
}

/** Throw error response from given cause */
export function errorResponse(cause: unknown) {
  // business error
  if (cause instanceof BusinessError) {
    const body: ResponseErrorBody = {
      code: cause.code,
      message: cause.message,
      data: cause.data,
    };

    // log business error - currently all logged as "log/info"
<<<<<<< HEAD
    logger.debug(`${body.code}: ${body.message}`, cause.data ?? "");
=======
    console.info(`${body.code}: ${body.message}`, JSON.stringify(cause.data) ?? "");
>>>>>>> c59b63cb

    if (cause.code === "ERROR_CODE_VALIDATION") {
      throw new HttpResponseError(400, body);
    } else if (cause.code === "ERROR_CODE_RESOURCE_NOT_FOUND") {
      throw new HttpResponseError(404, body);
    } else if (cause.code === "ERROR_CODE_UNAUTHENTICATED") {
      throw new HttpResponseError(401, body);
    } else if (cause.code === "ERROR_CODE_FORBIDDEN") {
      throw new HttpResponseError(403, body);
    } else if (cause.code === "ERROR_CODE_SERVER_ERROR") {
      throw new HttpResponseError(500, body);
    } else {
      assertUnreachable(cause.code);
    }
  }
  // already packed as HTTP response error
  else if (cause instanceof HttpResponseError) {
    throw cause;
  }
  // hook errors
  else if (cause instanceof HookError) {
    const status = cause.cause.status;
    const message = cause.cause.message;

    // throw HTTP response error - only if error contains required props
    if (_.isInteger(status) && message != null) {
      throw new HttpResponseError(status, message);
    }
    // otherwise, just throw server error

    // log just in case
    logger.error(`[ERROR]`, cause);

    throw new HttpResponseError(500, "Server error");
  }
  // --- something unexpected
  else {
    // log just in case
    logger.error(`[ERROR]`, cause);

    throw new HttpResponseError(500, "Server error");
  }
}<|MERGE_RESOLUTION|>--- conflicted
+++ resolved
@@ -1,15 +1,10 @@
 // ---------- Endpoint responses
 
-<<<<<<< HEAD
 import { initLogger } from "@gaudi/compiler";
 import { assertUnreachable } from "@gaudi/compiler/dist/common/utils";
 import _ from "lodash";
 
 const logger = initLogger("gaudi:runtime");
-=======
-import { assertUnreachable } from "@gaudi/compiler/dist/common/utils";
-import _ from "lodash";
->>>>>>> c59b63cb
 
 //** Error reponse codes  */
 export type HTTPErrorCode =
@@ -81,11 +76,8 @@
     };
 
     // log business error - currently all logged as "log/info"
-<<<<<<< HEAD
     logger.debug(`${body.code}: ${body.message}`, cause.data ?? "");
-=======
     console.info(`${body.code}: ${body.message}`, JSON.stringify(cause.data) ?? "");
->>>>>>> c59b63cb
 
     if (cause.code === "ERROR_CODE_VALIDATION") {
       throw new HttpResponseError(400, body);
