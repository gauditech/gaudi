import { compile, compose, parse } from "@src/index";
import { CreateEndpointDef, CustomManyEndpointDef, ExecuteHookAction } from "@src/types/definition";

describe("entrypoint", () => {
  it("composes basic example", () => {
    // Orgs assumes default response
    // Orgs.Repositories assumes default identifyWith; nested org select assuming all fields since not given
    const bp = `
    model Org {
      field slug { type text, unique }
      field name { type text }
      relation repos { from Repo, through org }
    }
    model Repo {
      reference org { to Org }
      field title { type text }
    }

    entrypoint Orgs {
      target model Org
      identify with slug
    
      list endpoint {}
      get endpoint {}
    
      entrypoint Repositories {
        target relation repos as repo
        response { id, org }

        list endpoint {}
        get endpoint {}
        create endpoint {}

        custom endpoint {
          cardinality one
          method PATCH
          path "somePath"

          action {
            update {}
          }
        }
      }
    }
    `;
    const def = compose(compile(parse(bp)));
    expect(def.entrypoints).toMatchSnapshot();
  });
  it("adds validators into fieldsets", () => {
    const bp = `
    model Org {
      field name { type text, validate { min 4, max 100 } }
    }

    entrypoint Orgs {
      target model Org
      create endpoint {}
    }
    `;
    const def = compose(compile(parse(bp)));
    const endpoint = def.entrypoints[0].endpoints[0] as CreateEndpointDef;
    expect(endpoint.fieldset).toMatchSnapshot();
  });
<<<<<<< HEAD

  it("action should send response", () => {
    const bp = `
    runtime MyRuntime {
      sourcePath "some/source/path"
    }

    model Org {}

    entrypoint Orgs {
      target model Org

      // endpoint W/ responding action
      custom endpoint {
        path "somePath1"
        method POST
        cardinality many

        action {
          execute {
            responds
            hook {
              runtime MyRuntime
              source testFn from "t/h/p"
            }
          }
        }
      }
    }
    `;
    const def = compose(compile(parse(bp)));

    const endpoint = def.entrypoints[0].endpoints[0] as CustomManyEndpointDef;
    const action = endpoint.actions[0] as ExecuteHookAction;

    expect(action.responds).toBe(true);
    expect(endpoint.responds).toBe(false);
  });

  it("endpoint should send response", () => {
    const bp = `
    runtime MyRuntime {
      sourcePath "some/source/path"
    }

    model Org {}

    entrypoint Orgs {
      target model Org

      // endpoint W/O responding action
      custom endpoint {
        path "somePath1"
        method POST
        cardinality many

        action {
          execute {
            hook {
              runtime MyRuntime
              source testFn from "t/h/p"
            }
          }
        }
      }
    }
    `;
    const def = compose(compile(parse(bp)));

    const endpoint = def.entrypoints[0].endpoints[0] as CustomManyEndpointDef;
    const action = endpoint.actions[0] as ExecuteHookAction;

    expect(action.responds).toBe(false);
    expect(endpoint.responds).toBe(true);
  });

  it("fail for multiple actions that want to respond", () => {
    const bp = `
    runtime MyRuntime {
      sourcePath "some/source/path"
    }

    model Org {}

    entrypoint Orgs {
      target model Org

      custom endpoint {
        path "somePath1"
        method POST
        cardinality many

        action {
          execute {
            responds
            hook {
              runtime MyRuntime
              source testFn from "t/h/p"
            }
          }
          execute {
            responds
            hook {
              runtime MyRuntime
              source testFn from "t/h/p"
            }
          }
        }
      }
    }
    `;

    expect(() => compose(compile(parse(bp)))).toThrowErrorMatchingInlineSnapshot(
      `"At most one action in entrypoint can have "responds" attribute"`
    );
  });

  it("fails if responds action is used in implicit endpoints", () => {
    const bp = `
    runtime MyRuntime {
      sourcePath "some/source/path"
    }

    model Org {}

    entrypoint Orgs {
      target model Org

      create endpoint {
        action {
          execute {
            responds
            hook {
              runtime MyRuntime
              source testFn from "t/h/p"
            }
          }
        }
      }
    }
    `;

    expect(() => compose(compile(parse(bp)))).toThrowErrorMatchingInlineSnapshot(
      `"Actions with "responds" keyword are allowed only in "custom" endpoints, not in "create""`
    );
  });

  it("fails if responds action is used in implicit actions", () => {
    const bp = `
    model Org {}

    entrypoint Orgs {
      target model Org

      custom endpoint {
        path "somePath"
        method POST
        cardinality many

        action {
          create {
            responds
          }
        }
      }
    }
    `;

    expect(() => compile(parse(bp))).toThrowErrorMatchingInlineSnapshot(`
      "Unknown source position!
      responds is not a valid model action"
    `);
=======
  it("collects dependencies", () => {
    const bp = `
    model Org {
      field name { type text }
      field desc { type text }

      relation repos { from Repo, through org }

      query repoCount { from repos, count }
      computed coef { 2 }
    }
    model Repo {
      reference org { to Org }

      field name { type text }

      relation issues { from Issue, through repo}
    }
    model Issue {
      reference repo { to Repo }

      field source { type text }
      field orgDesc { type text }
      field orgCoef { type integer }
    }

    entrypoint O {
      target model Org as org
      entrypoint R {
        target relation repos as repo
        create endpoint {
          action {
            create {}
            create repo.issues as i {
              set source concat(org.name, repo.name)
              set orgDesc org.desc
              set orgCoef org.repoCount * org.coef
            }
          }
        }
      }
    }
    `;

    const def = compose(compile(parse(bp)));
    const endpoint = def.entrypoints[0].entrypoints[0].endpoints[0] as CreateEndpointDef;
    const orgSelect = endpoint.parentContext[0].select.map((s) => s.alias);
    const repoSelect = endpoint.target.select.map((s) => s.alias);
    const actionSelects = endpoint.actions.map((a) =>
      ("select" in a ? a.select : null)?.map((a) => a && a.alias)
    );
    expect({ orgSelect, repoSelect, actionSelects }).toMatchSnapshot();
>>>>>>> e3d26640
  });
});<|MERGE_RESOLUTION|>--- conflicted
+++ resolved
@@ -61,7 +61,6 @@
     const endpoint = def.entrypoints[0].endpoints[0] as CreateEndpointDef;
     expect(endpoint.fieldset).toMatchSnapshot();
   });
-<<<<<<< HEAD
 
   it("action should send response", () => {
     const bp = `
@@ -86,6 +85,7 @@
             hook {
               runtime MyRuntime
               source testFn from "t/h/p"
+
             }
           }
         }
@@ -234,7 +234,7 @@
       "Unknown source position!
       responds is not a valid model action"
     `);
-=======
+  });
   it("collects dependencies", () => {
     const bp = `
     model Org {
@@ -278,7 +278,6 @@
       }
     }
     `;
-
     const def = compose(compile(parse(bp)));
     const endpoint = def.entrypoints[0].entrypoints[0].endpoints[0] as CreateEndpointDef;
     const orgSelect = endpoint.parentContext[0].select.map((s) => s.alias);
@@ -287,6 +286,5 @@
       ("select" in a ? a.select : null)?.map((a) => a && a.alias)
     );
     expect({ orgSelect, repoSelect, actionSelects }).toMatchSnapshot();
->>>>>>> e3d26640
   });
 });