// Jest Snapshot v1, https://goo.gl/fbAQLP

exports[`parser blueprint test/computed.gaudi 1`] = `
{
  "entrypoints": [],
  "models": [
    {
      "alias": undefined,
      "computeds": [
        {
          "exp": {
            "interval": {
              "endIdx": 113,
              "startIdx": 88,
            },
            "kind": "binary",
            "lhs": {
              "identifier": [
                "serial_number",
              ],
              "interval": {
                "endIdx": 101,
                "startIdx": 88,
              },
              "kind": "identifier",
            },
            "operator": "is not",
            "rhs": {
              "interval": {
                "endIdx": 113,
                "startIdx": 109,
              },
              "kind": "literal",
              "literal": null,
            },
          },
          "interval": {
            "endIdx": 115,
            "startIdx": 64,
          },
          "name": "is_registred",
        },
        {
          "exp": {
            "interval": {
              "endIdx": 158,
              "startIdx": 141,
            },
            "kind": "binary",
            "lhs": {
              "identifier": [
                "serial_number",
              ],
              "interval": {
                "endIdx": 154,
                "startIdx": 141,
              },
              "kind": "identifier",
            },
            "operator": "+",
            "rhs": {
              "interval": {
                "endIdx": 158,
                "startIdx": 157,
              },
              "kind": "literal",
              "literal": 1,
            },
          },
          "interval": {
            "endIdx": 160,
            "startIdx": 118,
          },
          "name": "next_number",
        },
        {
          "exp": {
            "args": [
              {
                "interval": {
                  "endIdx": 212,
                  "startIdx": 195,
                },
                "kind": "binary",
                "lhs": {
                  "identifier": [
                    "serial_number",
                  ],
                  "interval": {
                    "endIdx": 208,
                    "startIdx": 195,
                  },
                  "kind": "identifier",
                },
                "operator": "/",
                "rhs": {
                  "interval": {
                    "endIdx": 212,
                    "startIdx": 211,
                  },
                  "kind": "literal",
                  "literal": 2,
                },
              },
            ],
            "interval": undefined,
            "kind": "function",
            "name": "is_odd",
          },
          "interval": {
            "endIdx": 215,
            "startIdx": 163,
          },
          "name": "is_odd_number",
        },
        {
          "exp": {
            "interval": {
              "endIdx": 274,
              "startIdx": 245,
            },
            "kind": "binary",
            "lhs": {
              "identifier": [
                "serial_number",
              ],
              "interval": {
                "endIdx": 258,
                "startIdx": 245,
              },
              "kind": "identifier",
            },
            "operator": ">",
            "rhs": {
              "interval": {
                "endIdx": 274,
                "startIdx": 261,
              },
              "kind": "literal",
              "literal": 1000000000000,
            },
          },
          "interval": {
            "endIdx": 276,
            "startIdx": 218,
          },
          "name": "is_large_number",
        },
      ],
      "fields": [
        {
          "default": undefined,
          "interval": {
            "endIdx": 61,
            "startIdx": 18,
          },
          "name": "serial_number",
          "nullable": true,
          "type": "text",
          "unique": undefined,
          "validators": undefined,
        },
      ],
      "hooks": [],
      "interval": {
        "endIdx": 278,
        "startIdx": 0,
      },
      "isAuth": false,
      "name": "Vehicle",
      "queries": [],
      "references": [],
      "relations": [],
    },
  ],
  "populators": [],
}
`;

exports[`parser blueprint test/default.gaudi 1`] = `
{
  "entrypoints": [],
  "models": [
    {
      "alias": undefined,
      "computeds": [],
      "fields": [
        {
          "default": "car",
          "interval": {
            "endIdx": 57,
            "startIdx": 18,
          },
          "name": "type",
          "nullable": undefined,
          "type": "text",
          "unique": undefined,
          "validators": undefined,
        },
        {
          "default": true,
          "interval": {
            "endIdx": 103,
            "startIdx": 60,
          },
          "name": "active",
          "nullable": undefined,
          "type": "boolean",
          "unique": undefined,
          "validators": undefined,
        },
        {
          "default": null,
          "interval": {
            "endIdx": 154,
            "startIdx": 106,
          },
          "name": "make",
          "nullable": true,
          "type": "text",
          "unique": undefined,
          "validators": undefined,
        },
      ],
      "hooks": [],
      "interval": {
        "endIdx": 156,
        "startIdx": 0,
      },
      "isAuth": false,
      "name": "Vehicle",
      "queries": [],
      "references": [],
      "relations": [],
    },
  ],
  "populators": [],
}
`;

exports[`parser blueprint test/entrypoint.gaudi 1`] = `
{
  "entrypoints": [
    {
      "authorize": undefined,
      "endpoints": [
        {
          "actions": [],
          "authorize": undefined,
          "cardinality": undefined,
          "interval": {
            "endIdx": 133,
            "startIdx": 117,
          },
          "method": undefined,
          "path": undefined,
          "type": "list",
        },
        {
          "actions": [],
          "authorize": undefined,
          "cardinality": undefined,
          "interval": {
            "endIdx": 151,
            "startIdx": 136,
          },
          "method": undefined,
          "path": undefined,
          "type": "get",
        },
        {
          "actions": [],
          "authorize": undefined,
          "cardinality": undefined,
          "interval": {
            "endIdx": 172,
            "startIdx": 154,
          },
          "method": undefined,
          "path": undefined,
          "type": "update",
        },
        {
          "actions": [
            {
              "actionAtoms": [
                {
                  "kind": "virtual-input",
                  "name": "password",
                  "nullable": true,
                  "optional": true,
                  "type": "text",
                  "validators": [
                    {
                      "args": [
                        3,
                      ],
                      "interval": {
                        "endIdx": 303,
                        "startIdx": 298,
                      },
                      "kind": "builtin",
                      "name": "min",
                    },
                  ],
                },
                {
                  "interval": {
                    "endIdx": 343,
                    "startIdx": 316,
                  },
                  "kind": "reference",
                  "target": "plan",
                  "through": "name",
                },
              ],
              "alias": undefined,
              "kind": "create",
              "targetPath": undefined,
            },
            {
              "actionAtoms": [],
              "alias": undefined,
              "kind": "create",
              "targetPath": [
                "item",
              ],
            },
            {
              "actionAtoms": [],
              "alias": "item",
              "kind": "create",
              "targetPath": [
                "Item",
              ],
            },
            {
              "actionAtoms": [
                {
                  "body": {
                    "actionAtoms": [],
                    "alias": undefined,
                    "kind": "delete",
                    "targetPath": [
                      "item",
                      "parent",
                    ],
                  },
                  "kind": "action",
                },
                {
                  "body": {
                    "actionAtoms": [],
                    "alias": undefined,
                    "kind": "update",
                    "targetPath": [
                      "item",
                      "parent",
                    ],
                  },
                  "kind": "action",
                },
              ],
              "alias": undefined,
              "kind": "delete",
              "targetPath": [
                "item",
              ],
            },
            {
              "actionAtoms": [
                {
                  "kind": "set",
                  "set": {
                    "exp": {
                      "identifier": [
                        "item",
                        "bar",
                        "baz",
                        "x",
                        "y",
                      ],
                      "interval": {
                        "endIdx": 550,
                        "startIdx": 534,
                      },
                      "kind": "identifier",
                    },
                    "kind": "expression",
                  },
                  "target": "bar",
                },
                {
                  "kind": "set",
                  "set": {
                    "exp": {
                      "interval": {
                        "endIdx": 569,
                        "startIdx": 567,
                      },
                      "kind": "literal",
                      "literal": 10,
                    },
                    "kind": "expression",
                  },
                  "target": "foo",
                },
                {
                  "kind": "set",
                  "set": {
                    "exp": {
                      "interval": {
                        "endIdx": 590,
                        "startIdx": 586,
                      },
                      "kind": "literal",
                      "literal": null,
                    },
                    "kind": "expression",
                  },
                  "target": "baz",
                },
                {
                  "kind": "set",
                  "set": {
                    "exp": {
                      "interval": {
                        "endIdx": 618,
                        "startIdx": 607,
                      },
                      "kind": "binary",
                      "lhs": {
                        "identifier": [
                          "c",
                        ],
                        "interval": {
                          "endIdx": 608,
                          "startIdx": 607,
                        },
                        "kind": "identifier",
                      },
                      "operator": "*",
                      "rhs": {
                        "interval": {
                          "endIdx": 617,
                          "startIdx": 612,
                        },
                        "kind": "binary",
                        "lhs": {
                          "identifier": [
                            "a",
                          ],
                          "interval": {
                            "endIdx": 613,
                            "startIdx": 612,
                          },
                          "kind": "identifier",
                        },
                        "operator": "-",
                        "rhs": {
                          "identifier": [
                            "b",
                          ],
                          "interval": {
                            "endIdx": 617,
                            "startIdx": 616,
                          },
                          "kind": "identifier",
                        },
                      },
                    },
                    "kind": "expression",
                  },
                  "target": "bar",
                },
                {
                  "fields": "*",
                  "kind": "deny",
                },
                {
                  "fields": [
                    "foo",
                    "bar",
                  ],
                  "kind": "deny",
                },
                {
                  "fields": [
                    {
                      "default": undefined,
                      "name": "z",
                      "optional": false,
                    },
                    {
                      "default": {
                        "kind": "literal",
                        "value": 10,
                      },
                      "name": "x",
                      "optional": true,
                    },
                    {
                      "default": undefined,
                      "name": "y",
                      "optional": false,
                    },
                    {
                      "default": {
                        "kind": "reference",
                        "reference": [
                          "item",
                          "bar",
                          "id",
                        ],
                      },
                      "name": "foo",
                      "optional": false,
                    },
                  ],
                  "kind": "input-list",
                },
              ],
              "alias": undefined,
              "kind": "update",
              "targetPath": [
                "item",
                "bar",
                "baz",
              ],
            },
          ],
          "authorize": undefined,
          "cardinality": undefined,
          "interval": {
            "endIdx": 757,
            "startIdx": 175,
          },
          "method": undefined,
          "path": undefined,
          "type": "create",
        },
        {
          "action": [
            {
              "actionAtoms": [],
              "alias": undefined,
              "kind": "update",
              "targetPath": undefined,
            },
          ],
          "authorize": undefined,
          "cardinality": "one",
          "interval": {
            "endIdx": 790,
            "startIdx": 674,
          },
          "method": "PATCH",
          "path": "customPath",
          "type": "custom",
        },
      ],
      "entrypoints": [
        {
          "authorize": undefined,
          "endpoints": [
            {
              "actions": [],
              "authorize": undefined,
              "cardinality": undefined,
              "interval": {
<<<<<<< HEAD
                "endIdx": 864,
                "startIdx": 846,
=======
                "endIdx": 830,
                "startIdx": 812,
>>>>>>> cdd0e1df
              },
              "method": undefined,
              "path": undefined,
              "type": "create",
            },
          ],
          "entrypoints": [],
          "identify": undefined,
          "interval": {
<<<<<<< HEAD
            "endIdx": 868,
            "startIdx": 794,
=======
            "endIdx": 834,
            "startIdx": 760,
>>>>>>> cdd0e1df
          },
          "name": "Review",
          "response": undefined,
          "target": {
            "alias": undefined,
            "identifier": "reviews",
            "kind": "relation",
          },
        },
      ],
      "identify": "slug",
      "interval": {
<<<<<<< HEAD
        "endIdx": 870,
=======
        "endIdx": 836,
>>>>>>> cdd0e1df
        "startIdx": 0,
      },
      "name": "ItemEntry",
      "response": {
        "interval": {
          "endIdx": 114,
          "startIdx": 83,
        },
        "select": {
          "brand": {
            "interval": {
              "endIdx": 112,
              "startIdx": 104,
            },
            "select": {
              "name": {
                "interval": {
                  "endIdx": 110,
                  "startIdx": 106,
                },
              },
            },
          },
          "name": {
            "interval": {
              "endIdx": 89,
              "startIdx": 85,
            },
          },
          "price": {
            "interval": {
              "endIdx": 96,
              "startIdx": 91,
            },
          },
        },
      },
      "target": {
        "alias": "item",
        "identifier": "Item",
        "kind": "model",
      },
    },
  ],
  "models": [],
  "populators": [],
}
`;

exports[`parser blueprint test/git.gaudi 1`] = `
{
  "entrypoints": [],
  "models": [
    {
      "alias": undefined,
      "computeds": [],
      "fields": [
        {
          "default": undefined,
          "interval": {
            "endIdx": 121,
            "startIdx": 97,
          },
          "name": "name",
          "nullable": undefined,
          "type": "text",
          "unique": undefined,
          "validators": undefined,
        },
        {
          "default": undefined,
          "interval": {
            "endIdx": 156,
            "startIdx": 124,
          },
          "name": "slug",
          "nullable": undefined,
          "type": "text",
          "unique": true,
          "validators": undefined,
        },
        {
          "default": undefined,
          "interval": {
            "endIdx": 190,
            "startIdx": 159,
          },
          "name": "description",
          "nullable": undefined,
          "type": "text",
          "unique": undefined,
          "validators": undefined,
        },
        {
          "default": undefined,
          "interval": {
            "endIdx": 229,
            "startIdx": 193,
          },
          "name": "optOut",
          "nullable": true,
          "type": "text",
          "unique": undefined,
          "validators": undefined,
        },
      ],
      "hooks": [],
      "interval": {
        "endIdx": 276,
        "startIdx": 83,
      },
      "isAuth": false,
      "name": "Org",
      "queries": [],
      "references": [],
      "relations": [
        {
          "fromModel": "Repo",
          "interval": {
            "endIdx": 274,
            "startIdx": 233,
          },
          "name": "repos",
          "through": "org",
        },
      ],
    },
    {
      "alias": undefined,
      "computeds": [],
      "fields": [
        {
          "default": undefined,
          "interval": {
            "endIdx": 317,
            "startIdx": 293,
          },
          "name": "name",
          "nullable": undefined,
          "type": "text",
          "unique": undefined,
          "validators": undefined,
        },
        {
          "default": undefined,
          "interval": {
            "endIdx": 352,
            "startIdx": 320,
          },
          "name": "slug",
          "nullable": undefined,
          "type": "text",
          "unique": true,
          "validators": undefined,
        },
        {
          "default": undefined,
          "interval": {
            "endIdx": 386,
            "startIdx": 355,
          },
          "name": "description",
          "nullable": undefined,
          "type": "text",
          "unique": undefined,
          "validators": undefined,
        },
      ],
      "hooks": [],
      "interval": {
        "endIdx": 415,
        "startIdx": 278,
      },
      "isAuth": false,
      "name": "Repo",
      "queries": [],
      "references": [
        {
          "interval": {
            "endIdx": 413,
            "startIdx": 389,
          },
          "name": "org",
          "nullable": undefined,
          "toModel": "Org",
          "unique": undefined,
        },
      ],
      "relations": [],
    },
  ],
  "populators": [],
}
`;

exports[`parser blueprint test/hook.gaudi 1`] = `
{
  "entrypoints": [
    {
      "authorize": undefined,
      "endpoints": [
        {
          "actions": [
            {
              "actionAtoms": [
                {
                  "interval": {
                    "endIdx": 558,
                    "startIdx": 460,
                  },
                  "kind": "set",
                  "set": {
                    "hook": {
                      "args": {
                        "second": {
                          "exp": {
                            "identifier": [
                              "fieldTwo",
                            ],
                            "interval": {
                              "endIdx": 509,
                              "startIdx": 501,
                            },
                            "kind": "identifier",
                          },
                          "kind": "expression",
                        },
                      },
                      "code": {
                        "file": "customHook",
                        "kind": "source",
                        "target": "foo",
                      },
                      "interval": {
                        "endIdx": 558,
                        "startIdx": 473,
                      },
                      "name": undefined,
                    },
                    "kind": "hook",
                  },
                  "target": "fieldOne",
                },
              ],
              "alias": undefined,
              "kind": "create",
              "targetPath": undefined,
            },
          ],
          "authorize": undefined,
          "cardinality": undefined,
          "interval": {
            "endIdx": 576,
            "startIdx": 406,
          },
          "method": undefined,
          "path": undefined,
          "type": "create",
        },
      ],
      "entrypoints": [],
      "identify": undefined,
      "interval": {
        "endIdx": 578,
        "startIdx": 361,
      },
      "name": "UserEntry",
      "response": undefined,
      "target": {
        "alias": undefined,
        "identifier": "User",
        "kind": "model",
      },
    },
  ],
  "models": [
    {
      "alias": undefined,
      "computeds": [],
      "fields": [
        {
          "default": undefined,
          "interval": {
            "endIdx": 165,
            "startIdx": 15,
          },
          "name": "fieldOne",
          "nullable": undefined,
          "type": "text",
          "unique": undefined,
          "validators": [
            {
              "hook": {
                "arg": "fieldOne",
                "code": {
                  "file": "customValidateHook",
                  "kind": "source",
                  "target": "foo",
                },
                "interval": {
                  "endIdx": 155,
                  "startIdx": 67,
                },
                "name": undefined,
              },
              "interval": {
                "endIdx": 155,
                "startIdx": 67,
              },
              "kind": "hook",
            },
          ],
        },
        {
          "default": undefined,
          "interval": {
            "endIdx": 357,
            "startIdx": 168,
          },
          "name": "fieldTwo",
          "nullable": undefined,
          "type": "text",
          "unique": undefined,
          "validators": [
            {
              "hook": {
                "arg": "fieldTwo",
                "code": {
                  "inline": "
          return fieldTwo.toLowerCase() === "something";
        ",
                  "kind": "inline",
                },
                "interval": {
                  "endIdx": 347,
                  "startIdx": 220,
                },
                "name": undefined,
              },
              "interval": {
                "endIdx": 347,
                "startIdx": 220,
              },
              "kind": "hook",
            },
          ],
        },
      ],
      "hooks": [],
      "interval": {
        "endIdx": 359,
        "startIdx": 0,
      },
      "isAuth": false,
      "name": "User",
      "queries": [],
      "references": [],
      "relations": [],
    },
  ],
  "populators": [],
}
`;

exports[`parser blueprint test/nullable_reference.gaudi 1`] = `
{
  "entrypoints": [],
  "models": [
    {
      "alias": undefined,
      "computeds": [],
      "fields": [],
      "hooks": [],
      "interval": {
        "endIdx": 56,
        "startIdx": 0,
      },
      "isAuth": false,
      "name": "Vehicle",
      "queries": [],
      "references": [
        {
          "interval": {
            "endIdx": 54,
            "startIdx": 18,
          },
          "name": "make",
          "nullable": true,
          "toModel": "Make",
          "unique": undefined,
        },
      ],
      "relations": [],
    },
    {
      "alias": undefined,
      "computeds": [],
      "fields": [
        {
          "default": undefined,
          "interval": {
            "endIdx": 96,
            "startIdx": 72,
          },
          "name": "name",
          "nullable": undefined,
          "type": "text",
          "unique": undefined,
          "validators": undefined,
        },
      ],
      "hooks": [],
      "interval": {
        "endIdx": 98,
        "startIdx": 57,
      },
      "isAuth": false,
      "name": "Make",
      "queries": [],
      "references": [],
      "relations": [],
    },
  ],
  "populators": [],
}
`;

exports[`parser blueprint test/populator.gaudi 1`] = `
{
  "entrypoints": [],
  "models": [],
  "populators": [
    {
      "name": "TestPopulator",
      "populates": [
        {
          "identify": undefined,
          "name": "Item1",
          "populates": [
            {
              "identify": undefined,
              "name": "SubItem2",
              "populates": [],
              "repeater": {
                "alias": undefined,
                "kind": "range",
                "range": {
                  "end": 100,
                  "start": 0,
                },
              },
              "setters": [
                {
                  "kind": "set",
                  "set": {
                    "exp": {
                      "interval": {
                        "endIdx": 322,
                        "startIdx": 321,
                      },
                      "kind": "literal",
                      "literal": 2,
                    },
                    "kind": "expression",
                  },
                  "target": "numberProp",
                },
                {
                  "kind": "set",
                  "set": {
                    "exp": {
                      "interval": {
                        "endIdx": 350,
                        "startIdx": 344,
                      },
                      "kind": "literal",
                      "literal": "fred",
                    },
                    "kind": "expression",
                  },
                  "target": "stringProp",
                },
                {
                  "kind": "set",
                  "set": {
                    "exp": {
                      "interval": {
                        "endIdx": 375,
                        "startIdx": 370,
                      },
                      "kind": "literal",
                      "literal": false,
                    },
                    "kind": "expression",
                  },
                  "target": "boolProp",
                },
                {
                  "kind": "set",
                  "set": {
                    "exp": {
                      "interval": {
                        "endIdx": 399,
                        "startIdx": 395,
                      },
                      "kind": "literal",
                      "literal": null,
                    },
                    "kind": "expression",
                  },
                  "target": "nullProp",
                },
              ],
              "target": {
                "alias": "repo",
                "identifier": "repos",
                "kind": "relation",
              },
            },
            {
              "identify": undefined,
              "name": "SubItem3",
              "populates": [],
              "repeater": undefined,
              "setters": [
                {
                  "kind": "set",
                  "set": {
                    "exp": {
                      "interval": {
                        "endIdx": 516,
                        "startIdx": 515,
                      },
                      "kind": "literal",
                      "literal": 3,
                    },
                    "kind": "expression",
                  },
                  "target": "numberProp",
                },
                {
                  "kind": "set",
                  "set": {
                    "exp": {
                      "interval": {
                        "endIdx": 543,
                        "startIdx": 538,
                      },
                      "kind": "literal",
                      "literal": "foo",
                    },
                    "kind": "expression",
                  },
                  "target": "stringProp",
                },
              ],
              "target": {
                "alias": "user",
                "identifier": "User",
                "kind": "model",
              },
            },
          ],
          "repeater": {
            "alias": undefined,
            "kind": "fixed",
            "value": 2,
          },
          "setters": [
            {
              "kind": "set",
              "set": {
                "exp": {
                  "interval": {
                    "endIdx": 116,
                    "startIdx": 115,
                  },
                  "kind": "literal",
                  "literal": 1,
                },
                "kind": "expression",
              },
              "target": "numberProp",
            },
            {
              "kind": "set",
              "set": {
                "exp": {
                  "interval": {
                    "endIdx": 142,
                    "startIdx": 136,
                  },
                  "kind": "literal",
                  "literal": "asdf",
                },
                "kind": "expression",
              },
              "target": "stringProp",
            },
            {
              "kind": "set",
              "set": {
                "exp": {
                  "interval": {
                    "endIdx": 164,
                    "startIdx": 160,
                  },
                  "kind": "literal",
                  "literal": true,
                },
                "kind": "expression",
              },
              "target": "boolProp",
            },
            {
              "kind": "set",
              "set": {
                "exp": {
                  "interval": {
                    "endIdx": 186,
                    "startIdx": 182,
                  },
                  "kind": "literal",
                  "literal": null,
                },
                "kind": "expression",
              },
              "target": "nullProp",
            },
          ],
          "target": {
            "alias": undefined,
            "identifier": "Item",
            "kind": "model",
          },
        },
        {
          "identify": undefined,
          "name": "Item2",
          "populates": [
            {
              "identify": undefined,
              "name": "SubItem2",
              "populates": [],
              "repeater": {
                "alias": "iter2",
                "kind": "range",
                "range": {
                  "end": 100,
                  "start": 0,
                },
              },
              "setters": [],
              "target": {
                "alias": "repo",
                "identifier": "repos",
                "kind": "relation",
              },
            },
          ],
          "repeater": {
            "alias": "iter1",
            "kind": "fixed",
            "value": 2,
          },
          "setters": [],
          "target": {
            "alias": undefined,
            "identifier": "Item",
            "kind": "model",
          },
        },
      ],
    },
  ],
}
`;

exports[`parser blueprint test/query.gaudi 1`] = `
{
  "entrypoints": [],
  "models": [
    {
      "alias": undefined,
      "computeds": [],
      "fields": [
        {
          "default": undefined,
          "interval": {
            "endIdx": 43,
            "startIdx": 16,
          },
          "name": "year",
          "nullable": undefined,
          "type": "integer",
          "unique": undefined,
          "validators": undefined,
        },
      ],
      "hooks": [],
      "interval": {
        "endIdx": 462,
        "startIdx": 0,
      },
      "isAuth": false,
      "name": "Class",
      "queries": [
        {
          "aggregate": undefined,
          "filter": {
            "interval": {
              "endIdx": 181,
              "startIdx": 145,
            },
            "kind": "binary",
            "lhs": {
              "interval": {
                "endIdx": 171,
                "startIdx": 146,
              },
              "kind": "binary",
              "lhs": {
                "identifier": [
                  "is_active",
                ],
                "interval": {
                  "endIdx": 155,
                  "startIdx": 146,
                },
                "kind": "identifier",
              },
              "operator": "or",
              "rhs": {
                "identifier": [
                  "is_registred",
                ],
                "interval": {
                  "endIdx": 171,
                  "startIdx": 159,
                },
                "kind": "identifier",
              },
            },
            "operator": "and",
            "rhs": {
              "interval": {
                "endIdx": 181,
                "startIdx": 177,
              },
              "kind": "literal",
              "literal": true,
            },
          },
          "fromAlias": undefined,
          "fromModel": [
            "students",
          ],
          "interval": {
            "endIdx": 183,
            "startIdx": 99,
          },
          "limit": undefined,
          "name": "active_students",
          "offset": undefined,
          "orderBy": undefined,
          "select": undefined,
        },
        {
          "aggregate": undefined,
          "filter": {
            "interval": {
              "endIdx": 266,
              "startIdx": 230,
            },
            "kind": "binary",
            "lhs": {
              "interval": {
                "endIdx": 240,
                "startIdx": 230,
              },
              "kind": "binary",
              "lhs": {
                "identifier": [
                  "grade",
                ],
                "interval": {
                  "endIdx": 235,
                  "startIdx": 230,
                },
                "kind": "identifier",
              },
              "operator": ">=",
              "rhs": {
                "interval": {
                  "endIdx": 240,
                  "startIdx": 239,
                },
                "kind": "literal",
                "literal": 3,
              },
            },
            "operator": "or",
            "rhs": {
              "interval": {
                "endIdx": 266,
                "startIdx": 244,
              },
              "kind": "binary",
              "lhs": {
                "identifier": [
                  "behaviour",
                ],
                "interval": {
                  "endIdx": 253,
                  "startIdx": 244,
                },
                "kind": "identifier",
              },
              "operator": "is not",
              "rhs": {
                "interval": {
                  "endIdx": 266,
                  "startIdx": 261,
                },
                "kind": "literal",
                "literal": "bad",
              },
            },
          },
          "fromAlias": undefined,
          "fromModel": [
            "students",
          ],
          "interval": {
            "endIdx": 268,
            "startIdx": 186,
          },
          "limit": undefined,
          "name": "good_students",
          "offset": undefined,
          "orderBy": undefined,
          "select": undefined,
        },
        {
          "aggregate": {
            "name": "count",
          },
          "filter": undefined,
          "fromAlias": undefined,
          "fromModel": [
            "good_students",
          ],
          "interval": {
            "endIdx": 326,
            "startIdx": 271,
          },
          "limit": undefined,
          "name": "good_students_count",
          "offset": undefined,
          "orderBy": undefined,
          "select": undefined,
        },
        {
          "aggregate": undefined,
          "filter": {
            "interval": {
              "endIdx": 402,
              "startIdx": 392,
            },
            "kind": "binary",
            "lhs": {
              "identifier": [
                "grade",
              ],
              "interval": {
                "endIdx": 397,
                "startIdx": 392,
              },
              "kind": "identifier",
            },
            "operator": ">=",
            "rhs": {
              "interval": {
                "endIdx": 402,
                "startIdx": 401,
              },
              "kind": "literal",
              "literal": 3,
            },
          },
          "fromAlias": undefined,
          "fromModel": [
            "students",
          ],
          "interval": {
            "endIdx": 460,
            "startIdx": 329,
          },
          "limit": 10,
          "name": "good_students_alt",
          "offset": undefined,
          "orderBy": [
            {
              "field": [
                "behaviour",
              ],
              "interval": {
                "endIdx": 431,
                "startIdx": 422,
              },
              "order": undefined,
            },
            {
              "field": [
                "grade",
              ],
              "interval": {
                "endIdx": 443,
                "startIdx": 433,
              },
              "order": "desc",
            },
          ],
          "select": undefined,
        },
      ],
      "references": [],
      "relations": [
        {
          "fromModel": "Student",
          "interval": {
            "endIdx": 95,
            "startIdx": 47,
          },
          "name": "students",
          "through": "class",
        },
      ],
    },
    {
      "alias": undefined,
      "computeds": [
        {
          "exp": {
            "interval": {
              "endIdx": 686,
              "startIdx": 671,
            },
            "kind": "binary",
            "lhs": {
              "identifier": [
                "class",
                "year",
              ],
              "interval": {
                "endIdx": 681,
                "startIdx": 671,
              },
              "kind": "identifier",
            },
            "operator": ">=",
            "rhs": {
              "interval": {
                "endIdx": 686,
                "startIdx": 685,
              },
              "kind": "literal",
              "literal": 4,
            },
          },
          "interval": {
            "endIdx": 688,
            "startIdx": 650,
          },
          "name": "is_senior",
        },
      ],
      "fields": [
        {
          "default": undefined,
          "interval": {
            "endIdx": 514,
            "startIdx": 482,
          },
          "name": "is_active",
          "nullable": undefined,
          "type": "boolean",
          "unique": undefined,
          "validators": undefined,
        },
        {
          "default": undefined,
          "interval": {
            "endIdx": 552,
            "startIdx": 517,
          },
          "name": "is_registred",
          "nullable": undefined,
          "type": "boolean",
          "unique": undefined,
          "validators": undefined,
        },
        {
          "default": undefined,
          "interval": {
            "endIdx": 582,
            "startIdx": 555,
          },
          "name": "grade",
          "nullable": undefined,
          "type": "integer",
          "unique": undefined,
          "validators": undefined,
        },
        {
          "default": undefined,
          "interval": {
            "endIdx": 614,
            "startIdx": 585,
          },
          "name": "behaviour",
          "nullable": undefined,
          "type": "text",
          "unique": undefined,
          "validators": undefined,
        },
      ],
      "hooks": [],
      "interval": {
        "endIdx": 690,
        "startIdx": 464,
      },
      "isAuth": false,
      "name": "Student",
      "queries": [],
      "references": [
        {
          "interval": {
            "endIdx": 646,
            "startIdx": 618,
          },
          "name": "class",
          "nullable": undefined,
          "toModel": "Class",
          "unique": undefined,
        },
      ],
      "relations": [],
    },
  ],
  "populators": [],
}
`;

exports[`parser blueprint test/validators.gaudi 1`] = `
{
  "entrypoints": [],
  "models": [
    {
      "alias": undefined,
      "computeds": [],
      "fields": [
        {
          "default": undefined,
          "interval": {
            "endIdx": 84,
            "startIdx": 16,
          },
          "name": "fullName",
          "nullable": undefined,
          "type": "text",
          "unique": undefined,
          "validators": [
            {
              "args": [
                4,
              ],
              "interval": {
                "endIdx": 69,
                "startIdx": 64,
              },
              "kind": "builtin",
              "name": "min",
            },
            {
              "args": [
                20,
              ],
              "interval": {
                "endIdx": 77,
                "startIdx": 71,
              },
              "kind": "builtin",
              "name": "max",
            },
          ],
        },
        {
          "default": undefined,
          "interval": {
            "endIdx": 135,
            "startIdx": 88,
          },
          "name": "size",
          "nullable": undefined,
          "type": "integer",
          "unique": undefined,
          "validators": [
            {
              "args": [
                0,
              ],
              "interval": {
                "endIdx": 131,
                "startIdx": 126,
              },
              "kind": "builtin",
              "name": "min",
            },
          ],
        },
      ],
      "hooks": [],
      "interval": {
        "endIdx": 138,
        "startIdx": 0,
      },
      "isAuth": false,
      "name": "User",
      "queries": [],
      "references": [],
      "relations": [],
    },
  ],
  "populators": [],
}
`;<|MERGE_RESOLUTION|>--- conflicted
+++ resolved
@@ -540,7 +540,7 @@
           "type": "create",
         },
         {
-          "action": [
+          "actions": [
             {
               "actionAtoms": [],
               "alias": undefined,
@@ -551,8 +551,8 @@
           "authorize": undefined,
           "cardinality": "one",
           "interval": {
-            "endIdx": 790,
-            "startIdx": 674,
+            "endIdx": 876,
+            "startIdx": 760,
           },
           "method": "PATCH",
           "path": "customPath",
@@ -568,13 +568,8 @@
               "authorize": undefined,
               "cardinality": undefined,
               "interval": {
-<<<<<<< HEAD
-                "endIdx": 864,
-                "startIdx": 846,
-=======
-                "endIdx": 830,
-                "startIdx": 812,
->>>>>>> cdd0e1df
+                "endIdx": 950,
+                "startIdx": 932,
               },
               "method": undefined,
               "path": undefined,
@@ -584,13 +579,8 @@
           "entrypoints": [],
           "identify": undefined,
           "interval": {
-<<<<<<< HEAD
-            "endIdx": 868,
-            "startIdx": 794,
-=======
-            "endIdx": 834,
-            "startIdx": 760,
->>>>>>> cdd0e1df
+            "endIdx": 954,
+            "startIdx": 880,
           },
           "name": "Review",
           "response": undefined,
@@ -603,11 +593,7 @@
       ],
       "identify": "slug",
       "interval": {
-<<<<<<< HEAD
-        "endIdx": 870,
-=======
-        "endIdx": 836,
->>>>>>> cdd0e1df
+        "endIdx": 956,
         "startIdx": 0,
       },
       "name": "ItemEntry",
