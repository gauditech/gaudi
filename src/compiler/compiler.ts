--- conflicted
+++ resolved
@@ -95,15 +95,10 @@
 }
 
 function compileQuery(query: QueryAST): QuerySpec {
-<<<<<<< HEAD
-  let fromModel: string[];
-  let filter: ExpSpec;
-  let orderBy: QuerySpec["orderBy"];
-  let limit: number;
-=======
   let fromModel: string[] | undefined;
   let filter: ExpSpec | undefined;
->>>>>>> 2878d188
+  let orderBy: QuerySpec["orderBy"];
+  let limit: number | undefined;
 
   query.body.forEach((b) => {
     if (b.kind === "from") {
