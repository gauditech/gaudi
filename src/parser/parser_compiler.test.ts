import fs from "fs";
import path from "path";

import { compile } from "../compiler/compiler";

import { parse } from "./parser";

<<<<<<< HEAD
import specification from "@examples/git/specification.json";
=======
describe("parser", () => {
  it("parses blueprints from test folder", () => {
    const extenstion = ".gaudi";
    const folder = "./src/parser/tests";
    const blueprints = fs.readdirSync(folder).filter((name) => name.endsWith(extenstion));
>>>>>>> 120bfedf

    blueprints.forEach((blueprintFilename) => {
      const blueprintPath = path.join(folder, blueprintFilename);
      const blueprint = fs.readFileSync(blueprintPath).toString();

      const specificationPath = blueprintPath.slice(0, -extenstion.length) + ".json";
      const specification = JSON.parse(fs.readFileSync(specificationPath).toString());

      expect(compile(parse(blueprint))).toEqual(specification);
    });
  });
});<|MERGE_RESOLUTION|>--- conflicted
+++ resolved
@@ -5,15 +5,11 @@
 
 import { parse } from "./parser";
 
-<<<<<<< HEAD
-import specification from "@examples/git/specification.json";
-=======
 describe("parser", () => {
   it("parses blueprints from test folder", () => {
     const extenstion = ".gaudi";
     const folder = "./src/parser/tests";
     const blueprints = fs.readdirSync(folder).filter((name) => name.endsWith(extenstion));
->>>>>>> 120bfedf
 
     blueprints.forEach((blueprintFilename) => {
       const blueprintPath = path.join(folder, blueprintFilename);
