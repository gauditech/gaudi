import _ from "lodash";
import { match } from "ts-pattern";

import { defineType } from "./models";

<<<<<<< HEAD
import { UnreachableError, ensureEqual, shouldBeUnreachableCb } from "@src/common/utils";
=======
import { UnreachableError, assertUnreachable, ensureEqual } from "@src/common/utils";
import { Type } from "@src/compiler/ast/type";
>>>>>>> 47ec4615
import { getTypedLiteralValue, refKeyFromRef } from "@src/composer/utils";
import {
  AggregateDef,
  FunctionName,
  QueryDef,
  QueryOrderByAtomDef,
  SelectDef,
  SelectItem,
  TypedExprDef,
} from "@src/types/definition";
import * as Spec from "@src/types/specification";

export function composeQuery(qspec: Spec.Query): QueryDef {
  if (qspec.aggregate && qspec.aggregate !== "first" && qspec.aggregate !== "one") {
    throw new Error(`Can't build a QueryDef when QuerySpec contains an aggregate`);
  }

  const fromPath = qspec.from.map((i) => i.text);

  const filter = qspec.filter && composeExpression(qspec.filter, fromPath);

  const select = composeSelect(qspec.select, fromPath);

  const orderBy = composeOrderBy(fromPath, qspec.orderBy);

  return {
    kind: "query",
    refKey: "N/A",
    modelRefKey: qspec.sourceModel,
    filter,
    fromPath,
    name: qspec.name,
    retCardinality: qspec.cardinality,
    retType: qspec.targetModel,
    select,
    orderBy,
    limit: qspec.aggregate ? 1 : qspec.limit,
    offset: qspec.offset,
  };
}

export function composeAggregate(qspec: Spec.Query): AggregateDef {
  const aggregate = qspec.aggregate;
  if (!aggregate) {
    throw new Error(`Can't build an AggregateDef when QuerySpec doesn't contain an aggregate`);
  }
  const qdef = composeQuery({ ...qspec, aggregate: undefined });
  const { refKey } = qdef;
  const query = _.omit(qdef, ["refKey", "name", "select"]);

  if (aggregate !== "sum" && aggregate !== "count") {
    throw new Error(`Unknown aggregate function ${aggregate}`);
  }

  return {
    refKey,
    kind: "aggregate",
    aggrFnName: aggregate,
    targetPath: [qspec.sourceModel, "id"],
    name: qspec.name,
    query,
  };
}

export function composeOrderBy(
  fromPath: string[],
  orderBy: Spec.QueryOrderBy[] | undefined
): QueryOrderByAtomDef[] | undefined {
  if (orderBy == null) return;

  return orderBy?.map(
    ({ expr, order }): QueryOrderByAtomDef => ({
      exp: composeExpression(expr, fromPath),
      direction: order ?? "asc",
    })
  );
}
function typedFunctionFromParts(name: string, args: Spec.Expr[], namePath: string[]): TypedExprDef {
  // Change name to concat if using "+" with "string" type
  const firstType = args.at(0)?.type;
  if (name === "+" && firstType?.kind === "primitive" && firstType.primitiveKind === "string") {
    name = "concat";
  }

  return {
    kind: "function",
    name: name as FunctionName, // FIXME proper validation
    args: args.map((arg) => composeExpression(arg, namePath)),
  };
}

export function composeExpression(expr: Spec.Expr, namePath: string[]): TypedExprDef {
  switch (expr.kind) {
    case "identifier": {
      return composeRefPath(expr.identifier, namePath);
    }
    case "literal": {
      return getTypedLiteralValue(expr.literal);
    }
    case "function": {
      switch (expr.name) {
        case "sum":
        case "count": {
          const arg = expr.args[0];
          ensureEqual(arg.kind, "identifier");
          const [head, ...tail] = arg.identifier;
          const [sourcePath, targetPath] = match(head.ref)
            .with({ kind: "modelAtom" }, () => {
              return [namePath, arg.identifier.map((i) => i.text)];
            })
            .with({ kind: "queryTarget" }, (ref) => {
              return [ref.path, tail.map((i) => i.text)];
            })
            .otherwise(() => {
              throw new UnreachableError(`Invalid ref kind ${head.ref.kind}`);
            });

          return {
            kind: "aggregate-function",
            fnName: expr.name,
            type: defineType(expr.type),
            sourcePath,
            targetPath,
          };
        }
        case "in":
        case "not in": {
          const arg0 = expr.args[0];
          const lookupExpression = match<typeof arg0, TypedExprDef>(arg0)
            .with({ kind: "identifier" }, (arg) => {
              const [head, ...tail] = arg.identifier;
              return (
                match<typeof head.ref, TypedExprDef>(head.ref)
                  .with({ kind: "modelAtom" }, () => ({
                    kind: "alias",
                    namePath: [...namePath, ...arg.identifier.map((i) => i.text)],
                  }))
                  .with({ kind: "queryTarget" }, (ref) => ({
                    kind: "alias",
                    namePath: [...ref.path, ...tail.map((i) => i.text)],
                  }))
                  // FIXME support context vars: auth, struct, target...
                  .otherwise(shouldBeUnreachableCb(`${head.ref.kind} is not a valid lookup`))
              );
            })
            .with({ kind: "literal" }, (arg) => ({
              kind: "literal",
              value: arg.literal,
              type: defineType(arg.type).kind as any, // FIXME type refactor
            }))
            .with({ kind: "function" }, (fn) => typedFunctionFromParts(fn.name, fn.args, namePath))
            .exhaustive();

          const arg1 = expr.args[1];
          ensureEqual(arg1.kind, "identifier");
          const [head1, ...tail1] = arg1.identifier;
          const [sourcePath, targetPath] = match(head1.ref)
            .with({ kind: "modelAtom" }, () => {
              return [namePath, arg1.identifier.map((i) => i.text)];
            })
            .with({ kind: "queryTarget" }, (ref) => {
              return [ref.path, tail1.map((i) => i.text)];
            })
            .otherwise(() => {
              throw new UnreachableError(`Invalid ref kind ${head1.ref.kind}`);
            });

          return {
            kind: "in-subquery",
            fnName: expr.name,
            lookupExpression,
            sourcePath,
            targetPath,
          };
        }
        default: {
          return typedFunctionFromParts(expr.name, expr.args, namePath);
        }
      }
    }
    case "array": {
      return {
        kind: "array",
        elements: expr.elements.map((e) => composeExpression(e, namePath)),
        type: defineType(expr.type.kind === "collection" ? expr.type.type : Type.any),
      };
    }
    default:
      return assertUnreachable(expr);
  }
}

export function composeRefPath(
  path: Spec.IdentifierRef[],
  namePath: string[]
): { kind: "alias"; namePath: string[] } | { kind: "variable"; name: string } {
  const [head, ...tail] = path;
  switch (head.ref.kind) {
    case "model":
      return {
        kind: "alias",
        namePath: [...namePath, ...tail.map((i) => i.text)],
      };
    case "modelAtom":
      return {
        kind: "alias",
        namePath: [...namePath, ...path.map((i) => i.text)],
      };
    case "queryTarget":
      return {
        kind: "alias",
        namePath: [...head.ref.path, ...tail.map((i) => i.text)],
      };
    case "virtualInput":
      return {
        kind: "variable",
        name: `___changeset___${path.map((i) => i.text).join("___")}`,
      };
    case "target":
    case "action":
      return { kind: "alias", namePath: path.map((i) => i.text) };
    case "authToken":
      return { kind: "variable", name: `___requestAuthToken` };
    case "auth":
      return { kind: "alias", namePath: path.map((i) => i.text) };
    case "struct":
      throw new UnreachableError("Unexpected struct reference in first identifier");
    case "repeat":
      throw new Error("TODO");
  }
}

export function composeSelect(select: Spec.Select, parentNamePath: string[]): SelectDef {
  return select.map((select): SelectItem => {
    if (select.expr.kind === "identifier") {
      const last = select.expr.identifier.at(-1);
      if (last?.ref.kind === "modelAtom" && last.ref.atomKind === "hook") {
        return {
          kind: "model-hook",
          refKey: refKeyFromRef(last.ref),
          name: last.ref.name,
          alias: last.text,
          namePath: [...parentNamePath, ...select.expr.identifier.map((i) => i.text)],
        };
      }
    }
    if (select.kind === "nested") {
      ensureEqual(select.expr.kind, "identifier");
      const namePath = [...parentNamePath, ...select.expr.identifier.map((i) => i.text)];
      const last = select.expr.identifier.at(-1);
      if (last?.ref.kind !== "model") {
        ensureEqual(last?.ref.kind, "modelAtom");
      }
      return {
        kind: "nested-select",
        refKey: refKeyFromRef(last.ref),
        alias: select.name,
        namePath,
        select: composeSelect(select.select, namePath),
      };
    }
    const expr = composeExpression(select.expr, parentNamePath);
    return {
      kind: "expression",
      expr,
      alias: select.name,
      type: defineType(select.expr.type),
    };
  });
}<|MERGE_RESOLUTION|>--- conflicted
+++ resolved
@@ -3,12 +3,13 @@
 
 import { defineType } from "./models";
 
-<<<<<<< HEAD
-import { UnreachableError, ensureEqual, shouldBeUnreachableCb } from "@src/common/utils";
-=======
-import { UnreachableError, assertUnreachable, ensureEqual } from "@src/common/utils";
+import {
+  UnreachableError,
+  assertUnreachable,
+  ensureEqual,
+  shouldBeUnreachableCb,
+} from "@src/common/utils";
 import { Type } from "@src/compiler/ast/type";
->>>>>>> 47ec4615
 import { getTypedLiteralValue, refKeyFromRef } from "@src/composer/utils";
 import {
   AggregateDef,
@@ -160,6 +161,7 @@
               type: defineType(arg.type).kind as any, // FIXME type refactor
             }))
             .with({ kind: "function" }, (fn) => typedFunctionFromParts(fn.name, fn.args, namePath))
+            .with({ kind: "array" }, shouldBeUnreachableCb(`TODO`))
             .exhaustive();
 
           const arg1 = expr.args[1];
