// Jest Snapshot v1, https://goo.gl/fbAQLP

exports[`authenticator composer @auth resolves to auth's model 1`] = `
{
  "args": [
    {
      "kind": "alias",
      "namePath": [
        "@auth",
        "id",
      ],
    },
    {
      "kind": "literal",
      "literal": {
        "kind": "null",
        "value": null,
      },
    },
  ],
  "kind": "function",
  "name": "is not",
}
`;

exports[`authenticator composer succeeds for simple authenticator 1`] = `
{
  "model": "AuthUser",
}
<<<<<<< HEAD
`;

exports[`authenticator composer succeeds for simple authenticator 2`] = `
[
  {
    "aggregates": [],
    "computeds": [],
    "dbname": "authuser",
    "fields": [
      {
        "dbname": "id",
        "kind": "field",
        "modelRefKey": "AuthUser",
        "name": "id",
        "nullable": false,
        "primary": true,
        "refKey": "AuthUser.id",
        "type": "integer",
        "unique": true,
        "validate": undefined,
      },
      {
        "dbname": "name",
        "kind": "field",
        "modelRefKey": "AuthUser",
        "name": "name",
        "nullable": false,
        "primary": false,
        "refKey": "AuthUser.name",
        "type": "string",
        "unique": false,
        "validate": {
          "args": [
            {
              "kind": "literal",
              "literal": {
                "kind": "integer",
                "value": 1,
              },
            },
          ],
          "kind": "call",
          "validator": "minLength",
        },
      },
      {
        "dbname": "username",
        "kind": "field",
        "modelRefKey": "AuthUser",
        "name": "username",
        "nullable": false,
        "primary": false,
        "refKey": "AuthUser.username",
        "type": "string",
        "unique": true,
        "validate": {
          "args": [
            {
              "kind": "literal",
              "literal": {
                "kind": "integer",
                "value": 8,
              },
            },
          ],
          "kind": "call",
          "validator": "minLength",
        },
      },
      {
        "dbname": "passwordhash",
        "kind": "field",
        "modelRefKey": "AuthUser",
        "name": "passwordHash",
        "nullable": false,
        "primary": false,
        "refKey": "AuthUser.passwordHash",
        "type": "string",
        "unique": false,
        "validate": {
          "args": [
            {
              "kind": "literal",
              "literal": {
                "kind": "integer",
                "value": 8,
              },
            },
          ],
          "kind": "call",
          "validator": "minLength",
        },
      },
    ],
    "hooks": [],
    "kind": "model",
    "name": "AuthUser",
    "queries": [],
    "refKey": "AuthUser",
    "references": [],
    "relations": [
      {
        "fromModel": "AuthUserAccessToken",
        "fromModelRefKey": "AuthUserAccessToken",
        "kind": "relation",
        "modelRefKey": "AuthUser",
        "name": "tokens",
        "refKey": "AuthUser.tokens",
        "through": "authUser",
        "throughRefKey": "AuthUserAccessToken.authUser",
        "unique": false,
      },
    ],
  },
  {
    "aggregates": [],
    "computeds": [],
    "dbname": "authuseraccesstoken",
    "fields": [
      {
        "dbname": "id",
        "kind": "field",
        "modelRefKey": "AuthUserAccessToken",
        "name": "id",
        "nullable": false,
        "primary": true,
        "refKey": "AuthUserAccessToken.id",
        "type": "integer",
        "unique": true,
        "validate": undefined,
      },
      {
        "dbname": "token",
        "kind": "field",
        "modelRefKey": "AuthUserAccessToken",
        "name": "token",
        "nullable": false,
        "primary": false,
        "refKey": "AuthUserAccessToken.token",
        "type": "string",
        "unique": true,
        "validate": undefined,
      },
      {
        "dbname": "expirydate",
        "kind": "field",
        "modelRefKey": "AuthUserAccessToken",
        "name": "expiryDate",
        "nullable": false,
        "primary": false,
        "refKey": "AuthUserAccessToken.expiryDate",
        "type": "string",
        "unique": false,
        "validate": undefined,
      },
      {
        "dbname": "authuser_id",
        "kind": "field",
        "modelRefKey": "AuthUserAccessToken",
        "name": "authUser_id",
        "nullable": false,
        "primary": false,
        "refKey": "AuthUserAccessToken.authUser_id",
        "type": "integer",
        "unique": false,
        "validate": undefined,
      },
    ],
    "hooks": [],
    "kind": "model",
    "name": "AuthUserAccessToken",
    "queries": [],
    "refKey": "AuthUserAccessToken",
    "references": [
      {
        "fieldRefKey": "AuthUserAccessToken.authUser_id",
        "kind": "reference",
        "modelRefKey": "AuthUserAccessToken",
        "name": "authUser",
        "nullable": false,
        "onDelete": undefined,
        "refKey": "AuthUserAccessToken.authUser",
        "toModelFieldRefKey": "AuthUser.id",
        "toModelRefKey": "AuthUser",
        "unique": false,
      },
    ],
    "relations": [],
  },
]
`;

exports[`authenticator composer succeeds for simple authenticator 3`] = `
[
  {
    "endpoints": [
      {
        "actions": [
          {
            "alias": "existingAuthUser",
            "kind": "query",
            "model": "AuthUser",
            "query": {
              "filter": {
                "args": [
                  {
                    "kind": "identifier-path",
                    "namePath": [
                      "AuthUser",
                      "username",
                    ],
                  },
                  {
                    "kind": "alias-reference",
                    "path": [
                      "username",
                    ],
                    "source": "fieldset",
                  },
                ],
                "kind": "function",
                "name": "is",
              },
              "fromPath": [
                "AuthUser",
              ],
              "kind": "query",
              "limit": 1,
              "modelRefKey": "AuthUser",
              "name": "$query",
              "offset": undefined,
              "orderBy": undefined,
              "refKey": "N/A",
              "retCardinality": "one",
              "retType": "AuthUser",
              "select": [
                {
                  "alias": "passwordHash",
                  "expr": {
                    "kind": "identifier-path",
                    "namePath": [
                      "AuthUser",
                      "passwordHash",
                    ],
                  },
                  "kind": "expression",
                  "type": {
                    "kind": "string",
                    "nullable": false,
                  },
                },
                {
                  "alias": "id",
                  "expr": {
                    "kind": "identifier-path",
                    "namePath": [
                      "AuthUser",
                      "id",
                    ],
                  },
                  "kind": "expression",
                  "type": {
                    "kind": "integer",
                    "nullable": false,
                  },
                },
              ],
            },
          },
          {
            "alias": "$action_1",
            "hook": {
              "args": [
                {
                  "kind": "basic",
                  "name": "clearPassword",
                  "setter": {
                    "kind": "alias-reference",
                    "path": [
                      "password",
                    ],
                    "source": "fieldset",
                  },
                },
                {
                  "kind": "basic",
                  "name": "hashPassword",
                  "setter": {
                    "kind": "alias-reference",
                    "path": [
                      "existingAuthUser",
                      "passwordHash",
                    ],
                    "source": "aliases",
                  },
                },
              ],
              "hook": {
                "file": "hooks/actions.js",
                "kind": "source",
                "runtimeName": "@GAUDI_INTERNAL",
                "target": "authenticateUser",
              },
            },
            "kind": "execute-hook",
            "responds": false,
          },
          {
            "alias": "accessToken",
            "changeset": [
              {
                "kind": "basic",
                "name": "token",
                "setter": {
                  "args": [
                    {
                      "kind": "literal",
                      "literal": {
                        "kind": "integer",
                        "value": 32,
                      },
                    },
                  ],
                  "kind": "function",
                  "name": "cryptoToken",
                },
              },
              {
                "kind": "basic",
                "name": "expiryDate",
                "setter": {
                  "args": [
                    {
                      "args": [
                        {
                          "args": [],
                          "kind": "function",
                          "name": "now",
                        },
                        {
                          "kind": "literal",
                          "literal": {
                            "kind": "integer",
                            "value": 3600000,
                          },
                        },
                      ],
                      "kind": "function",
                      "name": "+",
                    },
                  ],
                  "kind": "function",
                  "name": "stringify",
                },
              },
              {
                "kind": "basic",
                "name": "authUser_id",
                "setter": {
                  "kind": "alias-reference",
                  "path": [
                    "existingAuthUser",
                    "id",
                  ],
                  "source": "aliases",
                },
              },
            ],
            "isPrimary": false,
            "kind": "create-one",
            "model": "AuthUserAccessToken",
            "select": [
              {
                "alias": "token",
                "expr": {
                  "kind": "identifier-path",
                  "namePath": [
                    "accessToken",
                    "token",
                  ],
                },
                "kind": "expression",
                "type": {
                  "kind": "string",
                  "nullable": false,
                },
              },
              {
                "alias": "id",
                "expr": {
                  "kind": "identifier-path",
                  "namePath": [
                    "accessToken",
                    "id",
                  ],
                },
                "kind": "expression",
                "type": {
                  "kind": "integer",
                  "nullable": false,
                },
              },
            ],
            "targetPath": [
              "AuthUserAccessToken",
            ],
          },
          {
            "alias": "$action_3",
            "hook": {
              "args": [
                {
                  "kind": "basic",
                  "name": "status",
                  "setter": {
                    "kind": "literal",
                    "literal": {
                      "kind": "integer",
                      "value": 200,
                    },
                  },
                },
                {
                  "kind": "basic",
                  "name": "body_token",
                  "setter": {
                    "kind": "alias-reference",
                    "path": [
                      "accessToken",
                      "token",
                    ],
                    "source": "aliases",
                  },
                },
              ],
              "hook": {
                "file": "hooks/actions.js",
                "kind": "source",
                "runtimeName": "@GAUDI_INTERNAL",
                "target": "sendResponse",
              },
            },
            "kind": "execute-hook",
            "responds": true,
          },
        ],
        "authSelect": [],
        "authorize": undefined,
        "fieldset": {
          "kind": "record",
          "nullable": false,
          "record": {
            "password": {
              "kind": "field",
              "nullable": false,
              "required": true,
              "type": "string",
              "validate": undefined,
            },
            "username": {
              "kind": "field",
              "nullable": false,
              "required": true,
              "type": "string",
              "validate": undefined,
            },
          },
        },
        "kind": "custom-many",
        "method": "POST",
        "parentContext": [],
        "path": "login",
        "responds": false,
        "response": undefined,
        "target": {
          "alias": "$target_0",
          "kind": "model",
          "name": "AuthUser",
          "namePath": [
            "AuthUser",
          ],
          "retType": "AuthUser",
          "select": [
            {
              "alias": "id",
              "expr": {
                "kind": "identifier-path",
                "namePath": [
                  "AuthUser",
                  "id",
                ],
              },
              "kind": "expression",
              "type": {
                "kind": "integer",
                "nullable": false,
              },
            },
          ],
        },
      },
      {
        "actions": [
          {
            "alias": "accessToken",
            "kind": "query",
            "model": "AuthUserAccessToken",
            "query": {
              "filter": {
                "args": [
                  {
                    "kind": "identifier-path",
                    "namePath": [
                      "AuthUserAccessToken",
                      "token",
                    ],
                  },
                  {
                    "kind": "alias-reference",
                    "path": [
                      "@requestAuthToken",
                    ],
                    "source": "aliases",
                  },
                ],
                "kind": "function",
                "name": "is",
              },
              "fromPath": [
                "AuthUserAccessToken",
              ],
              "kind": "query",
              "limit": 1,
              "modelRefKey": "AuthUserAccessToken",
              "name": "$query",
              "offset": undefined,
              "orderBy": undefined,
              "refKey": "N/A",
              "retCardinality": "one",
              "retType": "AuthUserAccessToken",
              "select": [
                {
                  "alias": "id",
                  "expr": {
                    "kind": "identifier-path",
                    "namePath": [
                      "AuthUserAccessToken",
                      "id",
                    ],
                  },
                  "kind": "expression",
                  "type": {
                    "kind": "integer",
                    "nullable": false,
                  },
                },
              ],
            },
          },
          {
            "kind": "delete-one",
            "model": "AuthUserAccessToken",
            "targetPath": [
              "accessToken",
            ],
          },
          {
            "alias": "$action_2",
            "hook": {
              "args": [
                {
                  "kind": "basic",
                  "name": "status",
                  "setter": {
                    "kind": "literal",
                    "literal": {
                      "kind": "integer",
                      "value": 204,
                    },
                  },
                },
              ],
              "hook": {
                "file": "hooks/actions.js",
                "kind": "source",
                "runtimeName": "@GAUDI_INTERNAL",
                "target": "sendResponse",
              },
            },
            "kind": "execute-hook",
            "responds": true,
          },
        ],
        "authSelect": [],
        "authorize": undefined,
        "fieldset": undefined,
        "kind": "custom-many",
        "method": "POST",
        "parentContext": [],
        "path": "logout",
        "responds": false,
        "response": undefined,
        "target": {
          "alias": "$target_0",
          "kind": "model",
          "name": "AuthUser",
          "namePath": [
            "AuthUser",
          ],
          "retType": "AuthUser",
          "select": [
            {
              "alias": "id",
              "expr": {
                "kind": "identifier-path",
                "namePath": [
                  "AuthUser",
                  "id",
                ],
              },
              "kind": "expression",
              "type": {
                "kind": "integer",
                "nullable": false,
              },
            },
          ],
        },
      },
      {
        "actions": [
          {
            "alias": "authUser",
            "changeset": [
              {
                "fieldsetPath": [
                  "authUser",
                  "name",
                ],
                "kind": "input",
                "name": "name",
                "setter": {
                  "kind": "alias-reference",
                  "path": [
                    "authUser",
                    "name",
                  ],
                  "source": "fieldset",
                },
                "validate": undefined,
              },
              {
                "fieldsetPath": [
                  "authUser",
                  "username",
                ],
                "kind": "input",
                "name": "username",
                "setter": {
                  "kind": "alias-reference",
                  "path": [
                    "authUser",
                    "username",
                  ],
                  "source": "fieldset",
                },
                "validate": undefined,
              },
              {
                "kind": "basic",
                "name": "passwordHash",
                "setter": {
                  "args": [
                    {
                      "kind": "alias-reference",
                      "path": [
                        "password",
                      ],
                      "source": "fieldset",
                    },
                    {
                      "kind": "literal",
                      "literal": {
                        "kind": "integer",
                        "value": 10,
                      },
                    },
                  ],
                  "kind": "function",
                  "name": "cryptoHash",
                },
              },
            ],
            "isPrimary": false,
            "kind": "create-one",
            "model": "AuthUser",
            "select": [
              {
                "alias": "id",
                "expr": {
                  "kind": "identifier-path",
                  "namePath": [
                    "authUser",
                    "id",
                  ],
                },
                "kind": "expression",
                "type": {
                  "kind": "integer",
                  "nullable": false,
                },
              },
              {
                "alias": "name",
                "expr": {
                  "kind": "identifier-path",
                  "namePath": [
                    "authUser",
                    "name",
                  ],
                },
                "kind": "expression",
                "type": {
                  "kind": "string",
                  "nullable": false,
                },
              },
              {
                "alias": "username",
                "expr": {
                  "kind": "identifier-path",
                  "namePath": [
                    "authUser",
                    "username",
                  ],
                },
                "kind": "expression",
                "type": {
                  "kind": "string",
                  "nullable": false,
                },
              },
            ],
            "targetPath": [
              "AuthUser",
            ],
          },
          {
            "alias": "$action_1",
            "hook": {
              "args": [
                {
                  "kind": "basic",
                  "name": "status",
                  "setter": {
                    "kind": "literal",
                    "literal": {
                      "kind": "integer",
                      "value": 201,
                    },
                  },
                },
                {
                  "kind": "basic",
                  "name": "body_id",
                  "setter": {
                    "kind": "alias-reference",
                    "path": [
                      "authUser",
                      "id",
                    ],
                    "source": "aliases",
                  },
                },
                {
                  "kind": "basic",
                  "name": "body_name",
                  "setter": {
                    "kind": "alias-reference",
                    "path": [
                      "authUser",
                      "name",
                    ],
                    "source": "aliases",
                  },
                },
                {
                  "kind": "basic",
                  "name": "body_username",
                  "setter": {
                    "kind": "alias-reference",
                    "path": [
                      "authUser",
                      "username",
                    ],
                    "source": "aliases",
                  },
                },
              ],
              "hook": {
                "file": "hooks/actions.js",
                "kind": "source",
                "runtimeName": "@GAUDI_INTERNAL",
                "target": "sendResponse",
              },
            },
            "kind": "execute-hook",
            "responds": true,
          },
        ],
        "authSelect": [],
        "authorize": undefined,
        "fieldset": {
          "kind": "record",
          "nullable": false,
          "record": {
            "authUser": {
              "kind": "record",
              "nullable": false,
              "record": {
                "name": {
                  "kind": "field",
                  "nullable": false,
                  "required": true,
                  "type": "string",
                  "validate": {
                    "args": [
                      {
                        "kind": "literal",
                        "literal": {
                          "kind": "integer",
                          "value": 1,
                        },
                      },
                    ],
                    "kind": "call",
                    "validator": "minLength",
                  },
                },
                "username": {
                  "kind": "field",
                  "nullable": false,
                  "required": true,
                  "type": "string",
                  "validate": {
                    "args": [
                      {
                        "kind": "literal",
                        "literal": {
                          "kind": "integer",
                          "value": 8,
                        },
                      },
                    ],
                    "kind": "call",
                    "validator": "minLength",
                  },
                },
              },
            },
            "password": {
              "kind": "field",
              "nullable": false,
              "required": true,
              "type": "string",
              "validate": {
                "args": [
                  {
                    "kind": "literal",
                    "literal": {
                      "kind": "integer",
                      "value": 8,
                    },
                  },
                ],
                "kind": "call",
                "validator": "minLength",
              },
            },
          },
        },
        "kind": "custom-many",
        "method": "POST",
        "parentContext": [],
        "path": "register",
        "responds": false,
        "response": undefined,
        "target": {
          "alias": "$target_0",
          "kind": "model",
          "name": "AuthUser",
          "namePath": [
            "AuthUser",
          ],
          "retType": "AuthUser",
          "select": [
            {
              "alias": "id",
              "expr": {
                "kind": "identifier-path",
                "namePath": [
                  "AuthUser",
                  "id",
                ],
              },
              "kind": "expression",
              "type": {
                "kind": "integer",
                "nullable": false,
              },
            },
          ],
        },
      },
    ],
    "entrypoints": [],
    "name": "",
    "target": {
      "alias": "$target_0",
      "identifyWith": {
        "paramName": "authuser_id",
        "path": [
          "id",
        ],
        "type": "integer",
      },
      "kind": "model",
      "name": "AuthUser",
      "namePath": [
        "AuthUser",
      ],
      "retType": "AuthUser",
    },
  },
]
=======
>>>>>>> 96f2c597
`;<|MERGE_RESOLUTION|>--- conflicted
+++ resolved
@@ -27,942 +27,4 @@
 {
   "model": "AuthUser",
 }
-<<<<<<< HEAD
-`;
-
-exports[`authenticator composer succeeds for simple authenticator 2`] = `
-[
-  {
-    "aggregates": [],
-    "computeds": [],
-    "dbname": "authuser",
-    "fields": [
-      {
-        "dbname": "id",
-        "kind": "field",
-        "modelRefKey": "AuthUser",
-        "name": "id",
-        "nullable": false,
-        "primary": true,
-        "refKey": "AuthUser.id",
-        "type": "integer",
-        "unique": true,
-        "validate": undefined,
-      },
-      {
-        "dbname": "name",
-        "kind": "field",
-        "modelRefKey": "AuthUser",
-        "name": "name",
-        "nullable": false,
-        "primary": false,
-        "refKey": "AuthUser.name",
-        "type": "string",
-        "unique": false,
-        "validate": {
-          "args": [
-            {
-              "kind": "literal",
-              "literal": {
-                "kind": "integer",
-                "value": 1,
-              },
-            },
-          ],
-          "kind": "call",
-          "validator": "minLength",
-        },
-      },
-      {
-        "dbname": "username",
-        "kind": "field",
-        "modelRefKey": "AuthUser",
-        "name": "username",
-        "nullable": false,
-        "primary": false,
-        "refKey": "AuthUser.username",
-        "type": "string",
-        "unique": true,
-        "validate": {
-          "args": [
-            {
-              "kind": "literal",
-              "literal": {
-                "kind": "integer",
-                "value": 8,
-              },
-            },
-          ],
-          "kind": "call",
-          "validator": "minLength",
-        },
-      },
-      {
-        "dbname": "passwordhash",
-        "kind": "field",
-        "modelRefKey": "AuthUser",
-        "name": "passwordHash",
-        "nullable": false,
-        "primary": false,
-        "refKey": "AuthUser.passwordHash",
-        "type": "string",
-        "unique": false,
-        "validate": {
-          "args": [
-            {
-              "kind": "literal",
-              "literal": {
-                "kind": "integer",
-                "value": 8,
-              },
-            },
-          ],
-          "kind": "call",
-          "validator": "minLength",
-        },
-      },
-    ],
-    "hooks": [],
-    "kind": "model",
-    "name": "AuthUser",
-    "queries": [],
-    "refKey": "AuthUser",
-    "references": [],
-    "relations": [
-      {
-        "fromModel": "AuthUserAccessToken",
-        "fromModelRefKey": "AuthUserAccessToken",
-        "kind": "relation",
-        "modelRefKey": "AuthUser",
-        "name": "tokens",
-        "refKey": "AuthUser.tokens",
-        "through": "authUser",
-        "throughRefKey": "AuthUserAccessToken.authUser",
-        "unique": false,
-      },
-    ],
-  },
-  {
-    "aggregates": [],
-    "computeds": [],
-    "dbname": "authuseraccesstoken",
-    "fields": [
-      {
-        "dbname": "id",
-        "kind": "field",
-        "modelRefKey": "AuthUserAccessToken",
-        "name": "id",
-        "nullable": false,
-        "primary": true,
-        "refKey": "AuthUserAccessToken.id",
-        "type": "integer",
-        "unique": true,
-        "validate": undefined,
-      },
-      {
-        "dbname": "token",
-        "kind": "field",
-        "modelRefKey": "AuthUserAccessToken",
-        "name": "token",
-        "nullable": false,
-        "primary": false,
-        "refKey": "AuthUserAccessToken.token",
-        "type": "string",
-        "unique": true,
-        "validate": undefined,
-      },
-      {
-        "dbname": "expirydate",
-        "kind": "field",
-        "modelRefKey": "AuthUserAccessToken",
-        "name": "expiryDate",
-        "nullable": false,
-        "primary": false,
-        "refKey": "AuthUserAccessToken.expiryDate",
-        "type": "string",
-        "unique": false,
-        "validate": undefined,
-      },
-      {
-        "dbname": "authuser_id",
-        "kind": "field",
-        "modelRefKey": "AuthUserAccessToken",
-        "name": "authUser_id",
-        "nullable": false,
-        "primary": false,
-        "refKey": "AuthUserAccessToken.authUser_id",
-        "type": "integer",
-        "unique": false,
-        "validate": undefined,
-      },
-    ],
-    "hooks": [],
-    "kind": "model",
-    "name": "AuthUserAccessToken",
-    "queries": [],
-    "refKey": "AuthUserAccessToken",
-    "references": [
-      {
-        "fieldRefKey": "AuthUserAccessToken.authUser_id",
-        "kind": "reference",
-        "modelRefKey": "AuthUserAccessToken",
-        "name": "authUser",
-        "nullable": false,
-        "onDelete": undefined,
-        "refKey": "AuthUserAccessToken.authUser",
-        "toModelFieldRefKey": "AuthUser.id",
-        "toModelRefKey": "AuthUser",
-        "unique": false,
-      },
-    ],
-    "relations": [],
-  },
-]
-`;
-
-exports[`authenticator composer succeeds for simple authenticator 3`] = `
-[
-  {
-    "endpoints": [
-      {
-        "actions": [
-          {
-            "alias": "existingAuthUser",
-            "kind": "query",
-            "model": "AuthUser",
-            "query": {
-              "filter": {
-                "args": [
-                  {
-                    "kind": "identifier-path",
-                    "namePath": [
-                      "AuthUser",
-                      "username",
-                    ],
-                  },
-                  {
-                    "kind": "alias-reference",
-                    "path": [
-                      "username",
-                    ],
-                    "source": "fieldset",
-                  },
-                ],
-                "kind": "function",
-                "name": "is",
-              },
-              "fromPath": [
-                "AuthUser",
-              ],
-              "kind": "query",
-              "limit": 1,
-              "modelRefKey": "AuthUser",
-              "name": "$query",
-              "offset": undefined,
-              "orderBy": undefined,
-              "refKey": "N/A",
-              "retCardinality": "one",
-              "retType": "AuthUser",
-              "select": [
-                {
-                  "alias": "passwordHash",
-                  "expr": {
-                    "kind": "identifier-path",
-                    "namePath": [
-                      "AuthUser",
-                      "passwordHash",
-                    ],
-                  },
-                  "kind": "expression",
-                  "type": {
-                    "kind": "string",
-                    "nullable": false,
-                  },
-                },
-                {
-                  "alias": "id",
-                  "expr": {
-                    "kind": "identifier-path",
-                    "namePath": [
-                      "AuthUser",
-                      "id",
-                    ],
-                  },
-                  "kind": "expression",
-                  "type": {
-                    "kind": "integer",
-                    "nullable": false,
-                  },
-                },
-              ],
-            },
-          },
-          {
-            "alias": "$action_1",
-            "hook": {
-              "args": [
-                {
-                  "kind": "basic",
-                  "name": "clearPassword",
-                  "setter": {
-                    "kind": "alias-reference",
-                    "path": [
-                      "password",
-                    ],
-                    "source": "fieldset",
-                  },
-                },
-                {
-                  "kind": "basic",
-                  "name": "hashPassword",
-                  "setter": {
-                    "kind": "alias-reference",
-                    "path": [
-                      "existingAuthUser",
-                      "passwordHash",
-                    ],
-                    "source": "aliases",
-                  },
-                },
-              ],
-              "hook": {
-                "file": "hooks/actions.js",
-                "kind": "source",
-                "runtimeName": "@GAUDI_INTERNAL",
-                "target": "authenticateUser",
-              },
-            },
-            "kind": "execute-hook",
-            "responds": false,
-          },
-          {
-            "alias": "accessToken",
-            "changeset": [
-              {
-                "kind": "basic",
-                "name": "token",
-                "setter": {
-                  "args": [
-                    {
-                      "kind": "literal",
-                      "literal": {
-                        "kind": "integer",
-                        "value": 32,
-                      },
-                    },
-                  ],
-                  "kind": "function",
-                  "name": "cryptoToken",
-                },
-              },
-              {
-                "kind": "basic",
-                "name": "expiryDate",
-                "setter": {
-                  "args": [
-                    {
-                      "args": [
-                        {
-                          "args": [],
-                          "kind": "function",
-                          "name": "now",
-                        },
-                        {
-                          "kind": "literal",
-                          "literal": {
-                            "kind": "integer",
-                            "value": 3600000,
-                          },
-                        },
-                      ],
-                      "kind": "function",
-                      "name": "+",
-                    },
-                  ],
-                  "kind": "function",
-                  "name": "stringify",
-                },
-              },
-              {
-                "kind": "basic",
-                "name": "authUser_id",
-                "setter": {
-                  "kind": "alias-reference",
-                  "path": [
-                    "existingAuthUser",
-                    "id",
-                  ],
-                  "source": "aliases",
-                },
-              },
-            ],
-            "isPrimary": false,
-            "kind": "create-one",
-            "model": "AuthUserAccessToken",
-            "select": [
-              {
-                "alias": "token",
-                "expr": {
-                  "kind": "identifier-path",
-                  "namePath": [
-                    "accessToken",
-                    "token",
-                  ],
-                },
-                "kind": "expression",
-                "type": {
-                  "kind": "string",
-                  "nullable": false,
-                },
-              },
-              {
-                "alias": "id",
-                "expr": {
-                  "kind": "identifier-path",
-                  "namePath": [
-                    "accessToken",
-                    "id",
-                  ],
-                },
-                "kind": "expression",
-                "type": {
-                  "kind": "integer",
-                  "nullable": false,
-                },
-              },
-            ],
-            "targetPath": [
-              "AuthUserAccessToken",
-            ],
-          },
-          {
-            "alias": "$action_3",
-            "hook": {
-              "args": [
-                {
-                  "kind": "basic",
-                  "name": "status",
-                  "setter": {
-                    "kind": "literal",
-                    "literal": {
-                      "kind": "integer",
-                      "value": 200,
-                    },
-                  },
-                },
-                {
-                  "kind": "basic",
-                  "name": "body_token",
-                  "setter": {
-                    "kind": "alias-reference",
-                    "path": [
-                      "accessToken",
-                      "token",
-                    ],
-                    "source": "aliases",
-                  },
-                },
-              ],
-              "hook": {
-                "file": "hooks/actions.js",
-                "kind": "source",
-                "runtimeName": "@GAUDI_INTERNAL",
-                "target": "sendResponse",
-              },
-            },
-            "kind": "execute-hook",
-            "responds": true,
-          },
-        ],
-        "authSelect": [],
-        "authorize": undefined,
-        "fieldset": {
-          "kind": "record",
-          "nullable": false,
-          "record": {
-            "password": {
-              "kind": "field",
-              "nullable": false,
-              "required": true,
-              "type": "string",
-              "validate": undefined,
-            },
-            "username": {
-              "kind": "field",
-              "nullable": false,
-              "required": true,
-              "type": "string",
-              "validate": undefined,
-            },
-          },
-        },
-        "kind": "custom-many",
-        "method": "POST",
-        "parentContext": [],
-        "path": "login",
-        "responds": false,
-        "response": undefined,
-        "target": {
-          "alias": "$target_0",
-          "kind": "model",
-          "name": "AuthUser",
-          "namePath": [
-            "AuthUser",
-          ],
-          "retType": "AuthUser",
-          "select": [
-            {
-              "alias": "id",
-              "expr": {
-                "kind": "identifier-path",
-                "namePath": [
-                  "AuthUser",
-                  "id",
-                ],
-              },
-              "kind": "expression",
-              "type": {
-                "kind": "integer",
-                "nullable": false,
-              },
-            },
-          ],
-        },
-      },
-      {
-        "actions": [
-          {
-            "alias": "accessToken",
-            "kind": "query",
-            "model": "AuthUserAccessToken",
-            "query": {
-              "filter": {
-                "args": [
-                  {
-                    "kind": "identifier-path",
-                    "namePath": [
-                      "AuthUserAccessToken",
-                      "token",
-                    ],
-                  },
-                  {
-                    "kind": "alias-reference",
-                    "path": [
-                      "@requestAuthToken",
-                    ],
-                    "source": "aliases",
-                  },
-                ],
-                "kind": "function",
-                "name": "is",
-              },
-              "fromPath": [
-                "AuthUserAccessToken",
-              ],
-              "kind": "query",
-              "limit": 1,
-              "modelRefKey": "AuthUserAccessToken",
-              "name": "$query",
-              "offset": undefined,
-              "orderBy": undefined,
-              "refKey": "N/A",
-              "retCardinality": "one",
-              "retType": "AuthUserAccessToken",
-              "select": [
-                {
-                  "alias": "id",
-                  "expr": {
-                    "kind": "identifier-path",
-                    "namePath": [
-                      "AuthUserAccessToken",
-                      "id",
-                    ],
-                  },
-                  "kind": "expression",
-                  "type": {
-                    "kind": "integer",
-                    "nullable": false,
-                  },
-                },
-              ],
-            },
-          },
-          {
-            "kind": "delete-one",
-            "model": "AuthUserAccessToken",
-            "targetPath": [
-              "accessToken",
-            ],
-          },
-          {
-            "alias": "$action_2",
-            "hook": {
-              "args": [
-                {
-                  "kind": "basic",
-                  "name": "status",
-                  "setter": {
-                    "kind": "literal",
-                    "literal": {
-                      "kind": "integer",
-                      "value": 204,
-                    },
-                  },
-                },
-              ],
-              "hook": {
-                "file": "hooks/actions.js",
-                "kind": "source",
-                "runtimeName": "@GAUDI_INTERNAL",
-                "target": "sendResponse",
-              },
-            },
-            "kind": "execute-hook",
-            "responds": true,
-          },
-        ],
-        "authSelect": [],
-        "authorize": undefined,
-        "fieldset": undefined,
-        "kind": "custom-many",
-        "method": "POST",
-        "parentContext": [],
-        "path": "logout",
-        "responds": false,
-        "response": undefined,
-        "target": {
-          "alias": "$target_0",
-          "kind": "model",
-          "name": "AuthUser",
-          "namePath": [
-            "AuthUser",
-          ],
-          "retType": "AuthUser",
-          "select": [
-            {
-              "alias": "id",
-              "expr": {
-                "kind": "identifier-path",
-                "namePath": [
-                  "AuthUser",
-                  "id",
-                ],
-              },
-              "kind": "expression",
-              "type": {
-                "kind": "integer",
-                "nullable": false,
-              },
-            },
-          ],
-        },
-      },
-      {
-        "actions": [
-          {
-            "alias": "authUser",
-            "changeset": [
-              {
-                "fieldsetPath": [
-                  "authUser",
-                  "name",
-                ],
-                "kind": "input",
-                "name": "name",
-                "setter": {
-                  "kind": "alias-reference",
-                  "path": [
-                    "authUser",
-                    "name",
-                  ],
-                  "source": "fieldset",
-                },
-                "validate": undefined,
-              },
-              {
-                "fieldsetPath": [
-                  "authUser",
-                  "username",
-                ],
-                "kind": "input",
-                "name": "username",
-                "setter": {
-                  "kind": "alias-reference",
-                  "path": [
-                    "authUser",
-                    "username",
-                  ],
-                  "source": "fieldset",
-                },
-                "validate": undefined,
-              },
-              {
-                "kind": "basic",
-                "name": "passwordHash",
-                "setter": {
-                  "args": [
-                    {
-                      "kind": "alias-reference",
-                      "path": [
-                        "password",
-                      ],
-                      "source": "fieldset",
-                    },
-                    {
-                      "kind": "literal",
-                      "literal": {
-                        "kind": "integer",
-                        "value": 10,
-                      },
-                    },
-                  ],
-                  "kind": "function",
-                  "name": "cryptoHash",
-                },
-              },
-            ],
-            "isPrimary": false,
-            "kind": "create-one",
-            "model": "AuthUser",
-            "select": [
-              {
-                "alias": "id",
-                "expr": {
-                  "kind": "identifier-path",
-                  "namePath": [
-                    "authUser",
-                    "id",
-                  ],
-                },
-                "kind": "expression",
-                "type": {
-                  "kind": "integer",
-                  "nullable": false,
-                },
-              },
-              {
-                "alias": "name",
-                "expr": {
-                  "kind": "identifier-path",
-                  "namePath": [
-                    "authUser",
-                    "name",
-                  ],
-                },
-                "kind": "expression",
-                "type": {
-                  "kind": "string",
-                  "nullable": false,
-                },
-              },
-              {
-                "alias": "username",
-                "expr": {
-                  "kind": "identifier-path",
-                  "namePath": [
-                    "authUser",
-                    "username",
-                  ],
-                },
-                "kind": "expression",
-                "type": {
-                  "kind": "string",
-                  "nullable": false,
-                },
-              },
-            ],
-            "targetPath": [
-              "AuthUser",
-            ],
-          },
-          {
-            "alias": "$action_1",
-            "hook": {
-              "args": [
-                {
-                  "kind": "basic",
-                  "name": "status",
-                  "setter": {
-                    "kind": "literal",
-                    "literal": {
-                      "kind": "integer",
-                      "value": 201,
-                    },
-                  },
-                },
-                {
-                  "kind": "basic",
-                  "name": "body_id",
-                  "setter": {
-                    "kind": "alias-reference",
-                    "path": [
-                      "authUser",
-                      "id",
-                    ],
-                    "source": "aliases",
-                  },
-                },
-                {
-                  "kind": "basic",
-                  "name": "body_name",
-                  "setter": {
-                    "kind": "alias-reference",
-                    "path": [
-                      "authUser",
-                      "name",
-                    ],
-                    "source": "aliases",
-                  },
-                },
-                {
-                  "kind": "basic",
-                  "name": "body_username",
-                  "setter": {
-                    "kind": "alias-reference",
-                    "path": [
-                      "authUser",
-                      "username",
-                    ],
-                    "source": "aliases",
-                  },
-                },
-              ],
-              "hook": {
-                "file": "hooks/actions.js",
-                "kind": "source",
-                "runtimeName": "@GAUDI_INTERNAL",
-                "target": "sendResponse",
-              },
-            },
-            "kind": "execute-hook",
-            "responds": true,
-          },
-        ],
-        "authSelect": [],
-        "authorize": undefined,
-        "fieldset": {
-          "kind": "record",
-          "nullable": false,
-          "record": {
-            "authUser": {
-              "kind": "record",
-              "nullable": false,
-              "record": {
-                "name": {
-                  "kind": "field",
-                  "nullable": false,
-                  "required": true,
-                  "type": "string",
-                  "validate": {
-                    "args": [
-                      {
-                        "kind": "literal",
-                        "literal": {
-                          "kind": "integer",
-                          "value": 1,
-                        },
-                      },
-                    ],
-                    "kind": "call",
-                    "validator": "minLength",
-                  },
-                },
-                "username": {
-                  "kind": "field",
-                  "nullable": false,
-                  "required": true,
-                  "type": "string",
-                  "validate": {
-                    "args": [
-                      {
-                        "kind": "literal",
-                        "literal": {
-                          "kind": "integer",
-                          "value": 8,
-                        },
-                      },
-                    ],
-                    "kind": "call",
-                    "validator": "minLength",
-                  },
-                },
-              },
-            },
-            "password": {
-              "kind": "field",
-              "nullable": false,
-              "required": true,
-              "type": "string",
-              "validate": {
-                "args": [
-                  {
-                    "kind": "literal",
-                    "literal": {
-                      "kind": "integer",
-                      "value": 8,
-                    },
-                  },
-                ],
-                "kind": "call",
-                "validator": "minLength",
-              },
-            },
-          },
-        },
-        "kind": "custom-many",
-        "method": "POST",
-        "parentContext": [],
-        "path": "register",
-        "responds": false,
-        "response": undefined,
-        "target": {
-          "alias": "$target_0",
-          "kind": "model",
-          "name": "AuthUser",
-          "namePath": [
-            "AuthUser",
-          ],
-          "retType": "AuthUser",
-          "select": [
-            {
-              "alias": "id",
-              "expr": {
-                "kind": "identifier-path",
-                "namePath": [
-                  "AuthUser",
-                  "id",
-                ],
-              },
-              "kind": "expression",
-              "type": {
-                "kind": "integer",
-                "nullable": false,
-              },
-            },
-          ],
-        },
-      },
-    ],
-    "entrypoints": [],
-    "name": "",
-    "target": {
-      "alias": "$target_0",
-      "identifyWith": {
-        "paramName": "authuser_id",
-        "path": [
-          "id",
-        ],
-        "type": "integer",
-      },
-      "kind": "model",
-      "name": "AuthUser",
-      "namePath": [
-        "AuthUser",
-      ],
-      "retType": "AuthUser",
-    },
-  },
-]
-=======
->>>>>>> 96f2c597
 `;