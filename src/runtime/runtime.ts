// import this file only with relative path because this file actually configures path aliases (eg @src, ...)
import "../common/setupAliases";

<<<<<<< HEAD
import { importHooks } from "./hooks";

import { readConfig } from "@src/runtime/config";
import { createServer as setupServer } from "@src/runtime/server/server";
=======
import { loadDefinition, readConfig } from "@src/runtime/config";
import { createServer } from "@src/runtime/server/server";
>>>>>>> e0aa0eb7

// read environment
const config = readConfig();

const definition = loadDefinition(config.definitionPath);

importHooks(outputFolder);

// start server
createServer(definition, config);<|MERGE_RESOLUTION|>--- conflicted
+++ resolved
@@ -1,22 +1,16 @@
 // import this file only with relative path because this file actually configures path aliases (eg @src, ...)
 import "../common/setupAliases";
 
-<<<<<<< HEAD
-import { importHooks } from "./hooks";
-
-import { readConfig } from "@src/runtime/config";
-import { createServer as setupServer } from "@src/runtime/server/server";
-=======
 import { loadDefinition, readConfig } from "@src/runtime/config";
+import { importHooks } from "@src/runtime/hooks";
 import { createServer } from "@src/runtime/server/server";
->>>>>>> e0aa0eb7
 
 // read environment
 const config = readConfig();
 
 const definition = loadDefinition(config.definitionPath);
 
-importHooks(outputFolder);
+importHooks(config);
 
 // start server
 createServer(definition, config);