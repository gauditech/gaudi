import _ from "lodash";

import {
  applyFilterIdInContext,
  buildQueryTree,
  queryTreeFromParts,
  transformSelectPath,
} from "../query/build";
import { castToCardinality, createQueryExecutor, executeQueryTree } from "../query/exec";

import { ValidReferenceIdResult } from "./constraintValidation";

import { dataToFieldDbnames, getRef } from "@src/common/refs";
import { assertUnreachable, ensureExists } from "@src/common/utils";
import { buildChangeset } from "@src/runtime/common/changeset";
import { HookActionContext, executeActionHook } from "@src/runtime/hooks";
import { DbConn } from "@src/runtime/server/dbConn";
import { HookError } from "@src/runtime/server/error";
import { Vars } from "@src/runtime/server/vars";
import {
  ActionDef,
  CreateOneAction,
  Definition,
  RespondAction,
  UpdateOneAction,
} from "@src/types/definition";

export type ActionContext = {
  input: Record<string, unknown>;
  vars: Vars;
  referenceIds: ValidReferenceIdResult[];
};

export async function executeEndpointActions(
  def: Definition,
  dbConn: DbConn,
  ctx: ActionContext,
  epCtx: HookActionContext,
  actions: ActionDef[]
) {
  //
  return _internalExecuteActions(def, dbConn, ctx, epCtx, actions);
}
export async function executeActions(
  def: Definition,
  dbConn: DbConn,
  ctx: ActionContext,
  actions: ActionDef[]
) {
  return _internalExecuteActions(def, dbConn, ctx, undefined, actions);
}
async function _internalExecuteActions(
  def: Definition,
  dbConn: DbConn,
  ctx: ActionContext,
  epCtx: HookActionContext | undefined,
  actions: ActionDef[]
) {
  const qx = createQueryExecutor(dbConn);

  for (const action of actions) {
    const actionKind = action.kind;
    if (actionKind === "create-one") {
      const model = getRef.model(def, action.model);
      const dbModel = model.dbname;

      const actionChangeset = await buildChangeset(def, qx, epCtx, action.changeset, ctx);
      const dbData = dataToFieldDbnames(model, actionChangeset);

      const id = await insertData(dbConn, dbModel, dbData);
      const deps = await fetchActionDeps(def, dbConn, action, id);
      deps && ctx.vars.set(action.alias, deps[0]);
    } else if (actionKind === "update-one") {
      const model = getRef.model(def, action.model);
      const dbModel = model.dbname;

      const actionChangeset = await buildChangeset(def, qx, epCtx, action.changeset, ctx);
      const dbData = dataToFieldDbnames(model, actionChangeset);

      const targetId = resolveTargetId(ctx, action.targetPath);

      const id = await updateData(dbConn, dbModel, dbData, targetId);
      const deps = await fetchActionDeps(def, dbConn, action, id);
      deps && ctx.vars.set(action.alias, deps[0]);
    } else if (actionKind === "delete-one") {
      const model = getRef.model(def, action.model);
      const dbModel = model.dbname;

      const targetId = resolveTargetId(ctx, action.targetPath);

      await deleteData(dbConn, dbModel, targetId);
    } else if (actionKind === "query") {
      const qt = buildQueryTree(def, action.query);
      // FIXME this ugly
      const varsObj = Object.fromEntries(
        Object.keys(ctx.input).map((k) => [`___changeset___${k}`, ctx.input[k]])
      );
      varsObj["___requestAuthToken"] = epCtx?.request.user?.token;

      const result = castToCardinality(
        await qx.executeQueryTree(def, qt, new Vars(varsObj), []),
        action.query.retCardinality
      );
      ctx.vars.set(action.alias, result);
    } else if (actionKind === "execute-hook") {
      ensureExists(epCtx, '"execute" actions can run only in endpoint context.');

      const argsChangeset = await buildChangeset(def, qx, epCtx, action.hook.args, ctx);

      try {
        const result = await executeActionHook(def, action.hook.hook, argsChangeset, epCtx);
        ctx.vars.set(action.alias, result);
      } catch (err) {
        throw new HookError(err);
      }
<<<<<<< HEAD
    } else if (actionKind === "validate") {
      throw new Error("Not implemented");
=======
    } else if (actionKind == "respond") {
      ensureExists(epCtx, '"execute" actions can run only in endpoint context.');

      try {
        // construct changeset and resolve action parts
        const actionChangesetDef = _.compact([
          { name: "body", setter: action.body },
          action.httpStatus != null ? { name: "httpStatus", setter: action.httpStatus } : undefined,
        ]);
        const changeset = await buildChangeset(def, qx, epCtx, actionChangesetDef, ctx);
        // http headers are a separate changeset
        const httpHeadersChangesetDef = (action.httpHeaders ?? []).map((h) => ({
          name: h.name,
          setter: h.value,
        }));
        const httpHeadersChangeset = await buildChangeset(
          def,
          qx,
          epCtx,
          httpHeadersChangesetDef,
          ctx
        );

        const body = changeset.body;
        // we're forcing number cause our type system should've made sure that this resolves to appropriate type
        const httpResponseCode = (changeset.httpStatus ?? 200) as number;

        Object.entries(httpHeadersChangeset).forEach(([name, value]) => {
          // null - remove current header
          if (value == null) {
            epCtx.response.removeHeader(name);
          }
          // multiple header values
          else if (_.isArray(value)) {
            epCtx.response.set(name, value);
          }
          // single value
          else {
            // we're forcing value to `any` cause our type system should've made sure that this resolves to appropriate type
            epCtx.response.set(name, value as any);
          }
        });
        epCtx.response.status(httpResponseCode).json(body);
      } catch (err: any) {
        throw new Error(err);
      }
>>>>>>> bdf4488b
    } else {
      assertUnreachable(actionKind);
    }
  }
}

/**
 * Fetches the record targeted by action based on the actions `select` deps.
 */
async function fetchActionDeps(
  def: Definition,
  dbConn: DbConn,
  action: CreateOneAction | UpdateOneAction,
  id: number | null
): Promise<Record<string, unknown>[] | undefined> {
  if (!id) {
    throw new Error(`Failed to insert into ${action.model}`);
  }
  if (!action.alias) return;
  // no need to fetch if only ID is requested
  if (action.select.findIndex((item) => item.alias !== "id") < 0) {
    return [{ id }];
  }
  const qt = queryTreeFromParts(
    def,
    action.alias,
    [action.model],
    applyFilterIdInContext([action.model]),
    transformSelectPath(action.select, [action.alias], [action.model])
  );
  return executeQueryTree(dbConn, def, qt, new Vars(), [id]);
}

function resolveTargetId(ctx: ActionContext, targetPath: string[]): number {
  // append "id" to the end of the target path and separate it from it's root
  // eg.
  // [org, repo, issue] -> [org, repo, issue, id] -> [org, [repo, issue, id]]
  const [rootTargetName, ...path] = [...targetPath, "id"];

  return ctx.vars.get(rootTargetName, path);
}

// ---------- DB functions

async function updateData(
  dbConn: DbConn,
  model: string,
  data: Record<string, unknown>,
  targetId: number
): Promise<number | null> {
  // TODO: return action's `select` here
  const ret = await dbConn(model).update(data).where({ id: targetId }).returning("id");

  // FIXME findOne? handle unexpected result
  if (!ret.length) return null;
  return ret[0].id;
}

async function insertData(
  dbConn: DbConn,
  model: string,
  data: Record<string, unknown>
): Promise<number | null> {
  // TODO: return action's `select` here
  const ret = await dbConn.insert(data).into(model).returning("id");

  // FIXME findOne? handle unexpected result
  if (!ret.length) return null;
  return ret[0].id;
}

async function deleteData(dbConn: DbConn, model: string, targetId: number): Promise<number | null> {
  // TODO: return action's `select` here
  const ret = await dbConn(model).delete().where({ id: targetId }).returning("id");

  // FIXME findOne? handle unexpected result
  if (!ret.length) return null;
  return ret[0].id;
}<|MERGE_RESOLUTION|>--- conflicted
+++ resolved
@@ -17,13 +17,7 @@
 import { DbConn } from "@src/runtime/server/dbConn";
 import { HookError } from "@src/runtime/server/error";
 import { Vars } from "@src/runtime/server/vars";
-import {
-  ActionDef,
-  CreateOneAction,
-  Definition,
-  RespondAction,
-  UpdateOneAction,
-} from "@src/types/definition";
+import { ActionDef, CreateOneAction, Definition, UpdateOneAction } from "@src/types/definition";
 
 export type ActionContext = {
   input: Record<string, unknown>;
@@ -113,10 +107,6 @@
       } catch (err) {
         throw new HookError(err);
       }
-<<<<<<< HEAD
-    } else if (actionKind === "validate") {
-      throw new Error("Not implemented");
-=======
     } else if (actionKind == "respond") {
       ensureExists(epCtx, '"execute" actions can run only in endpoint context.');
 
@@ -163,7 +153,8 @@
       } catch (err: any) {
         throw new Error(err);
       }
->>>>>>> bdf4488b
+    } else if (actionKind === "validate") {
+      throw new Error("Not implemented");
     } else {
       assertUnreachable(actionKind);
     }
