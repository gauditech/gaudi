import _ from "lodash";

import { processSelect } from "./entrypoints";
import { VarContext, getTypedLiteralValue, getTypedPath } from "./utils";

import { Ref, RefKind, UnknownRefKeyError, getRef } from "@src/common/refs";
import { ensureEqual, ensureUnique } from "@src/common/utils";
import { composeHook } from "@src/composer/hooks";
import {
  NamePath,
  getDirectChildren,
  getFilterPaths,
  queryFromParts,
  uniqueNamePaths,
} from "@src/runtime/query/build";
import { LiteralValue } from "@src/types/ast";
import {
  AggregateDef,
  ComputedDef,
  ConstantDef,
  Definition,
  FieldDef,
  FunctionName,
  IValidatorDef,
  ModelDef,
  ModelHookDef,
  QueryDef,
  QueryOrderByAtomDef,
  ReferenceDef,
  RelationDef,
  TypedExprDef,
  ValidatorDef,
  ValidatorDefinition,
} from "@src/types/definition";
import {
  ComputedSpec,
  ExpSpec,
  FieldSpec,
  ModelHookSpec,
  ModelSpec,
  QuerySpec,
  ReferenceSpec,
  RelationSpec,
} from "@src/types/specification";

export function composeModels(def: Definition, specs: ModelSpec[]): void {
  const unresolvedRefs = new Set<string>();
  let needsExtraStep = true;
  function tryCall<T>(fn: () => T): T | null {
    try {
      return fn();
    } catch (e) {
      if (e instanceof UnknownRefKeyError) {
        needsExtraStep = true;
        unresolvedRefs.add(e.refKey);
        return null;
      } else {
        throw e;
      }
    }
  }
  while (needsExtraStep) {
    unresolvedRefs.clear();
    const resolvedCount = def.resolveOrder.length;
    needsExtraStep = false;
    // ensure model uniqueness
    ensureUnique(specs.map((s) => s.name.toLowerCase()));
    specs.forEach((mspec) => {
      // ensure prop uniqueness
      ensureUnique([
        ...mspec.fields.map((f) => f.name.toLowerCase()),
        ...mspec.references.map((r) => r.name.toLowerCase()),
        ...mspec.relations.map((r) => r.name.toLowerCase()),
        ...mspec.queries.map((q) => q.name.toLowerCase()),
        ...mspec.computeds.map((c) => c.name.toLowerCase()),
      ]);
      const mdef = defineModel(def, mspec);
      mspec.fields.forEach((hspec) => defineField(def, mdef, hspec));
      mspec.computeds.forEach((cspec) => tryCall(() => defineComputed(def, mdef, cspec)));
      mspec.references.forEach((rspec) => tryCall(() => defineReference(def, mdef, rspec)));
      mspec.relations.forEach((rspec) => tryCall(() => defineRelation(def, mdef, rspec)));
      mspec.queries
        .filter((qspec) => !qspec.aggregate)
        .forEach((qspec) => tryCall(() => defineQuery(def, mdef, qspec)));
      mspec.queries
        .filter((qspec) => qspec.aggregate)
        .forEach((qspec) => tryCall(() => defineAggregate(def, mdef, qspec)));
      mspec.hooks.forEach((hspec) => tryCall(() => defineModelHook(def, mdef, hspec)));

      return mdef;
    });
    if (def.resolveOrder.length === resolvedCount && needsExtraStep) {
      // whole iteration has passed, nothing has changed, but not everything's defined
      throw new Error(
        `Couldn't resolve the spec. The following refs are unresolved: ${Array.from(
          unresolvedRefs.values()
        ).join(", ")}`
      );
    }
  }
}

function getDefinition<T extends RefKind, F extends true | undefined>(
  def: Definition,
  refKey: string,
  type: T,
  fail?: F
): F extends true ? Ref<T> : Ref<T> | null {
  let ref: Ref<T>;
  try {
    ref = getRef(def, refKey, undefined, type);
  } catch (e) {
    if (fail) throw e;
    return null as F extends true ? Ref<T> : Ref<T> | null;
  }
  return ref;
}

function defineModel(def: Definition, spec: ModelSpec): ModelDef {
  const ex = getDefinition(def, spec.name, "model");
  if (ex) return ex;

  const model: ModelDef = {
    kind: "model",
    refKey: spec.name,
    name: spec.name,
    dbname: spec.name.toLowerCase(),
    fields: [],
    references: [],
    relations: [],
    queries: [],
    aggregates: [],
    computeds: [],
    hooks: [],
  };
  const idField = constructIdField(model);
  model.fields.push(idField);
  def.models.push(model);
  def.resolveOrder.push(model.refKey);

  if (spec.isAuth && !def.auth) {
    defineAuthModel(def, model);
  }

  return model;
}

function defineAuthModel(def: Definition, baseModel: ModelDef) {
  const localModel = defineModel(def, {
    name: baseModel.name + "__AuthLocal",
    isAuth: false,
    fields: [],
    references: [],
    relations: [],
    queries: [],
    computeds: [],
    hooks: [],
  });
  const localReference = defineReference(def, localModel, {
    name: "base",
    toModel: baseModel.name,
    // FIXME: fix unique references in prisma generation
    //unique: true,
  });
  defineField(def, localModel, {
    name: "username",
    type: "text",
    unique: true,
  });
  defineField(def, localModel, {
    name: "password",
    type: "text",
  });
  defineRelation(def, baseModel, {
    name: "authLocal",
    fromModel: localModel.name,
    through: localReference.name,
  });

  const accessTokenModel = defineModel(def, {
    name: baseModel.name + "__AuthAccessToken",
    isAuth: false,
    fields: [],
    references: [],
    relations: [],
    queries: [],
    computeds: [],
    hooks: [],
  });
  const accessTokenReference = defineReference(def, accessTokenModel, {
    name: "base",
    toModel: baseModel.name,
  });
  defineField(def, accessTokenModel, {
    name: "token",
    type: "text",
    unique: true,
  });
  defineField(def, accessTokenModel, {
    name: "expiryDate",
    type: "text",
  });
  defineRelation(def, baseModel, {
    name: "authAccessTokens",
    fromModel: accessTokenModel.name,
    through: accessTokenReference.name,
  });

  def.auth = {
    baseRefKey: baseModel.refKey,
    localRefKey: localModel.refKey,
    accessTokenRefKey: accessTokenModel.refKey,
  };
}

function constructIdField(mdef: ModelDef): FieldDef {
  return {
    kind: "field",
    refKey: `${mdef.refKey}.id`,
    modelRefKey: mdef.refKey,
    name: "id",
    dbname: "id",
    type: "integer",
    dbtype: "serial",
    primary: true,
    unique: true,
    nullable: false,
    validators: [],
  };
}

function defineField(def: Definition, mdef: ModelDef, fspec: FieldSpec): FieldDef {
  const refKey = `${mdef.refKey}.${fspec.name}`;
  const ex = getDefinition(def, refKey, "field");
  if (ex) return ex;

  const type = validateType(fspec.type);

  const f: FieldDef = {
    kind: "field",
    refKey,
    modelRefKey: mdef.refKey,
    name: fspec.name,
    dbname: fspec.name.toLowerCase(),
    type,
    dbtype: constructDbType(type),
    primary: false,
    unique: !!fspec.unique,
    nullable: !!fspec.nullable,
<<<<<<< HEAD
    validators: validatorSpecsToDefs(def, type, fspec.validators),
=======
    validators: composeValidators(type, fspec.validators),
>>>>>>> 03e25255
  };
  mdef.fields.push(f);
  def.resolveOrder.push(f.refKey);
  return f;
}

function defineComputed(def: Definition, mdef: ModelDef, cspec: ComputedSpec): ComputedDef {
  const refKey = `${mdef.refKey}.${cspec.name}`;
  const ex = getDefinition(def, refKey, "computed");
  if (ex) return ex;

  const c: ComputedDef = {
    kind: "computed",
    refKey,
    modelRefKey: mdef.refKey,
    name: cspec.name,
    exp: composeExpression(def, cspec.exp, [mdef.name]),
  };
  mdef.computeds.push(c);
  def.resolveOrder.push(c.refKey);
  return c;
}

<<<<<<< HEAD
function validatorSpecsToDefs(
  def: Definition,
=======
export function composeValidators(
>>>>>>> 03e25255
  fieldType: FieldDef["type"],
  vspecs: FieldSpec["validators"]
): ValidatorDef[] {
  if (vspecs === undefined) return [];

  return vspecs.map((vspec): ValidatorDef => {
    if (vspec.kind === "hook") {
      return { name: "hook", hook: composeHook(def, vspec.hook), arg: vspec.hook.arg };
    }

    const name = vspec.name;
    const args = vspec.args.map(literalToConstantDef);
    const argt = args.map((a) => a.type);

    for (const v of ValidatorDefinition) {
      const [vType, vBpName, vName, vArgs] = v;
      if (_.isEqual(vType, fieldType) && vBpName === name && _.isEqual(vArgs, argt)) {
        const d: IValidatorDef = {
          name: vName,
          inputType: fieldType,
          args: args,
        };
        return d as ValidatorDef;
      }
    }

    throw new Error(`Unknown validator!`);
  });
}

function literalToConstantDef(literal: LiteralValue): ConstantDef {
  if (typeof literal === "number" && Number.isSafeInteger(literal))
    return { type: "integer", value: literal };
  if (!!literal === literal) return { type: "boolean", value: literal };
  if (literal === null) return { type: "null", value: null };
  if (typeof literal === "string") return { type: "text", value: literal };
  throw new Error(`Can't detect literal type from ${literal} : ${typeof literal}`);
}

function defineReference(def: Definition, mdef: ModelDef, rspec: ReferenceSpec): ReferenceDef {
  const refKey = `${mdef.refKey}.${rspec.name}`;
  const ex = getDefinition(def, refKey, "reference");
  if (ex) return ex;
  getDefinition(def, rspec.toModel, "model", true);

  const fieldRefKey = `${refKey}_id`; // or `Id`?? FIXME decide casing logic
  if (getDefinition(def, refKey, "field")) {
    throw new Error("Can't make reference field, name taken");
  }
  const f: FieldDef = {
    kind: "field",
    refKey: fieldRefKey,
    modelRefKey: mdef.refKey,
    name: `${rspec.name}_id`,
    dbname: `${rspec.name}_id`.toLowerCase(),
    type: "integer",
    dbtype: "integer",
    primary: false,
    unique: !!rspec.unique,
    nullable: !!rspec.nullable,
    validators: [],
  };
  mdef.fields.push(f);
  def.resolveOrder.push(f.refKey);

  const ref: ReferenceDef = {
    kind: "reference",
    refKey,
    fieldRefKey,
    modelRefKey: mdef.refKey,
    toModelFieldRefKey: `${rspec.toModel}.id`,
    toModelRefKey: rspec.toModel,
    name: rspec.name,
    unique: !!rspec.unique,
    nullable: !!rspec.nullable,
  };
  mdef.references.push(ref);
  def.resolveOrder.push(f.refKey);
  return ref;
}

function defineRelation(def: Definition, mdef: ModelDef, rspec: RelationSpec): RelationDef {
  const refKey = `${mdef.refKey}.${rspec.name}`;
  const ex = getDefinition(def, refKey, "relation");
  if (ex) return ex;

  getDefinition(def, rspec.fromModel, "model", true);
  const throughRef = getDefinition(def, `${rspec.fromModel}.${rspec.through}`, "reference", true);
  if (throughRef.toModelRefKey !== mdef.name) {
    throw new Error(
      `Relation ${mdef.name}.${rspec.name} is pointing to a reference referencing a model ${throughRef.toModelRefKey}`
    );
  }

  const rel: RelationDef = {
    kind: "relation",
    refKey,
    modelRefKey: mdef.refKey,
    name: rspec.name,
    fromModel: rspec.fromModel,
    fromModelRefKey: rspec.fromModel,
    through: rspec.through,
    throughRefKey: throughRef.refKey,
    nullable: throughRef.nullable,
    unique: throughRef.unique,
  };
  mdef.relations.push(rel);
  def.resolveOrder.push(rel.refKey);
  return rel;
}

function defineQuery(def: Definition, mdef: ModelDef, qspec: QuerySpec): QueryDef {
  const refKey = `${mdef.refKey}.${qspec.name}`;
  const ex = getDefinition(def, refKey, "query");
  if (ex) return ex;

  const query = queryFromSpec(def, mdef, qspec);
  query.refKey = refKey;
  query.select = []; // FIXME ??

  mdef.queries.push(query);
  def.resolveOrder.push(query.refKey);
  return query;
}

function defineAggregate(def: Definition, mdef: ModelDef, qspec: QuerySpec): AggregateDef {
  const refKey = `${mdef.refKey}.${qspec.name}`;
  const ex = getDefinition(def, refKey, "aggregate");
  if (ex) return ex;

  const query = aggregateFromSpec(def, mdef, qspec);
  query.refKey = refKey;

  mdef.aggregates.push(query);
  def.resolveOrder.push(query.refKey);
  return query;
}

function defineModelHook(def: Definition, mdef: ModelDef, hspec: ModelHookSpec): ModelHookDef {
  const refKey = `${mdef.refKey}.${hspec.name}`;
  const ex = getDefinition(def, refKey, "model-hook");
  if (ex) return ex;

  const args = hspec.args.map(({ name, query }) => ({
    name,
    query: queryFromSpec(def, mdef, query),
  }));

  const h: ModelHookDef = {
    kind: "model-hook",
    refKey,
    name: hspec.name,
    args,
    hook: composeHook(def, hspec),
  };
  mdef.hooks.push(h);
  def.resolveOrder.push(h.refKey);
  return h;
}

function queryFromSpec(def: Definition, mdef: ModelDef, qspec: QuerySpec): QueryDef {
  if (qspec.aggregate) {
    throw new Error(`Can't build a QueryDef when QuerySpec contains an aggregate`);
  }
  if (qspec.fromAlias) {
    ensureEqual(
      (qspec.fromAlias ?? []).length,
      qspec.fromModel.length,
      `alias ${qspec.fromAlias} should be the same length as from ${qspec.fromModel}`
    );
  }

  const fromPath = [mdef.name, ...qspec.fromModel];

  /**
   *  For each alias in qspec, assign a NamePath. For example,
   * `from repos.issues as r.i` produces the following `aliases`:
   * { r: ["Org", "repos"], i: ["Org", "repos", "issues"] }
   */
  const aliases = (qspec.fromAlias ?? []).reduce((acc, curr, index) => {
    return _.assign(acc, { [curr]: _.take(fromPath, index + 2) });
  }, {} as Record<string, NamePath>);

  const filter = qspec.filter && composeExpression(def, qspec.filter, fromPath, {}, aliases);

  const filterPaths = getFilterPaths(filter);
  const paths = uniqueNamePaths([fromPath, ...filterPaths]);
  const direct = getDirectChildren(paths);
  ensureEqual(direct.length, 1);
  const targetModel = getRef.model(def, direct[0]);
  const select = processSelect(def, targetModel, qspec.select, fromPath);

  const orderBy = qspec.orderBy?.map(
    ({ field, order }): QueryOrderByAtomDef => ({
      exp: { kind: "alias", namePath: [...fromPath, ...field] },
      direction: order ?? "asc",
    })
  );

  return queryFromParts(
    def,
    qspec.name,
    fromPath,
    filter,
    select,
    orderBy,
    qspec.limit,
    qspec.offset
  );
}

function aggregateFromSpec(def: Definition, mdef: ModelDef, qspec: QuerySpec): AggregateDef {
  const aggregate = qspec.aggregate?.name;
  if (!aggregate) {
    throw new Error(`Can't build an AggregateDef when QuerySpec doesn't contain an aggregate`);
  }
  if (qspec.select) {
    throw new Error(`Aggregate query can't have a select`);
  }
  const qdef = queryFromSpec(def, mdef, { ...qspec, aggregate: undefined });
  const { refKey } = qdef;
  const query = _.omit(qdef, ["refKey", "name", "select"]);

  if (aggregate !== "sum" && aggregate !== "count") {
    throw new Error(`Unknown aggregate function ${aggregate}`);
  }

  return {
    refKey,
    kind: "aggregate",
    aggrFnName: aggregate,
    targetPath: [mdef.refKey, "id"],
    name: qspec.name,
    query,
  };
}

function typedFunctionFromParts(
  def: Definition,
  name: string,
  args: ExpSpec[],
  namespace: string[],
  context: VarContext = {},
  aliases: Record<string, NamePath> = {}
): TypedExprDef {
  return {
    kind: "function",
    name: name as FunctionName, // FIXME proper validation
    args: args.map((arg) => composeExpression(def, arg, namespace, context, aliases)),
  };
}

export function composeExpression(
  def: Definition,
  exp: ExpSpec,
  namespace: string[],
  context: VarContext = {},
  aliases: Record<string, NamePath> = {}
): TypedExprDef {
  switch (exp.kind) {
    case "literal": {
      return getTypedLiteralValue(exp.literal);
    }
    case "identifier": {
      /**
       * If identifier starts with a known alias, replace the first element (_.tail drops the first one)
       * with it's NamePath.
       */
      const expandedNamePath =
        exp.identifier[0] in aliases
          ? [...aliases[exp.identifier[0]], ..._.tail(exp.identifier)]
          : [...namespace, ...exp.identifier];

      // ensure everything resolves
      getTypedPath(def, expandedNamePath, context);
      return { kind: "alias", namePath: expandedNamePath };
    }
    // everything else composes to a function
    case "unary": {
      return typedFunctionFromParts(
        def,
        "not",
        [exp.exp, { kind: "literal", literal: true }],
        namespace,
        context,
        aliases
      );
    }
    case "binary": {
      return typedFunctionFromParts(
        def,
        exp.operator,
        [exp.lhs, exp.rhs],
        namespace,
        context,
        aliases
      );
    }
    case "function": {
      return typedFunctionFromParts(def, exp.name, exp.args, namespace, context, aliases);
    }
  }
}

export function validateType(type: string): FieldDef["type"] {
  switch (type) {
    case "integer":
      return "integer";
    case "text":
      return "text";
    case "boolean":
      return "boolean";
    default:
      throw new Error(`Field type ${type} is not a valid type`);
  }
}

function constructDbType(type: FieldDef["type"]): FieldDef["dbtype"] {
  return type;
}<|MERGE_RESOLUTION|>--- conflicted
+++ resolved
@@ -247,11 +247,7 @@
     primary: false,
     unique: !!fspec.unique,
     nullable: !!fspec.nullable,
-<<<<<<< HEAD
-    validators: validatorSpecsToDefs(def, type, fspec.validators),
-=======
-    validators: composeValidators(type, fspec.validators),
->>>>>>> 03e25255
+    validators: composeValidators(def, type, fspec.validators),
   };
   mdef.fields.push(f);
   def.resolveOrder.push(f.refKey);
@@ -275,12 +271,8 @@
   return c;
 }
 
-<<<<<<< HEAD
-function validatorSpecsToDefs(
+export function composeValidators(
   def: Definition,
-=======
-export function composeValidators(
->>>>>>> 03e25255
   fieldType: FieldDef["type"],
   vspecs: FieldSpec["validators"]
 ): ValidatorDef[] {
