--- conflicted
+++ resolved
@@ -80,8 +80,6 @@
     through slug
 
     get endpoint {}
-<<<<<<< HEAD
-=======
     list endpoint {
       pageable
       filter { name is "asdf" }
@@ -100,7 +98,6 @@
         }
       }
     }
->>>>>>> b7ec56ed
     update endpoint {
       action {
         update {}
