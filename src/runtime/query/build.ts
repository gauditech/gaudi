import _ from "lodash";
import { match } from "ts-pattern";

import { kindFilter } from "@src/common/kindFilter";
import { getRef, getTargetModel } from "@src/common/refs";
import { assertUnreachable, ensureEqual } from "@src/common/utils";
import { TypeCardinality } from "@src/compiler/ast/type";
import { HookCode } from "@src/types/common";
import {
  Definition,
  ModelDef,
  NestedSelect,
  QueryDef,
  QueryOrderByAtomDef,
  SelectDef,
  SelectHook,
  SelectItem,
  SelectableExpression,
  TypedExprDef,
} from "@src/types/definition";

// FIXME introduce Queryable with SelectableItem[]?
export type QueryTree = {
  name: string;
  alias: string;
  query: QueryDef;
  queryIdAlias: string | undefined;
  hooks: {
    name: string;
    args: { name: string; query: QueryTree }[];
    hook: HookCode;
  }[];
  related: QueryTree[];
};

export type NamePath = string[];

export const GAUDI_INTERNAL_TARGET_ID_ALIAS = "__gaudi__target_id";

/**
 * Utils
 */

/**
 * TODO turn this into Queryable
 *
 * Converts QueryDef into a QueryDef with only selectable expressions.
 * Ensures the `id` field is selected any non-selectable item is requeste.d
 */
function queryToQueriable(query: QueryDef): QueryDef {
  const selectables = kindFilter(query.select, "expression");
  const targetIdAlias = findTargetIdAlias(query);
  if (targetIdAlias === GAUDI_INTERNAL_TARGET_ID_ALIAS) {
    selectables.push({
      kind: "expression",
      alias: GAUDI_INTERNAL_TARGET_ID_ALIAS,
      expr: { kind: "alias", namePath: [...query.fromPath, "id"] },
      type: { kind: "integer", nullable: false },
    });
  }

  return { ...query, select: selectables };
}

function findTargetIdAlias(query: QueryDef): string | undefined {
  const selectables = kindFilter(query.select, "expression");
  const hasNested = kindFilter(query.select, "nested-select");
  const hasHooks = kindFilter(query.select, "model-hook");
  const id = selectables.find(
    (s) =>
      s.alias === "id" &&
      s.expr?.kind === "alias" &&
      _.isEqual(s.expr.namePath, [...query.fromPath, "id"])
  );
  if (id) {
    return "id";
  } else if (hasHooks || hasNested) {
    return GAUDI_INTERNAL_TARGET_ID_ALIAS;
  }
}

export function selectToHooks(select: SelectDef): SelectHook[] {
  return select.filter((s): s is SelectHook => s.kind === "model-hook");
}

export function applyFilterIdInContext(namePath: NamePath, filter?: TypedExprDef): TypedExprDef {
  const inFilter: TypedExprDef = {
    kind: "function",
    name: "in",
    args: [
      { kind: "alias", namePath: [...namePath, "id"] },
      {
        kind: "variable",
        type: { kind: "collection", type: { kind: "integer", nullable: false } },
        name: "@context_ids",
      },
    ],
  };
  return filter === undefined
    ? inFilter
    : { kind: "function", name: "and", args: [filter, inFilter] };
}

function getPathRetType(def: Definition, path: NamePath): ModelDef {
  // assume it starts with model
  const model = getRef.model(def, path[0]);
  const ret = _.tail(path).reduce(
    (ctx, name) => getTargetModel(def, `${ctx.refKey}.${name}`),
    model
  );
  return ret;
}

/**
 * Query builder
 */

export function queryTreeFromParts(
  def: Definition,
  name: string,
  fromPath: NamePath,
  filter: TypedExprDef,
  select: SelectDef
): QueryTree {
  const query = queryFromParts(def, name, fromPath, filter, select);
  const qTree = buildQueryTree(def, query);
  return qTree;
}

export function queryFromParts(
  def: Definition,
  name: string,
  fromPath: NamePath,
  filter: TypedExprDef,
  select: SelectDef,
  orderBy?: QueryOrderByAtomDef[],
  limit?: number,
  offset?: number
): QueryDef {
  const sourceModel = getRef.model(def, _.first(fromPath)!);

  return {
    kind: "query",
    refKey: "N/A",
    modelRefKey: sourceModel.refKey,
    filter,
    fromPath,
    name,
    retCardinality: "collection",
    retType: getPathRetType(def, fromPath).refKey,
    select,
    orderBy,
    limit,
    offset,
  };
}

export function getDirectChildren(paths: NamePath[]): string[] {
  return _.chain(paths)
    .map((p) => p[0])
    .compact()
    .uniq()
    .value();
}

export function getRelatedPaths(paths: NamePath[], direct: string): NamePath[] {
  return paths.filter((path) => path[0] === direct).map(_.tail);
}

/**
 * QueryTree builder
 */

export function buildQueryTree(def: Definition, q: QueryDef): QueryTree {
  const query = queryToQueriable(q);
  const hooks = selectToHooks(q.select).map(({ name, refKey }) => {
    const modelHook = getRef.modelHook(def, refKey);
    return {
      name,
      args: modelHook.args.map(({ name, query }) => {
        // apply a batching filter
        const filter = applyFilterIdInContext(query.fromPath, query.filter);
        // select the __join_connection
        const conn = mkJoinConnection(getRef.model(def, _.first(query.fromPath)!));
        const select = [...query.select, conn];

        return {
          name,
          query: buildQueryTree(def, { ...query, filter, select }),
        };
      }),
      hook: modelHook.hook,
    };
  });
  const model = getRef.model(def, query.retType);

  return {
    name: query.name,
    alias: query.name,
    query,
    queryIdAlias: findTargetIdAlias(q),
    hooks,
    related: queriesFromSelect(def, model, q.select).map((q) => buildQueryTree(def, q)),
  };
}

function queriesFromSelect(def: Definition, model: ModelDef, select: SelectDef): QueryDef[] {
  const deep: NestedSelect[] = kindFilter(select, "nested-select");
  return deep.map((s) => selectToQuery(def, model, s));
}

function selectToQuery(def: Definition, model: ModelDef, select: NestedSelect): QueryDef {
  const ref = getRef(def, select.refKey, undefined, ["reference", "relation", "query"]);
  const namePath = [model.name, ref.name];
  const query = queryFromParts(
    def,
    select.alias,
    namePath,
    applyFilterIdInContext([model.name], undefined),
    [
      ...transformSelectPath(select.select, _.initial(select.namePath), [model.name]),
      mkJoinConnection(model),
    ]
  );

  query.retCardinality = match(ref)
    .with({ kind: "reference" }, ({ nullable }) => (nullable ? "nullable" : "one"))
    .with({ kind: "relation" }, ({ unique }) => (unique ? "nullable" : "collection"))
    .with({ kind: "query" }, ({ retCardinality }) => retCardinality)
    .exhaustive();

  return query;
}

export function transformSelectPath(select: SelectDef, from: string[], to: string[]): SelectDef {
  return select.map((item: SelectItem): SelectItem => {
    return match(item)
      .with({ kind: "expression" }, (item) => ({
        ...item,
        expr: transformExpressionPaths(item.expr, from, to),
      }))
      .with({ kind: "model-hook" }, (item) => ({
        ...item,
        namePath: transformNamePath(item.namePath, from, to),
      }))
      .with({ kind: "nested-select" }, (item) => {
        return {
          ...item,
          namePath: transformNamePath(item.namePath, from, to),
          select: transformSelectPath(item.select, from, to),
        };
      })
      .exhaustive();
  });
}

export function transformNamePath(path: string[], from: string[], to: string[]): string[] {
  ensureEqual(
    _.isEqual(from, _.take(path, from.length)),
    true,
    `Cannot transform name path: ${path.join(".")} doesn't start with ${from.join(".")}`
  );
  return [...to, ..._.drop(path, from.length)];
}

export function transformNamePaths(paths: string[][], from: string[], to: string[]): string[][] {
  return paths.map((path) => transformNamePath(path, from, to));
}

export function transformExpressionPaths(
  exp: TypedExprDef,
  from: string[],
  to: string[]
): TypedExprDef {
  if (exp === undefined) {
    return undefined;
  }
  switch (exp.kind) {
    case "literal":
    case "variable": {
      return exp;
    }
    case "alias": {
      return { ...exp, namePath: transformNamePath(exp.namePath, from, to) };
    }
    case "function": {
      return {
        ...exp,
        args: exp.args.map((arg) => transformExpressionPaths(arg, from, to)),
      };
    }
    case "aggregate-function": {
      return { ...exp, sourcePath: transformNamePath(exp.sourcePath, from, to) };
    }
<<<<<<< HEAD
    case "in-subquery": {
      return {
        ...exp,
        sourcePath: transformNamePath(exp.sourcePath, from, to),
        lookupExpression: transformExpressionPaths(exp, from, to),
=======
    case "array": {
      return {
        ...exp,
        elements: exp.elements.map((arg) => transformExpressionPaths(arg, from, to)),
>>>>>>> 47ec4615
      };
    }
    default: {
      assertUnreachable(exp);
    }
  }
}

function mkJoinConnection(model: ModelDef): SelectableExpression {
  return {
    kind: "expression",
    alias: "__join_connection",
    expr: { kind: "alias", namePath: [model.name, "id"] },
    type: { kind: "integer", nullable: false },
  };
}

export function selectableId(namePath: NamePath): SelectableExpression {
  return {
    kind: "expression",
    alias: GAUDI_INTERNAL_TARGET_ID_ALIAS,
    expr: { kind: "alias", namePath: [...namePath, "id"] },
    type: { kind: "integer", nullable: false },
  };
}<|MERGE_RESOLUTION|>--- conflicted
+++ resolved
@@ -4,7 +4,6 @@
 import { kindFilter } from "@src/common/kindFilter";
 import { getRef, getTargetModel } from "@src/common/refs";
 import { assertUnreachable, ensureEqual } from "@src/common/utils";
-import { TypeCardinality } from "@src/compiler/ast/type";
 import { HookCode } from "@src/types/common";
 import {
   Definition,
@@ -292,18 +291,17 @@
     case "aggregate-function": {
       return { ...exp, sourcePath: transformNamePath(exp.sourcePath, from, to) };
     }
-<<<<<<< HEAD
     case "in-subquery": {
       return {
         ...exp,
         sourcePath: transformNamePath(exp.sourcePath, from, to),
         lookupExpression: transformExpressionPaths(exp, from, to),
-=======
+      };
+    }
     case "array": {
       return {
         ...exp,
         elements: exp.elements.map((arg) => transformExpressionPaths(arg, from, to)),
->>>>>>> 47ec4615
       };
     }
     default: {
