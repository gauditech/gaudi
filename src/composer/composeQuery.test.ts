import { compileToOldSpec, compose } from "@src/index";
import { CustomOneEndpointDef } from "@src/types/definition";

describe("compose model queries", () => {
  it("nested example without filters", () => {
    const bp = `
    model Org {
      relation repos { from Repo, through org }
      query back_to_org { from repos.org }
    }
    model Repo {
      reference org { to Org }
    }
    `;
    const def = compose(compileToOldSpec(bp));
    expect(def.models[0].queries).toMatchSnapshot();
  });
  it("example with nested filters", () => {
    const bp = `
    model Org {
      relation repos { from Repo, through org }
      query repos_if_one { from repos, filter { org.id is 1 and is_active } }
    }
    model Repo {
      field is_active { type boolean }
      reference org { to Org }
    }
    `;
    const def = compose(compileToOldSpec(bp));

    expect(def.models[0].queries).toMatchSnapshot();
  });

  it("order and limit", () => {
    const bp = `
    model Org {
      relation repos { from Repo, through org }
      query recent_repos {
        from repos,
        order by { id desc },
        limit 5
      }
    }
    model Repo {
      reference org { to Org }
    }
    `;
    const def = compose(compileToOldSpec(bp));
    expect(def.models[0].queries[0]).toMatchSnapshot();
  });
});

describe("compose action queries", () => {
  describe('"fetch" action', () => {
    it("native endpoint", () => {
      const bp = `
      model Org {
        field name { type string }
        field description { type string }
      }
      model Repo {
      }

      api {
        entrypoint Org {

<<<<<<< HEAD
          // test in native endpoint
          update endpoint {
            action {
              // target
              fetch as cOrg {
                query { from Org, filter { id is 1 }, select {name} } // TODO: read from ctx - id
              }
              // other model
              fetch as cRepo {
                query { from Repo, filter { id is 1 } } // TODO: read from ctx - id
              }
=======
        // test in native endpoint
        update endpoint {
          action {
            update {}
            // target
            fetch as cOrg {
              query { from Org, filter { id is 1 }, select {name} } // TODO: read from ctx - id
            }
            // other model
            fetch as cRepo {
              query { from Repo, filter { id is 1 } } // TODO: read from ctx - id
>>>>>>> e8b29950
            }
          }
        }
      }
      `;

      const def = compose(compileToOldSpec(bp));
      expect(
        (def.entrypoints[0].endpoints[0] as CustomOneEndpointDef).actions[0]
      ).toMatchSnapshot();
    });
    it("custom endpoint", () => {
      const bp = `
      model Org {
        field name { type string }
        field description { type string }
      }
      model Repo {
      }

      api {
        entrypoint Org {

          // test in custom endpoint
          custom endpoint {
            path "customPath"
            method POST
            cardinality one

            action {
              // target
              fetch as cOrg {
                query { from Org, filter { id is 1 }, select {name} } // TODO: read from ctx - id
              }
              // other model
              fetch as cRepo {
                query { from Repo, filter { id is 1 } } // TODO: read from ctx - id
              }
            }
          }
        }
      }
      `;

      const def = compose(compileToOldSpec(bp));
      expect(
        (def.entrypoints[0].endpoints[0] as CustomOneEndpointDef).actions[0]
      ).toMatchSnapshot();
    });
  });
});<|MERGE_RESOLUTION|>--- conflicted
+++ resolved
@@ -63,11 +63,10 @@
 
       api {
         entrypoint Org {
-
-<<<<<<< HEAD
           // test in native endpoint
           update endpoint {
             action {
+              update {}
               // target
               fetch as cOrg {
                 query { from Org, filter { id is 1 }, select {name} } // TODO: read from ctx - id
@@ -76,19 +75,6 @@
               fetch as cRepo {
                 query { from Repo, filter { id is 1 } } // TODO: read from ctx - id
               }
-=======
-        // test in native endpoint
-        update endpoint {
-          action {
-            update {}
-            // target
-            fetch as cOrg {
-              query { from Org, filter { id is 1 }, select {name} } // TODO: read from ctx - id
-            }
-            // other model
-            fetch as cRepo {
-              query { from Repo, filter { id is 1 } } // TODO: read from ctx - id
->>>>>>> e8b29950
             }
           }
         }
