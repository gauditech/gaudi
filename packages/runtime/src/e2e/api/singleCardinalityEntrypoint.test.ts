import path from "path";

import * as dotenv from "dotenv";
import request from "supertest";

import { createTestInstance, loadBlueprint } from "@runtime/e2e/api/setup";

// these tests last longer than default 5s timeout so this seems to help
jest.setTimeout(10000);

describe("Single Cardinality Entrypoint", () => {
  dotenv.config({ path: path.join(__dirname, "api.test.env") });

  const runner = createTestInstance(
    loadBlueprint(path.join(__dirname, "singleCardinalityEntrypoint.gaudi")),
    [
      { model: "Address", data: [{ name: "Address 1" }] },
      { model: "User", data: [{ name: "First", address_id: 1 }] },
    ]
  );

  describe("cardinality one reference", () => {
    it("get", async () => {
      const server = await runner.createServerInstance();
      const getResponse = await request(server).get("/api/user/1/address");
      expect(getResponse.statusCode).toBe(200);
      expect(getResponse.body).toMatchSnapshot();
    });

    it("update", async () => {
      const data = { name: "Foo 2" };
      const server = await runner.createServerInstance();
      const patchResponse = await request(server).patch("/api/user/1/address").send(data);
      expect(patchResponse.statusCode).toBe(200);
      expect(patchResponse.body).toMatchSnapshot();
    });

    it("custom", async () => {
      const server = await runner.createServerInstance();
      const getResponse = await request(server).get("/api/user/1/address/custom");
      expect(getResponse.statusCode).toBe(204);
    });
  });

  describe("cardinality nullable reference", () => {
    it("fail to delete when not existing", async () => {
      const server = await runner.createServerInstance();
      const deleteResponse = await request(server).delete("/api/user/1/details");
      expect(deleteResponse.statusCode).toBe(404);
    });

    it("create and delete", async () => {
      const server = await runner.createServerInstance();

      const data = { text: "some text" };
      const postResponse = await request(server).post("/api/user/1/details").send(data);
      expect(postResponse.statusCode).toBe(200);
      expect(postResponse.body).toMatchSnapshot();

      const getResponse1 = await request(server).get("/api/user/1");
      expect(getResponse1.statusCode).toBe(200);
      // Check if user.details is set from context
      expect(getResponse1.body.details_id).toBe(postResponse.body.id);

      const deleteResponse = await request(server).delete("/api/user/1/details");
      expect(deleteResponse.statusCode).toBe(204);

      const getResponse2 = await request(server).get("/api/user/1");
      expect(getResponse2.statusCode).toBe(200);
      // Check if user.details is unset
      expect(getResponse2.body.details_id).toBeNull();
    });
  });

  describe("cardinality nullable relation", () => {
    it("get", async () => {
      const server = await runner.createServerInstance();

      const getResponse = await request(server).get("/api/address/1/user");
      expect(getResponse.statusCode).toBe(200);
      expect(getResponse.body).toMatchSnapshot();
    });

    it("update", async () => {
      const server = await runner.createServerInstance();

      const data = { name: "Second" };
      const patchResponse = await request(server).patch("/api/address/1/user").send(data);
      expect(patchResponse.statusCode).toBe(200);
      expect(patchResponse.body).toMatchSnapshot();
    });

    it("custom", async () => {
      const server = await runner.createServerInstance();

      const getResponse = await request(server).get("/api/address/1/user/custom");
      expect(getResponse.statusCode).toBe(204);
    });

    it("delete and create", async () => {
      const server = await runner.createServerInstance();

      const deleteResponse = await request(server).delete("/api/address/1/user");
      expect(deleteResponse.statusCode).toBe(204);

<<<<<<< HEAD
      const data = { name: "Second" };
      const postResponse = await request(server).post("/api/address/1/user").send(data);
=======
      const data = { name: "Second", details_id: null };
      const postResponse = await request(getServer()).post("/api/address/1/user").send(data);
>>>>>>> 142e908f
      expect(postResponse.statusCode).toBe(200);
      expect(postResponse.body).toMatchSnapshot();
    });

    it("fail to create when already existing", async () => {
<<<<<<< HEAD
      const data = { name: "Third" };
      const server = await runner.createServerInstance();
      const postResponse = await request(server).post("/api/address/1/user").send(data);
=======
      const data = { name: "Third", details_id: null };
      const postResponse = await request(getServer()).post("/api/address/1/user").send(data);
>>>>>>> 142e908f
      expect(postResponse.statusCode).toBe(500); // FIXME response with better data
    });

    it("fail to delete when not existing", async () => {
      const server = await runner.createServerInstance();
      const delete1Response = await request(server).delete("/api/address/1/user");
      expect(delete1Response.statusCode).toBe(204);

      const delete2Response = await request(server).delete("/api/address/1/user");
      expect(delete2Response.statusCode).toBe(404);
    });
  });
});<|MERGE_RESOLUTION|>--- conflicted
+++ resolved
@@ -103,26 +103,17 @@
       const deleteResponse = await request(server).delete("/api/address/1/user");
       expect(deleteResponse.statusCode).toBe(204);
 
-<<<<<<< HEAD
-      const data = { name: "Second" };
+      const data = { name: "Second", details_id: null };
       const postResponse = await request(server).post("/api/address/1/user").send(data);
-=======
-      const data = { name: "Second", details_id: null };
-      const postResponse = await request(getServer()).post("/api/address/1/user").send(data);
->>>>>>> 142e908f
+
       expect(postResponse.statusCode).toBe(200);
       expect(postResponse.body).toMatchSnapshot();
     });
 
     it("fail to create when already existing", async () => {
-<<<<<<< HEAD
-      const data = { name: "Third" };
+      const data = { name: "Third", details_id: null };
       const server = await runner.createServerInstance();
       const postResponse = await request(server).post("/api/address/1/user").send(data);
-=======
-      const data = { name: "Third", details_id: null };
-      const postResponse = await request(getServer()).post("/api/address/1/user").send(data);
->>>>>>> 142e908f
       expect(postResponse.statusCode).toBe(500); // FIXME response with better data
     });
 
