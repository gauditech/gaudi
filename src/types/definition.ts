import { FieldType, TypeCardinality } from "@src/compiler/ast/type";
import { HookCode } from "@src/types/common";
import {
  BooleanLiteral,
  FloatLiteral,
  IntegerLiteral,
  Literal,
  StringLiteral,
} from "@src/types/specification";

export type Definition = {
  models: ModelDef[];
  apis: ApiDef[];
  populators: PopulatorDef[];
  runtimes: ExecutionRuntimeDef[];
  authenticator: AuthenticatorDef | undefined;
  generators: GeneratorDef[];
};

export type ModelDef = {
  kind: "model";
  refKey: string;
  name: string;
  dbname: string;
  fields: FieldDef[];
  references: ReferenceDef[];
  relations: RelationDef[];
  queries: QueryDef[];
  aggregates: AggregateDef[];
  computeds: ComputedDef[];
  hooks: ModelHookDef[];
};

export type FieldDef = {
  kind: "field";
  refKey: string;
  modelRefKey: string;
  name: string;
  dbname: string;
  type: FieldType;
  primary: boolean;
  unique: boolean;
  nullable: boolean;
  validators: ValidatorDef[];
};

export type ReferenceDef = {
  kind: "reference";
  refKey: string;
  modelRefKey: string;
  name: string;
  fieldRefKey: string;
  toModelRefKey: string;
  toModelFieldRefKey: string;
  nullable: boolean;
  unique: boolean;
  onDelete?: ReferenceOnDeleteAction;
};
export type ReferenceOnDeleteAction = "setNull" | "cascade";

export type RelationDef = {
  kind: "relation";
  refKey: string;
  modelRefKey: string;
  name: string;
  fromModel: string;
  fromModelRefKey: string;
  through: string;
  throughRefKey: string;
  unique: boolean;
};

export type QueryDef = {
  kind: "query";
  refKey: string;
  modelRefKey: string;
  name: string;
  // retType: string | "integer";
  retType: string;
  retCardinality: TypeCardinality;
  fromPath: string[];
  // unique: boolean;
  filter: TypedExprDef;
  select: SelectDef;
  orderBy: QueryOrderByAtomDef[] | undefined;
  limit: number | undefined;
  offset: number | undefined;
};

export type QueryOrderByAtomDef = { exp: TypedExprDef; direction: "asc" | "desc" };

export type AggregateDef = {
  kind: "aggregate";
  refKey: string;
  name: string;
  aggrFnName: "count" | "sum";
  targetPath: string[];
  query: Omit<QueryDef, "refKey" | "select" | "name">;
};

export type ComputedDef = {
  kind: "computed";
  refKey: string;
  modelRefKey: string;
  name: string;
  exp: TypedExprDef;
  type: VariablePrimitiveType;
};

export type ModelHookDef = {
  kind: "model-hook";
  refKey: string;
  name: string;
  args: { name: string; query: QueryDef }[];
  hook: HookCode;
};

export type VariablePrimitiveType = {
  kind: FieldType | "null";
  nullable: boolean;
};

type VariableCollectionType = {
  kind: "collection";
  type: VariablePrimitiveType;
};

type TypedVariableType = VariablePrimitiveType | VariableCollectionType;

export type LiteralValueDef = { kind: "literal"; literal: Literal };

type TypedAlias = { kind: "alias"; namePath: string[]; type?: TypedVariableType };
type TypedVariable = { kind: "variable"; type?: TypedVariableType; name: string };

export type BinaryOperator =
  | "or"
  | "and"
  | "is not"
  | "is"
  | "not in"
  | "in"
  | "<"
  | "<="
  | ">"
  | ">="
  | "+"
  | "-"
  | "/"
  | "*";

export type FunctionName =
  | BinaryOperator
  | "length"
  | "concat"
  | "lower"
  | "upper"
  | "now"
  | "cryptoHash"
  | "cryptoCompare"
  | "cryptoToken"
  | "stringify";

export type AggregateFunctionName = "count" | "sum";

export type InSubqueryFunctionName = "in" | "not in";

export type TypedFunction = {
  kind: "function";
  name: FunctionName;
  args: TypedExprDef[];
  type?: TypedVariableType;
};

export type TypedExprDef =
  | LiteralValueDef
  | TypedArray
  | TypedAlias
  | TypedVariable
  | TypedFunction
  | TypedAggregateFunction
  | TypedExistsSubquery
  | undefined;

type TypedArray = {
  kind: "array";
  elements: TypedExprDef[];
  type: VariableCollectionType;
};

type TypedAggregateFunction = {
  kind: "aggregate-function";
  fnName: FunctionName | AggregateFunctionName;
  type: VariablePrimitiveType;
  sourcePath: string[];
  targetPath: string[];
};

<<<<<<< HEAD
type TypedExistsSubquery = {
  kind: "in-subquery";
  fnName: InSubqueryFunctionName;
  lookupExpression: TypedExprDef;
  sourcePath: string[];
  targetPath: string[];
};

type LiteralIntegerDef = { kind: "literal"; type: "integer"; value: number };
type LiteralTextDef = { kind: "literal"; type: "text"; value: string };
type LiteralNullDef = { kind: "literal"; type: "null"; value: null };
type LiteralBooleanDef = { kind: "literal"; type: "boolean"; value: boolean };

=======
>>>>>>> 02ab9917
export type ApiDef = {
  name?: string;
  path: string;
  entrypoints: EntrypointDef[];
};

/**
 * ENTRYPOINTS
 */
export type EntrypointDef = {
  name: string;
  target: TargetDef;
  endpoints: EndpointDef[];
  entrypoints: EntrypointDef[];
};

export type TargetDef = {
  kind: "model" | "reference" | "relation";
  name: string;
  namePath: string[];
  retType: string;
  alias: string;
  identifyWith:
    | { name: string; refKey: string; type: "string" | "integer"; paramName: string }
    | undefined;
};

export type TargetWithSelectDef = TargetDef & { select: SelectDef };

export type EndpointHttpMethod = "GET" | "POST" | /*"PUT" |*/ "PATCH" | "DELETE";

export type EndpointDef =
  | CreateEndpointDef
  | ListEndpointDef
  | GetEndpointDef
  | UpdateEndpointDef
  | DeleteEndpointDef
  | CustomOneEndpointDef
  | CustomManyEndpointDef;

export type ListEndpointDef = {
  kind: "list";
  parentContext: TargetWithSelectDef[];
  target: Omit<TargetWithSelectDef, "identifyWith">;
  authSelect: SelectDef;
  authorize: TypedExprDef;
  pageable: boolean;
  response: SelectDef;
  orderBy: QueryOrderByAtomDef[] | undefined;
  filter: TypedExprDef | undefined;
  // actions: ActionDef[];
};

export type GetEndpointDef = {
  kind: "get";
  parentContext: TargetWithSelectDef[];
  target: TargetWithSelectDef;
  authSelect: SelectDef;
  authorize: TypedExprDef;
  response: SelectDef;
  // actions: ActionDef[];
};

export type CreateEndpointDef = {
  kind: "create";
  parentContext: TargetWithSelectDef[];
  target: Omit<TargetWithSelectDef, "identifyWith">;
  authSelect: SelectDef;
  authorize: TypedExprDef;
  response: SelectDef;
  fieldset: FieldsetDef;
  actions: ActionDef[];
};

export type UpdateEndpointDef = {
  kind: "update";
  parentContext: TargetWithSelectDef[];
  target: TargetWithSelectDef;
  authSelect: SelectDef;
  authorize: TypedExprDef;
  response: SelectDef;
  fieldset: FieldsetDef;
  actions: ActionDef[];
};

export type DeleteEndpointDef = {
  kind: "delete";
  parentContext: TargetWithSelectDef[];
  target: TargetWithSelectDef;
  actions: ActionDef[];
  authSelect: SelectDef;
  authorize: TypedExprDef;
  response: undefined;
};

export type CustomOneEndpointDef = {
  kind: "custom-one";
  parentContext: TargetWithSelectDef[];
  target: TargetWithSelectDef;
  method: EndpointHttpMethod;
  path: string;
  actions: ActionDef[];
  authSelect: SelectDef;
  authorize: TypedExprDef;
  fieldset?: FieldsetDef;
  response: undefined;
  responds: boolean;
};

export type CustomManyEndpointDef = {
  kind: "custom-many";
  parentContext: TargetWithSelectDef[];
  target: Omit<TargetWithSelectDef, "identifyWith">;
  method: EndpointHttpMethod;
  path: string;
  actions: ActionDef[];
  authSelect: SelectDef;
  authorize: TypedExprDef;
  fieldset?: FieldsetDef;
  response: undefined;
  responds: boolean;
};

export type SelectableExpression = {
  kind: "expression";
  alias: string;
  expr: TypedExprDef;
  type: VariablePrimitiveType;
};

/**
 * NOTE: hooks currently cannot be part of expressions.
 */

export type SelectHook = {
  kind: "model-hook";
  refKey: string;
  name: string;
  alias: string;
  namePath: string[];
};

export type NestedSelect = {
  kind: "nested-select";
  refKey: string;
  namePath: string[];
  alias: string;
  select: SelectItem[];
};

export type SelectItem = SelectableExpression | NestedSelect | SelectHook;

export type SelectDef = SelectItem[];

export type FieldsetDef = FieldsetRecordDef | FieldsetFieldDef;

export type FieldsetRecordDef = {
  kind: "record";
  record: Record<string, FieldsetDef>;
  nullable: boolean;
};

export type IValidatorDef = {
  name: string;
  inputType: FieldType;
  args: Literal[];
};

export type FieldsetFieldDef = {
  kind: "field";
  type: FieldType;
  nullable: boolean;
  required: boolean;
  validators: ValidatorDef[];
};

export type ValidatorDef =
  | MinLengthStringValidator
  | MaxLengthStringValidator
  | EmailStringValidator
  | MinIntValidator
  | MaxIntValidator
  | MinFloatValidator
  | MaxFloatValidator
  | IsBooleanEqual
  | IsIntEqual
  | IsFloatEqual
  | IsStringEqual
  | HookValidator
  | NoReferenceValidator;

export const ValidatorDefinition = [
  ["string", "max", "maxLength", ["integer"]],
  ["string", "min", "minLength", ["integer"]],
  ["string", "isEmail", "isEmail", []],
  ["integer", "min", "minInt", ["integer"]],
  ["integer", "max", "maxInt", ["integer"]],
  ["float", "min", "minFloat", ["float"]],
  ["float", "max", "maxFloat", ["float"]],
  ["boolean", "isEqual", "isBoolEqual", ["boolean"]],
  ["integer", "isEqual", "isIntEqual", ["integer"]],
  ["float", "isEqual", "isFloatEqual", ["float"]],
  ["string", "isEqual", "isStringEqual", ["string"]],
] as const;

export interface MinLengthStringValidator extends IValidatorDef {
  name: "minLength";
  inputType: "string";
  args: [IntegerLiteral];
}

export interface MaxLengthStringValidator extends IValidatorDef {
  name: "maxLength";
  inputType: "string";
  args: [IntegerLiteral];
}

export interface EmailStringValidator extends IValidatorDef {
  name: "isEmail";
  inputType: "string";
  args: [];
}

export interface MinIntValidator extends IValidatorDef {
  name: "minInt";
  inputType: "integer";
  args: [IntegerLiteral];
}

export interface MaxIntValidator extends IValidatorDef {
  name: "maxInt";
  inputType: "integer";
  args: [IntegerLiteral];
}

export interface MinFloatValidator extends IValidatorDef {
  name: "minFloat";
  inputType: "float";
  args: [FloatLiteral];
}

export interface MaxFloatValidator extends IValidatorDef {
  name: "maxFloat";
  inputType: "float";
  args: [FloatLiteral];
}

export interface IsBooleanEqual extends IValidatorDef {
  name: "isBoolEqual";
  inputType: "boolean";
  args: [BooleanLiteral];
}
export interface IsIntEqual extends IValidatorDef {
  name: "isIntEqual";
  inputType: "integer";
  args: [IntegerLiteral];
}
export interface IsFloatEqual extends IValidatorDef {
  name: "isFloatEqual";
  inputType: "float";
  args: [FloatLiteral];
}
export interface IsStringEqual extends IValidatorDef {
  name: "isStringEqual";
  inputType: "string";
  args: [StringLiteral];
}

export interface HookValidator {
  name: "hook";
  arg?: string;
  hook: HookCode;
}
export interface NoReferenceValidator {
  name: "noReference";
}

export type ActionDef =
  | CreateOneAction
  | UpdateOneAction
  | DeleteOneAction
  | ExecuteHookAction
  | FetchAction;

export type CreateOneAction = {
  kind: "create-one";
  alias: string;
  model: string;
  targetPath: string[];
  changeset: ChangesetDef;
  select: SelectDef;
  isPrimary: boolean;
};

export type UpdateOneAction = {
  kind: "update-one";
  alias: string;
  model: string;
  targetPath: string[];
  filter: TypedExprDef;
  changeset: ChangesetDef;
  select: SelectDef;
  isPrimary: boolean;
};

export type DeleteOneAction = {
  kind: "delete-one";
  model: string;
  targetPath: string[];
};

type DeleteManyAction = {
  kind: "delete-many";
  filter: TypedExprDef;
};

export type ExecuteHookAction = {
  kind: "execute-hook";
  changeset: ChangesetDef;
  hook: ActionHookDef;
  responds: boolean;
};

export type FetchAction = {
  kind: "fetch";
  alias: string;
  model: string;
  changeset: ChangesetDef;
  query: QueryDef;
};

export type ActionHookDef = {
  hook: HookCode;
  args: ChangesetDef;
};

export type ChangesetDef = ChangesetOperationDef[];
export type ChangesetOperationDef = { name: string; setter: FieldSetter };

export type FieldSetterReferenceValue = {
  kind: "reference-value";
  target: { alias: string; access: string[] };
};

export type FieldSetterInput = {
  kind: "fieldset-input";
  type: FieldType;
  fieldsetAccess: string[];
  required: boolean;
  // FIXME implement default
  // default?: LiteralValueDef | FieldSetterReferenceValue;
};

export type FieldSetterVirtualInput = {
  kind: "fieldset-virtual-input";
  type: FieldType;
  fieldsetAccess: string[];
  required: boolean;
  nullable: boolean;
  validators: ValidatorDef[];
};

export type FieldSetterReferenceInput = {
  kind: "fieldset-reference-input";
  fieldsetAccess: string[];
  throughRefKey: string;
  // required: boolean;
};

export type PopulatorDef = {
  name: string;
  populates: PopulateDef[];
};

export type PopulateDef = {
  target: TargetDef;
  actions: ActionDef[];
  populates: PopulateDef[];
  repeater: RepeaterDef;
};

export type RepeaterDef = { alias?: string; start: number; end: number };

export type FieldSetterChangesetReference = {
  kind: "changeset-reference";
  referenceName: string;
};

export type FieldSetterHttpHandler = {
  kind: "request-auth-token";
  access: string[];
};

export type FieldSetterFunction = {
  kind: "function";
  name: FunctionName; // TODO rename to `fnName` to make it more clear, see line 124 as well
  args: FieldSetter[];
};

export type FieldSetterContextReference = {
  kind: "context-reference";
  referenceName: string;
};

export type FieldSetterHook = {
  kind: "fieldset-hook";
  hook: HookCode;
  args: ChangesetDef;
};

export type FieldSetterQuery = {
  kind: "query";
  query: QueryDef;
};

export type FieldSetterArray = {
  kind: "array";
  elements: FieldSetter[];
};

export type FieldSetter =
  // TODO add composite expression setter
  | LiteralValueDef
  | FieldSetterReferenceValue
  | FieldSetterInput
  | FieldSetterVirtualInput
  | FieldSetterReferenceInput
  | FieldSetterChangesetReference
  | FieldSetterHook
  | FieldSetterHttpHandler
  | FieldSetterFunction
  | FieldSetterContextReference
  | FieldSetterQuery
  | FieldSetterArray;

export type ExecutionRuntimeDef = {
  name: string;
  type: RuntimeEngineType;
  sourcePath: string;
};

export type RuntimeEngineType = "node";

// ---------- authenticator

export type AuthenticatorDef = {
  name: string;
  authUserModel: AuthenticatorNamedModelDef;
  accessTokenModel: AuthenticatorNamedModelDef;
  method: AuthenticatorMethodDef;
};

export type AuthenticatorNamedModelDef = {
  name: string;
  refKey: string;
};

export type AuthenticatorMethodDef = AuthenticatorBasicMethodDef;

export type AuthenticatorBasicMethodDef = {
  kind: "basic";
};

// ----- Generators

export type GeneratorDef = GeneratorClientDef;

export type GeneratorClientTarget = "js";

export type GeneratorClientDef = {
  kind: "generator-client";
  target: GeneratorClientTarget;
  output?: string;
};<|MERGE_RESOLUTION|>--- conflicted
+++ resolved
@@ -195,7 +195,6 @@
   targetPath: string[];
 };
 
-<<<<<<< HEAD
 type TypedExistsSubquery = {
   kind: "in-subquery";
   fnName: InSubqueryFunctionName;
@@ -204,13 +203,6 @@
   targetPath: string[];
 };
 
-type LiteralIntegerDef = { kind: "literal"; type: "integer"; value: number };
-type LiteralTextDef = { kind: "literal"; type: "text"; value: string };
-type LiteralNullDef = { kind: "literal"; type: "null"; value: null };
-type LiteralBooleanDef = { kind: "literal"; type: "boolean"; value: boolean };
-
-=======
->>>>>>> 02ab9917
 export type ApiDef = {
   name?: string;
   path: string;
