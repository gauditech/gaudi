--- conflicted
+++ resolved
@@ -7,13 +7,8 @@
   "main": "./dist/index.js",
   "types": "./dist",
   "bin": {
-<<<<<<< HEAD
-    "gaudi-runtime": "./dist/index.js",
-    "gaudi-populator": "./dist/populator/populator.js"
-=======
     "gaudi-runtime": "./dist/runtime-cli.js",
     "gaudi-populator": "./dist/populator/populator-cli.js"
->>>>>>> 044ba56f
   },
   "scripts": {
     "// --- build": "",
@@ -33,11 +28,7 @@
     "clean": "rimraf ./dist",
     "gaudi-populator": "gaudi-populator",
     "// --- lifecycle": "",
-<<<<<<< HEAD
     "prepack": "npm run clean && npm run build"
-=======
-    "prepack": "npm run build"
->>>>>>> 044ba56f
   },
   "repository": {
     "type": "git",
