--- conflicted
+++ resolved
@@ -2,10 +2,7 @@
 
 import {
   ChangesetDef,
-<<<<<<< HEAD
-=======
   ChangesetOperationDef,
->>>>>>> 142e908f
   Definition,
   FieldSetter,
   FieldSetterChangesetReference,
