--- conflicted
+++ resolved
@@ -15,7 +15,6 @@
   ActionDef,
   Definition,
   EndpointDef,
-  EndpointHttpMethod,
   EntrypointDef,
   FieldSetter,
   FieldSetterReferenceValue,
@@ -133,20 +132,7 @@
     );
     const responds = respondingActions.length === 0; // check if there are actions that "respond", if no, then endpoint should respond
 
-<<<<<<< HEAD
-    const fieldset = fieldsetFromActions(def, actions);
-    endSpec.input.forEach((atom) => {
-      fieldset.record[atom.name] = {
-        kind: "field",
-        type: atom.type,
-        required: !atom.optional,
-        nullable: atom.nullable,
-        validate: atom.validate && composeValidate(atom.validate),
-      };
-    });
-=======
     const fieldset = composeFieldset(def, endSpec, actions);
->>>>>>> bdf4488b
 
     switch (endSpec.kind) {
       case "get": {
@@ -254,9 +240,25 @@
   return filter && composeExpression(filter, fromPath);
 }
 
-<<<<<<< HEAD
-export function fieldsetFromActions(def: Definition, actions: ActionDef[]): FieldsetRecordDef {
-  const fieldsetWithPaths = kindFilter(actions, "create-one", "update-one").flatMap((action) => {
+function composeFieldset(
+  def: Definition,
+  endSpec: Spec.Endpoint,
+  actions: ActionDef[]
+): FieldsetRecordDef | undefined {
+  const actionFieldset = fieldsetFromActions(def, actions);
+  const extraInputFieldset = fieldsetFromExtraInputs(def, endSpec);
+
+  // return fieldset only if it's not empty, otherwise return "undefined"
+  if (actionFieldset.length > 0 || extraInputFieldset.length > 0) {
+    return collectFieldsetPaths([...actionFieldset, ...extraInputFieldset]);
+  }
+}
+
+export function fieldsetFromActions(
+  def: Definition,
+  actions: ActionDef[]
+): [string[], FieldsetFieldDef][] {
+  return kindFilter(actions, "create-one", "update-one").flatMap((action) => {
     return _.chain(action.changeset)
       .map(({ name, setter }): null | [string[], FieldsetFieldDef] => {
         switch (setter.kind) {
@@ -269,11 +271,12 @@
                 required: setter.required,
                 type: setter.type,
                 nullable: field.nullable,
-                validate: _.cloneDeep(field.validate),
+                validate: field.validate && _.cloneDeep(field.validate),
               },
             ];
           }
           case "fieldset-reference-input": {
+            ensureOneOf(action.kind, ["create-one", "update-one"]);
             const tpath = getTypedPathWithLeaf(def, [action.model, name, ...setter.through], {});
             const reference = getRef.reference(def, action.model, name);
             const field = getRef.field(def, tpath.leaf.refKey);
@@ -284,7 +287,7 @@
                 required: true, // FIXME
                 nullable: reference.nullable,
                 type: field.type,
-                validate: _.cloneDeep(field.validate),
+                validate: field.validate && _.cloneDeep(field.validate),
               },
             ];
           }
@@ -295,79 +298,7 @@
       .compact()
       .value();
   });
-=======
-function composeFieldset(
-  def: Definition,
-  endSpec: Spec.Endpoint,
-  actions: ActionDef[]
-): FieldsetRecordDef | undefined {
-  const actionFieldset = fieldsetFromActions(def, actions);
-  const extraInputFieldset = fieldsetFromExtraInputs(def, endSpec);
-
-  // return fieldset only if it's not empty, otherwise return "undefined"
-  if (actionFieldset.length > 0 || extraInputFieldset.length > 0) {
-    return collectFieldsetPaths([...actionFieldset, ...extraInputFieldset]);
-  }
-}
-
-export function fieldsetFromActions(
-  def: Definition,
-  actions: ActionDef[]
-): [string[], FieldsetFieldDef][] {
-  return (
-    actions
-      // filter out actions without fieldset
-      .filter(
-        (a): a is CreateOneAction | UpdateOneAction =>
-          a.kind === "create-one" || a.kind === "update-one"
-      )
-      .flatMap((action) => {
-        return _.chain(action.changeset)
-          .map(({ name, setter }): null | [string[], FieldsetFieldDef] => {
-            switch (setter.kind) {
-              case "fieldset-input": {
-                const field = getRef.field(def, `${action.model}.${name}`);
-                return [
-                  setter.fieldsetAccess,
-                  {
-                    kind: "field",
-                    required: setter.required,
-                    type: setter.type,
-                    nullable: field.nullable,
-                    validators: _.cloneDeep(field.validators),
-                  },
-                ];
-              }
-              case "fieldset-reference-input": {
-                ensureOneOf(action.kind, ["create-one", "update-one"]);
-                const tpath = getTypedPathWithLeaf(
-                  def,
-                  [action.model, name, ...setter.through],
-                  {}
-                );
-                const reference = getRef.reference(def, action.model, name);
-                const field = getRef.field(def, tpath.leaf.refKey);
-                return [
-                  setter.fieldsetAccess,
-                  {
-                    kind: "field",
-                    required: true, // FIXME
-                    nullable: reference.nullable,
-                    type: field.type,
-                    validators: _.cloneDeep(field.validators),
-                  },
-                ];
-              }
-              default:
-                return null;
-            }
-          })
-          .compact()
-          .value();
-      })
-  );
-}
->>>>>>> bdf4488b
+}
 
 function fieldsetFromExtraInputs(
   def: Definition,
@@ -380,7 +311,7 @@
       type: atom.type,
       required: !atom.optional,
       nullable: atom.nullable,
-      validators: composeValidators(atom.type, atom.validators),
+      validate: atom.validate && composeValidate(atom.validate),
     },
   ]);
 }
@@ -426,14 +357,7 @@
  */
 export function collectActionDeps(def: Definition, actions: ActionDef[]): SelectDep[] {
   // collect all update paths
-<<<<<<< HEAD
-  const nonDeleteActions = kindFilter(actions, "create-one", "update-one");
-=======
-  const changesetActions = actions.filter(
-    (a): a is CreateOneAction | UpdateOneAction =>
-      a.kind === "create-one" || a.kind === "update-one"
-  );
->>>>>>> bdf4488b
+  const changesetActions = kindFilter(actions, "create-one", "update-one");
 
   const targetPaths = _.chain(changesetActions)
     .flatMap((a) => {
@@ -477,20 +401,12 @@
   }
 
   // --- collect changeset targets
-<<<<<<< HEAD
-  // action changeset
-  const actionChangesets = nonDeleteActions.flatMap((a) => a.changeset);
-  // hooks changeset
-  const actionHookChangesets = kindFilter(actions, "execute-hook").flatMap((a) => a.hook.args);
-=======
   // action changeset setters
   const actionSetters = changesetActions.flatMap((a) => a.changeset).map((c) => c.setter);
   // hooks changeset setters
-  const actionHookSetters = _.chain(actions)
-    .filter((a): a is ExecuteHookAction => a.kind === "execute-hook")
+  const actionHookSetters = kindFilter(actions, "execute-hook")
     .flatMap((a) => a.hook.args)
-    .map((c) => c.setter)
-    .value();
+    .map((c) => c.setter);
   // respond property setters
   const respondSetters = kindFilter(actions, "respond").flatMap((a) => {
     return (
@@ -499,7 +415,6 @@
         .flatMap((s) => s)
     );
   });
->>>>>>> bdf4488b
 
   const setters = [...actionSetters, ...actionHookSetters, ...respondSetters];
   const referenceValues = setters.flatMap(collectReferenceValues);
