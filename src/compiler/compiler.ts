import _ from "lodash";

import { CompilerError } from "@src/common/error";
import { assertUnreachable } from "@src/common/utils";
import {
  AST,
  ActionBodyAST,
  ComputedAST,
  EndpointAST,
  EndpointCardinality,
  EndpointMethod,
  EntrypointAST,
  ExpAST,
  FieldAST,
  HookAST,
  InputFieldOptAST,
  LiteralValue,
  ModelAST,
  PopulateAST,
  PopulatorAST,
  QueryAST,
  ReferenceAST,
  RelationAST,
  ValidatorAST,
  VirtualInputAST,
  VirtualInputAtomASTType,
  VirtualInputAtomASTValidator,
} from "@src/types/ast";
import {
  ActionAtomSpec,
  ActionAtomSpecVirtualInput,
  ActionHookSpec,
  ActionSpec,
  BaseHookSpec,
  ComputedSpec,
  EndpointSpec,
  EntrypointSpec,
  ExpSpec,
  FieldSpec,
  FieldValidatorHookSpec,
  HookCode,
  InputFieldSpec,
  ModelHookSpec,
  ModelSpec,
  PopulateSetterSpec,
  PopulateSpec,
  PopulatorSpec,
  QuerySpec,
  ReferenceSpec,
  RelationSpec,
  RepeaterSpec,
  Specification,
  ValidatorSpec,
} from "@src/types/specification";

function compileField(field: FieldAST): FieldSpec {
  let type: string | undefined;
  let default_: LiteralValue | undefined;
  let nullable: boolean | undefined;
  let unique: boolean | undefined;
  let validators: ValidatorSpec[] | undefined;

  field.body.forEach((b) => {
    if (b.kind === "tag") {
      if (b.tag === "nullable") {
        nullable = true;
      } else if (b.tag === "unique") {
        unique = true;
      }
    } else if (b.kind === "type") {
      type = b.type;
    } else if (b.kind === "default") {
      default_ = b.default;
    } else if (b.kind === "validate") {
      // FIXME multiple `validate` blocks override the previous ones
      validators = b.validators.map(compileValidator);
    }
  });

  if (type === undefined) {
    throw new CompilerError("'field' has no 'type'", field);
  }

  return {
    name: field.name,
    type,
    default: default_,
    nullable,
    unique,
    validators,
    interval: field.interval,
  };
}

function compileValidator(validator: ValidatorAST): ValidatorSpec {
  switch (validator.kind) {
    case "builtin":
      return validator;
    case "hook":
      return { ...validator, hook: compileFieldValidatorHook(validator.hook) };
  }
}

function compileReference(reference: ReferenceAST): ReferenceSpec {
  let toModel: string | undefined;
  let nullable: boolean | undefined;
  let unique: boolean | undefined;

  reference.body.forEach((b) => {
    if (b.kind === "tag") {
      if (b.tag === "nullable") {
        nullable = true;
      } else if (b.tag === "unique") {
        unique = true;
      }
    } else if (b.kind === "to") {
      toModel = b.to;
    }
  });

  if (toModel === undefined) {
    throw new CompilerError("'reference' has no 'to' model", reference);
  }

  return { name: reference.name, toModel, nullable, unique, interval: reference.interval };
}

function compileRelation(relation: RelationAST): RelationSpec {
  let fromModel: string | undefined;
  let through: string | undefined;

  relation.body.forEach((b) => {
    if (b.kind === "from") {
      fromModel = b.from;
    } else if (b.kind === "through") {
      through = b.through;
    }
  });

  if (fromModel === undefined) {
    throw new CompilerError("'relation' has no 'from' model", relation);
  }
  if (through === undefined) {
    throw new CompilerError("'relation' has no 'through'", relation);
  }

  return { name: relation.name, fromModel, through, interval: relation.interval };
}

function compileQuery(query: QueryAST, defaultFromModel?: string[]): QuerySpec {
  let fromModel: string[] | undefined = defaultFromModel;
  let fromAlias: string[] | undefined;
  let filter: ExpSpec | undefined;
  let orderBy: QuerySpec["orderBy"];
  let limit: number | undefined;
  let offset: number | undefined;
  let select: QuerySpec["select"];
  let aggregate: QuerySpec["aggregate"];

  query.body.forEach((b) => {
    if (b.kind === "from") {
      fromModel = b.from;
      fromAlias = b.alias;
    } else if (b.kind === "filter") {
      filter = compileQueryExp(b.filter);
    } else if (b.kind === "orderBy") {
      orderBy = b.orderings;
    } else if (b.kind === "limit") {
      limit = b.limit;
    } else if (b.kind === "offset") {
      offset = b.offset;
    } else if (b.kind === "select") {
      select = b.select;
    } else if (b.kind === "aggregate") {
      aggregate = { name: b.name };
    }
  });

  if (fromModel === undefined) {
    throw new CompilerError("'query' has no 'from'", query);
  }

  if (limit === undefined && offset !== undefined) {
    throw new CompilerError(
      `Can't use offset without limit`,
      query.body.find((a) => a.kind === "offset")
    );
  }

  return {
    name: query.name,
    fromModel,
    fromAlias,
    filter,
    interval: query.interval,
    orderBy,
    limit,
    offset,
    select,
    aggregate,
  };
}

function compileComputed(computed: ComputedAST): ComputedSpec {
  return {
    name: computed.name,
    exp: compileQueryExp(computed.exp),
    interval: computed.interval,
  };
}

function compileQueryExp(exp: ExpAST): ExpSpec {
  if (exp.kind === "paren") {
    return compileQueryExp(exp.exp);
  } else if (exp.kind === "binary") {
    return {
      kind: "binary",
      operator: exp.operator,
      lhs: compileQueryExp(exp.lhs),
      rhs: compileQueryExp(exp.rhs),
      interval: exp.interval,
    };
  } else if (exp.kind === "unary") {
    return {
      kind: "unary",
      operator: exp.operator,
      exp: compileQueryExp(exp.exp),
      interval: exp.interval,
    };
  } else if (exp.kind === "function") {
    return {
      kind: "function",
      name: exp.name,
      args: exp.args.map((arg: ExpAST) => compileQueryExp(arg)),
      interval: exp.interval,
    };
  } else {
    return exp;
  }
}

function compileModel(model: ModelAST): ModelSpec {
  const fields: FieldSpec[] = [];
  const references: ReferenceSpec[] = [];
  const relations: RelationSpec[] = [];
  const queries: QuerySpec[] = [];
  const computeds: ComputedSpec[] = [];
  const hooks: ModelHookSpec[] = [];

  model.body.forEach((b) => {
    if (b.kind === "field") {
      fields.push(compileField(b));
    } else if (b.kind === "reference") {
      references.push(compileReference(b));
    } else if (b.kind === "relation") {
      relations.push(compileRelation(b));
    } else if (b.kind === "query") {
      queries.push(compileQuery(b));
    } else if (b.kind === "computed") {
      computeds.push(compileComputed(b));
    } else if (b.kind === "hook") {
      hooks.push(compileModelHook(b));
    }
  });

  return {
    name: model.name,
    isAuth: model.isAuth,
    alias: model.alias,
    fields,
    references,
    relations,
    queries,
    computeds,
    hooks,
    interval: model.interval,
  };
}

function compileAction(action: ActionBodyAST): ActionSpec {
  const atoms = action.atoms.map((a): ActionAtomSpec => {
    switch (a.kind) {
      case "action": {
        return { kind: "action", body: compileAction(a.body) };
      }
      case "deny":
      case "reference":
        return a;
      case "set": {
        switch (a.set.kind) {
          case "hook": {
            return { ...a, set: { kind: "hook", hook: compileActionHook(a.set.hook) } };
          }
          case "expression": {
            return { ...a, set: { kind: "expression", exp: compileQueryExp(a.set.exp) } };
          }
          default: {
            return assertUnreachable(a.set);
          }
        }
      }
      case "virtual-input": {
        return compileVirtualInput(a);
      }
      case "input": {
        const fields = a.fields.map((f): InputFieldSpec => {
          const defaults = f.opts
            .filter((o): o is Exclude<InputFieldOptAST, { kind: "optional" }> =>
              o.kind.startsWith("default")
            )
            .map((o): InputFieldSpec["default"] => {
              switch (o.kind) {
                case "default-value": {
                  return { kind: "literal", value: o.value };
                }
                case "default-reference": {
                  return { kind: "reference", reference: o.path };
                }
              }
            });
          if (defaults.length > 1) {
            throw new CompilerError(`Multiple 'default' for a field is not allowed`);
          }
          const optionals = f.opts.filter((o) => o.kind === "optional");
          if (optionals.length > 1) {
            throw new CompilerError(`Multiple 'optional' for a field is not allowed`);
          }
          return { name: f.name, default: defaults[0], optional: !_.isEmpty(optionals) };
        });
        return { kind: "input-list", fields };
      }
    }
  });
  return { kind: action.kind, targetPath: action.target, actionAtoms: atoms, alias: action.alias };
}

function compileVirtualInput(input: VirtualInputAST): ActionAtomSpecVirtualInput {
  const validators = input.atoms
    .filter((a): a is VirtualInputAtomASTValidator => a.kind === "validate")
    .flatMap((validate) => validate.validators)
    .map(_.unary(compileValidator));

  const type = input.atoms.find((a): a is VirtualInputAtomASTType => a.kind === "type");
  if (type === undefined) {
    throw new CompilerError(`Virtual field must specify it's type`, input);
  }

  return {
    kind: "virtual-input",
    name: input.name,
    type: type.type,
    nullable: !!input.atoms.find((a) => a.kind === "nullable"),
    optional: !!input.atoms.find((a) => a.kind === "optional"),
    validators,
  };
}

function compileEndpoint(endpoint: EndpointAST): EndpointSpec {
  let actions: ActionSpec[] = [];
  let authorize: ExpSpec | undefined;
  let cardinality: EndpointCardinality | undefined;
  let method: EndpointMethod | undefined;
  let path: string | undefined;

  endpoint.body.map((b) => {
    if (b.kind === "action-block") {
      actions = b.atoms.map(compileAction);
    } else if (b.kind === "authorize") {
      authorize = compileQueryExp(b.expression);
    } else if (b.kind === "cardinality") {
      cardinality = b.value;
    } else if (b.kind === "method") {
      method = b.value;
    } else if (b.kind === "path") {
      path = b.value;
    } else {
      assertUnreachable(b);
    }
  });

<<<<<<< HEAD
  return {
    type: endpoint.type,
    action,
    authorize,
    cardinality,
    method,
    path,
    interval: endpoint.interval,
  };
=======
  return { type: endpoint.type, actions, authorize, interval: endpoint.interval };
>>>>>>> cdd0e1df
}

function compileEntrypoint(entrypoint: EntrypointAST): EntrypointSpec {
  let target: EntrypointSpec["target"] | undefined;
  let identify: string | undefined;
  let response: EntrypointSpec["response"] | undefined;
  let authorize: ExpSpec | undefined;
  const endpoints: EndpointSpec[] = [];
  const entrypoints: EntrypointSpec[] = [];

  entrypoint.body.forEach((b) => {
    if (b.kind === "target") {
      target = b.target;
    } else if (b.kind === "identify") {
      identify = b.identifier;
    } else if (b.kind === "response") {
      response = b.select;
    } else if (b.kind === "endpoint") {
      endpoints.push(compileEndpoint(b.endpoint));
    } else if (b.kind === "entrypoint") {
      entrypoints.push(compileEntrypoint(b.entrypoint));
    } else if (b.kind === "authorize") {
      authorize = compileQueryExp(b.expression);
    } else {
      assertUnreachable(b);
    }
  });

  if (target === undefined) {
    throw new CompilerError("'entrypoint' has no 'target'", entrypoint);
  }

  return {
    name: entrypoint.name,
    target,
    identify,
    response,
    authorize,
    endpoints,
    entrypoints,
    interval: entrypoint.interval,
  };
}

function compileBaseHook(hook: HookAST): BaseHookSpec {
  const name = hook.name;
  let code: HookCode | undefined;

  hook.body.forEach((b) => {
    if (b.kind === "inline") {
      code = { kind: "inline", inline: b.inline };
    } else if (b.kind === "source") {
      code = { kind: "source", target: b.target, file: b.file };
    }
  });

  if (!code) {
    throw new CompilerError("'hook' needs to have 'source' or 'inline'", hook);
  }

  return {
    name,
    code,
    interval: hook.interval,
  };
}

function compileFieldValidatorHook(hook: HookAST): FieldValidatorHookSpec {
  let arg: string | undefined;
  const baseHook = compileBaseHook(hook);

  hook.body.forEach((b) => {
    if (b.kind === "arg") {
      if (arg !== undefined) {
        throw new CompilerError("'hook' inside field validation can only have one arg", b);
      }
      if (b.value.kind !== "default") {
        throw new CompilerError("'hook' inside field validation must have a 'default' 'arg'", b);
      }
      arg = b.name;
    }
  });

  return { ...baseHook, arg };
}

function compileModelHook(hook: HookAST): ModelHookSpec {
  const args: ModelHookSpec["args"] = [];

  const baseHook = compileBaseHook(hook);
  const name = baseHook.name;

  if (!name) {
    throw new CompilerError("'hook' inside model must be named", hook);
  }

  hook.body.forEach((b) => {
    if (b.kind === "arg") {
      if (b.value.kind !== "query") {
        throw new CompilerError("'hook' inside model must have 'arg' with 'query'", b);
      }
      // hook query has a generated name with pattern -> HOOK_NAME:ARG_NAME
      // placeholder name, not actually used FIXME
      const queryName = `${name}:${b.name}`;
      const query = compileQuery({ ...b.value.query, name: queryName }, []);
      args.push({ name: b.name, query });
    }
  });

  return { ...baseHook, name, args };
}

function compileActionHook(hook: HookAST): ActionHookSpec {
  const args: ActionHookSpec["args"] = {};

  const baseHook = compileBaseHook(hook);
  const name = baseHook.name;

  hook.body.forEach((b) => {
    if (b.kind === "arg") {
      if (b.value.kind === "expression") {
        args[b.name] = { kind: "expression", exp: compileQueryExp(b.value.exp) };
      } else {
        throw new CompilerError("Invalid `hook` type for this context", b);
      }
    }
  });

  return { ...baseHook, name, args };
}

function checkMaxOneAuthModel(models: ModelSpec[]) {
  const authModels = models.filter((m) => m.isAuth);
  if (authModels.length > 1) {
    throw new CompilerError(
      "Default `auth model` already defined! There can be maximum of 1 `auth model`",
      authModels[1]
    );
  }
}

function compilePopulator(populator: PopulatorAST): PopulatorSpec {
  const name = populator.name;
  const populates = populator.body.map(compilePopulate);

  return { name, populates };
}

function compilePopulate(populate: PopulateAST): PopulateSpec {
  const name = populate.name;
  let target: PopulateSpec["target"] | undefined;
  let identify: string | undefined;
  let repeater: RepeaterSpec | undefined;
  const setters: PopulateSetterSpec[] = [];
  const populates: PopulateSpec[] = [];

  populate.body.forEach((p) => {
    const kind = p.kind;
    if (kind === "target") {
      target = p.target;
    } else if (kind === "identify") {
      identify = p.identifier;
    } else if (kind === "repeat") {
      let fixed: number | undefined;
      let range: { start?: number; end?: number } | undefined;
      p.repeat.atoms.forEach((a) => {
        const kind = a.kind;
        if (kind === "fixed") {
          fixed = a.value;
        } else if (kind === "start") {
          range = range ?? {};
          range.start = a.value;
        } else if (kind === "end") {
          range = range ?? {};
          range.end = a.value;
        } else {
          assertUnreachable(kind);
        }
      });
      if (fixed != null && range != null) {
        throw new CompilerError(
          `Action repeat contains both fixed and range values: ${p.interval}`
        );
      }

      if (fixed != null) {
        repeater = {
          kind: "fixed",
          alias: p.repeat.alias,
          value: fixed,
        };
      } else if (range != null) {
        repeater = {
          kind: "range",
          alias: p.repeat.alias,
          range,
        };
      } else {
        throw new CompilerError(`Action repeat contains no values: ${p.interval}`);
      }
    } else if (kind === "set") {
      const set =
        p.set.kind === "hook"
          ? { kind: p.set.kind, hook: compileActionHook(p.set.hook) }
          : { kind: p.set.kind, exp: compileQueryExp(p.set.exp) };

      setters.push({ ...p, set });
    } else if (kind === "populate") {
      populates.push(compilePopulate(p.populate));
    } else {
      assertUnreachable(kind);
    }
  });

  if (target === undefined) {
    throw new CompilerError("'populate' has no 'target'", populate);
  }

  return {
    name,
    target,
    identify,
    repeater,
    setters,
    populates,
  };
}

export function compile(input: AST): Specification {
  const models: ModelSpec[] = [];
  const entrypoints: EntrypointSpec[] = [];
  const populators: PopulatorSpec[] = [];

  input.map((definition) => {
    const kind = definition.kind;
    if (kind === "model") {
      models.push(compileModel(definition));
    } else if (kind === "entrypoint") {
      entrypoints.push(compileEntrypoint(definition));
    } else if (kind === "populator") {
      populators.push(compilePopulator(definition));
    } else {
      assertUnreachable(kind);
    }
  });

  checkMaxOneAuthModel(models);

  return { models, entrypoints, populators };
}<|MERGE_RESOLUTION|>--- conflicted
+++ resolved
@@ -378,19 +378,15 @@
     }
   });
 
-<<<<<<< HEAD
   return {
     type: endpoint.type,
-    action,
+    actions,
     authorize,
-    cardinality,
     method,
     path,
+    cardinality,
     interval: endpoint.interval,
   };
-=======
-  return { type: endpoint.type, actions, authorize, interval: endpoint.interval };
->>>>>>> cdd0e1df
 }
 
 function compileEntrypoint(entrypoint: EntrypointAST): EntrypointSpec {
