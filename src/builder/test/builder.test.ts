--- conflicted
+++ resolved
@@ -1,12 +1,9 @@
 import fs from "fs";
 import path from "path";
-<<<<<<< HEAD
 
-=======
+import definition from "@examples/git/definition.json";
+
 import { renderDbSchema, renderIndex, renderPackage, renderServer } from "@src/builder/builder";
->>>>>>> f6fb7e65
-import definition from "@examples/git/definition.json";
-import { renderDbSchema, renderIndex, renderServer } from "@src/builder/builder";
 
 const SNAPSHOT_FOLDER = __dirname;
 
