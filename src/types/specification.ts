import { BinaryOperator, EndpointType, LiteralValue, SelectAST, UnaryOperator } from "./ast";

import { WithContext } from "@src/common/error";
import { HookCode } from "@src/runtime/hooks";

export type Specification = {
  models: ModelSpec[];
  entrypoints: EntrypointSpec[];
};

export type ModelSpec = WithContext<{
  name: string;
  alias?: string;
  fields: FieldSpec[];
  references: ReferenceSpec[];
  relations: RelationSpec[];
  queries: QuerySpec[];
  computeds: ComputedSpec[];
  hooks: ModelHookSpec[];
}>;

export type FieldSpec = WithContext<{
  name: string;
  type: string;
  default?: LiteralValue;
  unique?: boolean;
  nullable?: boolean;
  validators?: ValidatorSpec[];
}>;

export type ValidatorSpec = WithContext<
  | { kind: "hook"; hook: FieldValidatorHookSpec }
  | { kind: "builtin"; name: string; args: LiteralValue[] }
>;
export type ReferenceSpec = WithContext<{
  name: string;
  toModel: string;
  unique?: boolean;
  nullable?: boolean;
}>;

export type RelationSpec = WithContext<{
  name: string;
  fromModel: string;
  through: string;
}>;

export type QuerySpec = WithContext<{
  name: string;
  fromModel: string[];
  fromAlias?: string[];
  filter?: ExpSpec;
  orderBy?: { field: string[]; order?: "asc" | "desc" }[];
  limit?: number;
  select?: SelectAST;
}>;

export type ComputedSpec = WithContext<{
  name: string;
  exp: ExpSpec;
}>;

export type ExpSpec = WithContext<
  | {
      kind: "binary";
      operator: BinaryOperator;
      lhs: ExpSpec;
      rhs: ExpSpec;
    }
  | { kind: "unary"; operator: UnaryOperator; exp: ExpSpec }
  | { kind: "identifier"; identifier: string[] }
  | { kind: "literal"; literal: LiteralValue }
>;

export type EntrypointSpec = WithContext<{
  name: string;
  target: { kind: "model" | "relation"; identifier: string; alias?: string };
  identify?: string;
  response?: SelectAST;
  endpoints: EndpointSpec[];
  entrypoints: EntrypointSpec[];
}>;

export type EndpointSpec = WithContext<{
  type: EndpointType;
  action?: ActionSpec[];
}>;

export type ActionSpec = WithContext<{
  kind: "create" | "update" | "delete";
  targetPath: string[] | undefined;
  alias: string | undefined;
  actionAtoms: ActionAtomSpec[];
}>;

export type ActionAtomSpec = WithContext<
  | ActionAtomSpecSet
  | ActionAtomSpecRefThrough
  | ActionAtomSpecAction
  | ActionAtomSpecDeny
  | ActionAtomSpecInput
>;

<<<<<<< HEAD
export type BaseHookSpec = WithContext<{
  name?: string;
  code: HookCode;
}>;

export type FieldValidatorHookSpec = BaseHookSpec & {
  arg?: string;
};

export type ModelHookSpec = BaseHookSpec & {
=======
export type ActionAtomSpecSet = {
  kind: "set";
  target: string;
  set: { kind: "value"; value: LiteralValue } | { kind: "reference"; reference: string[] };
};
export type ActionAtomSpecAction = { kind: "action"; body: ActionSpec };
export type ActionAtomSpecRefThrough = { kind: "reference"; target: string; through: string };
export type ActionAtomSpecDeny = { kind: "deny"; fields: "*" | string[] };
export type ActionAtomSpecInput = { kind: "input"; fields: InputFieldSpec[] };
export type InputFieldSpec = {
  name: string;
  optional: boolean;
  default?: { kind: "value"; value: LiteralValue } | { kind: "reference"; reference: string[] };
};

export type HookSpec = WithContext<{
>>>>>>> c89ceff8
  name: string;
  args: { name: string; query: QuerySpec }[];
};<|MERGE_RESOLUTION|>--- conflicted
+++ resolved
@@ -101,18 +101,11 @@
   | ActionAtomSpecInput
 >;
 
-<<<<<<< HEAD
 export type BaseHookSpec = WithContext<{
   name?: string;
   code: HookCode;
 }>;
 
-export type FieldValidatorHookSpec = BaseHookSpec & {
-  arg?: string;
-};
-
-export type ModelHookSpec = BaseHookSpec & {
-=======
 export type ActionAtomSpecSet = {
   kind: "set";
   target: string;
@@ -129,7 +122,17 @@
 };
 
 export type HookSpec = WithContext<{
->>>>>>> c89ceff8
+  name: string;
+  args: { name: string; type: string }[];
+  returnType: string;
+  inlineBody: string;
+}>;
+
+export type FieldValidatorHookSpec = BaseHookSpec & {
+  arg?: string;
+};
+
+export type ModelHookSpec = BaseHookSpec & {
   name: string;
   args: { name: string; query: QuerySpec }[];
 };