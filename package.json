{
  "name": "gaudi",
  "private": true,
  "version": "0.0.1",
  "description": "",
  "main": "index.js",
  "scripts": {
<<<<<<< HEAD
    "test": "jest",
    "build": "tsc -p tsconfig.json && npm run compile",
=======
    "test": "echo \"Error: no test specified\" && exit 1",
    "build": "tsc -p tsconfig.json && npm run copy-static && npm run compile",
>>>>>>> d93682e0
    "compile": "node dist/src/index.js",
    "lint": "eslint --fix .; prettier --loglevel warn --write .",
    "copy-static": "npm run copy-static:builder-templates",
    "copy-static:builder-templates": "copyfiles src/builder/templates/* dist"
  },
  "repository": {
    "type": "git",
    "url": "git+ssh://git@gitlab.com/gaudiorg/gaudi.git"
  },
  "author": "Marin Pranjic, Ivo Kosir",
  "license": "UNLICENCED",
  "bugs": {
    "url": "https://gitlab.com/gaudiorg/gaudi/issues"
  },
  "homepage": "https://gitlab.com/gaudiorg/gaudi#readme",
  "devDependencies": {
    "@types/express": "^4.17.13",
    "@types/jest": "^29.0.1",
    "@types/node": "^18.7.17",
    "@typescript-eslint/eslint-plugin": "^5.37.0",
    "@typescript-eslint/parser": "^5.37.0",
    "copyfiles": "^2.4.1",
    "eslint": "^8.23.1",
    "eslint-config-prettier": "^8.5.0",
    "eslint-import-resolver-typescript": "^3.5.1",
    "eslint-plugin-import": "^2.26.0",
    "jest": "^29.0.3",
    "prettier": "^2.7.1",
    "ts-jest": "^29.0.1",
    "typescript": "^4.8.3"
  },
  "engines": {
    "node": ">=16.15.0"
  },
  "dependencies": {
    "eta": "^1.12.3",
    "express": "^4.18.1"
  }
}<|MERGE_RESOLUTION|>--- conflicted
+++ resolved
@@ -5,13 +5,8 @@
   "description": "",
   "main": "index.js",
   "scripts": {
-<<<<<<< HEAD
     "test": "jest",
-    "build": "tsc -p tsconfig.json && npm run compile",
-=======
-    "test": "echo \"Error: no test specified\" && exit 1",
     "build": "tsc -p tsconfig.json && npm run copy-static && npm run compile",
->>>>>>> d93682e0
     "compile": "node dist/src/index.js",
     "lint": "eslint --fix .; prettier --loglevel warn --write .",
     "copy-static": "npm run copy-static:builder-templates",
