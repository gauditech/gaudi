import _ from "lodash";
import { match } from "ts-pattern";

import * as AST from "./ast/ast";
import { Type, addTypeModifier, getTypeModel } from "./ast/type";
import { accessTokenModelName, authUserModelName } from "./plugins/authenticator";

<<<<<<< HEAD
import { kindFilter, kindFind } from "@src/common/kindFilter";
import { ensureExists } from "@src/common/utils";
import {
  AUTH_TARGET_MODEL_NAME,
  ActionAtomSpecDeny,
  ActionAtomSpecInputList,
  ActionAtomSpecRefThrough,
  ActionAtomSpecSet,
  ActionAtomSpecVirtualInput,
  ActionHookSpec,
  ActionSpec,
  AuthenticatorSpec,
  ComputedSpec,
  EndpointSpec,
  EntrypointSpec,
  ExecutionRuntimeSpec,
  ExpSpec,
  FieldSpec,
  FieldValidatorHookSpec,
  GeneratorSpec,
  HookCodeSpec,
  InputFieldSpec,
  ModelActionSpec,
  ModelHookSpec,
  ModelSpec,
  PopulateSetterSpec,
  PopulateSpec,
  PopulatorSpec,
  QuerySpec,
  ReferenceSpec,
  RelationSpec,
  RepeaterSpec,
  SelectAST,
  Specification,
  ValidatorSpec,
} from "@src/types/specification";

export function migrate(projectASTs: AST.ProjectASTs): Specification {
  const document = _.concat(...Object.values(projectASTs.plugins), projectASTs.document);
  const authenticator = kindFind(document, "authenticator");
  const specification: Specification = {
    models: kindFilter(document, "model").map(migrateModel),
    entrypoints: _.concat(...kindFilter(document, "api").map(migrateApi)),
    populators: kindFilter(document, "populator").map(migratePopulator),
    runtimes: kindFilter(document, "runtime").map(migrateRuntime),
    authenticator: authenticator ? migrateAuthenticator(authenticator) : undefined,
    generators: kindFilter(document, "generator").map(migrateGenerator),
  };
=======
import { FilteredByKind, kindFilter, kindFind } from "@src/common/kindFilter";
import { ensureEqual, ensureExists } from "@src/common/utils";
import { HookCode } from "@src/types/common";
import * as Spec from "@src/types/specification";
>>>>>>> e8b29950

export function migrate(projectASTs: AST.ProjectASTs): Spec.Specification {
  const globals = _.concat(...Object.values(projectASTs.plugins), projectASTs.document);
  const globalModels = kindFilter(globals, "model");

  const authenticatorAst = kindFind(globals, "authenticator");
  const authenticator = authenticatorAst && migrateAuthenticator(authenticatorAst);

  function migrateModel(model: AST.Model): Spec.Model {
    const fields = migrateFields(model);
    const references = kindFilter(model.atoms, "reference").map(migrateReference);
    const relations = kindFilter(model.atoms, "relation").map(migrateRelation);
    const queries = kindFilter(model.atoms, "query").map(migrateModelQuery);
    const computeds = kindFilter(model.atoms, "computed").map(migrateComputed);
    const hooks = kindFilter(model.atoms, "hook").map(migrateModelHook);

    return {
      name: model.name.text,
      fields,
      references,
      relations,
      queries,
      computeds,
      hooks,
    };
  }

  function migrateImplicitRelations(models: Spec.Model[]) {
    if (!authenticator) return;

    const implicitModelNames = [
      authenticator.authUserModelName,
      authenticator.accessTokenModelName,
    ];
    const implicitModels = models.filter((m) => implicitModelNames.includes(m.name));

    models.forEach((model) => {
      if (implicitModelNames.includes(model.name)) return;
      model.references.forEach((reference) => {
        implicitModels.forEach((implicitModel) => {
          if (reference.to.model === implicitModel.name) {
            const relationName = `${_.camelCase(reference.ref.parentModel)}${_.upperFirst(
              _.camelCase(reference.name)
            )}Rel`;
            const relation: Spec.Relation = {
              name: relationName,
              ref: {
                kind: "modelAtom",
                atomKind: "relation",
                parentModel: implicitModel.name,
                name: relationName,
                model: reference.ref.parentModel,
                through: reference.ref.name,
              },
              through: reference.ref,
              unique: reference.unique,
              nullable: reference.unique && reference.nullable,
            };
            implicitModel.relations.push(relation);
          }
        });
      });
    });
  }

  function migrateFields(model: AST.Model): Spec.Field[] {
    const idField: Spec.Field = {
      name: "id",
      ref: {
        kind: "modelAtom",
        atomKind: "field",
        parentModel: model.name.text,
        name: "id",
        unique: true,
      },
      type: { kind: "primitive", primitiveKind: "integer" },
      primary: true,
      validators: [],
    };
    const fields = kindFilter(model.atoms, "field").map(migrateField);

    const references = kindFilter(model.atoms, "reference").map((reference): Spec.Field => {
      const idField = referenceToIdField(
        migrateIdentifierRefModelAtom(
          { identifier: reference.name, ref: reference.ref, type: reference.type },
          "reference"
        )
      );
      return {
        name: idField.text,
        ref: idField.ref,
        type: idField.type,
        primary: false,
        validators: [],
      };
    });

    return [idField, ...fields, ...references];
  }

  function migrateField(field: AST.Field): Spec.Field {
    const default_ = kindFind(field.atoms, "default");
    const validators = kindFilter(field.atoms, "validate").flatMap((v) =>
      v.validators.map(migrateValidator)
    );

    let type = field.type;
    if (kindFind(field.atoms, "nullable")) {
      type = addTypeModifier({ kind: "primitive", primitiveKind: "integer" }, "nullable");
    }

    return {
      name: field.name.text,
      ref: migrateRefModelAtom(field.ref, "field"),
      type,
      default: default_?.literal.value,
      primary: false,
      validators: validators,
    };
  }

  function migrateValidator(validator: AST.Validator): Spec.Validator {
    if (validator.kind === "builtin") {
      return {
        kind: "builtin",
        name: validator.name.text,
        args: validator.args.map((a) => a.value),
      };
    } else {
      return { kind: "hook", hook: migrateFieldValidationHook(validator) };
    }
  }

  function migrateReference(reference: AST.Reference): Spec.Reference {
    const to = kindFind(reference.atoms, "to")!;
    const unique = kindFind(reference.atoms, "unique");
    const nullable = kindFind(reference.atoms, "nullable");

    return {
      name: reference.name.text,
      ref: migrateRefModelAtom(reference.ref, "reference"),
      to: migrateRef(to.identifier.ref, "model"),
      unique: !!unique,
      nullable: !!nullable,
    };
  }

  function migrateRelation(relation: AST.Relation): Spec.Relation {
    const through = kindFind(relation.atoms, "through")!;
    const throughRef = migrateRefModelAtom(through.identifier.ref, "reference");

<<<<<<< HEAD
function migrateApi(api: AST.Api): EntrypointSpec[] {
  return api.atoms.map(migrateEntrypoint);
}

function migrateEntrypoint(entrypoint: AST.Entrypoint): EntrypointSpec {
  const identify = kindFind(entrypoint.atoms, "identify");
  const response = kindFind(entrypoint.atoms, "response");
  const authorize = kindFind(entrypoint.atoms, "authorize");
  const endpoints = kindFilter(entrypoint.atoms, "endpoint").map(migrateEndpoint);
  const entrypoints = kindFilter(entrypoint.atoms, "entrypoint").map(migrateEntrypoint);
=======
    return {
      name: relation.name.text,
      ref: migrateRefModelAtom(relation.ref, "relation"),
      through: throughRef,
      unique: throughRef.unique,
      nullable: throughRef.unique && through.identifier.type.kind === "nullable",
    };
  }
>>>>>>> e8b29950

  function migrateModelQuery(query: AST.Query) {
    const ref = migrateRefModelAtom(query.ref, "query");
    const model = ref.parentModel;
    const initialPath: Spec.IdentifierRef[] = [
      { text: model, ref: { kind: "model", model }, type: { kind: "model", model } },
    ];
    return migrateQuery(initialPath, query.name.text, query.atoms);
  }

  function migrateAnonymousQuery(query: AST.AnonymousQuery, model?: string) {
    let initialPath: Spec.IdentifierRef[] = [];
    const from = kindFind(query.atoms, "from");
    if (!from) {
      ensureExists(model);
      initialPath = [
        { text: model, ref: { kind: "model", model }, type: { kind: "model", model } },
      ];
    }
    return migrateQuery(initialPath, "$query", query.atoms);
  }

  function migrateQuery(
    initialPath: Spec.IdentifierRef[],
    name: string,
    atoms: AST.QueryAtom[]
  ): Spec.Query {
    const from = kindFind(atoms, "from");
    const filter = kindFind(atoms, "filter");
    const orderBy = kindFind(atoms, "orderBy")?.orderBy.map((a) => ({
      field: a.identifierPath.map((i) => i.identifier.text),
      order: a.order,
    }));
    const limit = kindFind(atoms, "limit");
    const offset = kindFind(atoms, "offset");
    const select = kindFind(atoms, "select");
    const aggregate = kindFind(atoms, "aggregate");

    const fromModel = [
      ...initialPath,
      ...(from?.identifierPath.map((i) => migrateIdentifierRef(i)) ?? []),
    ];

    const sourceModel = getTypeModel(fromModel[0].type)!;
    const targetModel = getTypeModel(fromModel.at(-1)?.type)!;

    return {
      name,
      sourceModel,
      targetModel,
      from: [...initialPath, ...(from?.identifierPath.map((i) => migrateIdentifierRef(i)) ?? [])],
      fromAlias: from?.as?.identifierPath.map((i) => migrateIdentifierRef(i)),
      filter: filter ? migrateExpr(filter.expr) : undefined,
      orderBy,
      limit: limit?.value.value,
      offset: offset?.value.value,
      select: select ? migrateSelect(select.select) : createAutoselect(targetModel),
      aggregate: aggregate?.aggregate,
    };
  }

  function migrateComputed(computed: AST.Computed): Spec.Computed {
    return {
      name: computed.name.text,
      ref: migrateRef(computed.ref, "modelAtom"),
      expr: migrateExpr(computed.expr),
    };
  }

  function migrateEntrypoint(
    entrypoint: AST.Entrypoint,
    parentAlias: Spec.IdentifierRef<AST.RefContext> | undefined,
    parentAuthorize: Spec.Expr | undefined,
    depth: number
  ): Spec.Entrypoint {
    const target =
      entrypoint.target.ref.kind === "model"
        ? migrateIdentifierRef(entrypoint.target, "model")
        : migrateIdentifierRefModelAtom(entrypoint.target, "reference", "relation", "query");
    const model = target.ref.model;

    const identify = kindFind(entrypoint.atoms, "identify");
    const identifyThroughAst = identify && kindFind(identify.atoms, "through")?.identifier;
    const identifyThrough: Spec.IdentifierRef<AST.RefModelField> = identifyThroughAst
      ? migrateIdentifierRefModelAtom(identifyThroughAst, "field")
      : generateModelIdIdentifier(model);

    const alias: Spec.IdentifierRef<AST.RefContext> = entrypoint.as
      ? migrateIdentifierRef(entrypoint.as?.identifier, "context")
      : {
          text: `$target_${depth}`,
          ref: {
            kind: "context",
            contextKind: "entrypointTarget",
          },
          type: { kind: "model", model },
        };

    const astAuthorize = kindFind(entrypoint.atoms, "authorize")?.expr;
    const authorize = combineExprWithAnd(
      parentAuthorize,
      astAuthorize && migrateExpr(astAuthorize)
    );
    const responseAst = kindFind(entrypoint.atoms, "response")?.select;
    const response = responseAst ? migrateSelect(responseAst) : createAutoselect(model);
    const endpoints = kindFilter(entrypoint.atoms, "endpoint").map((endpoint) =>
      migrateEndpoint(endpoint, target, alias, parentAlias, authorize, response)
    );

    const entrypoints = kindFilter(entrypoint.atoms, "entrypoint").map((entrypoint) =>
      migrateEntrypoint(entrypoint, alias, authorize, depth + 1)
    );

    return {
      // TODO: use name from param, alias and target?
      name: "",
      model,
      alias,
      target,
      identifyThrough,
      endpoints,
      entrypoints,
    };
  }

  function migrateEndpoint(
    endpoint: AST.Endpoint,
    target: Spec.IdentifierRef,
    alias: Spec.IdentifierRef,
    parentAlias: Spec.IdentifierRef | undefined,
    parentAuthorize: Spec.Expr | undefined,
    response: Spec.Select
  ): Spec.Endpoint {
    const actions = (
      kindFind(endpoint.atoms, "action")?.actions ?? generatePrimaryAction(endpoint)
    ).map((a, i) => migrateAction(a, i, target, alias, parentAlias));

    const astAuthorize = kindFind(endpoint.atoms, "authorize")?.expr;
    const authorize = combineExprWithAnd(
      parentAuthorize,
      astAuthorize && migrateExpr(astAuthorize)
    );

    switch (endpoint.type) {
      case "list": {
        const pageable = !!kindFind(endpoint.atoms, "pageable");
        const orderBy = kindFind(endpoint.atoms, "orderBy")?.orderBy.map((a) => ({
          field: a.identifierPath.map((i) => i.identifier.text),
          order: a.order,
        }));
        const filterAst = kindFind(endpoint.atoms, "filter")?.expr;
        const filter = filterAst && migrateExpr(filterAst);

        return { kind: "list", actions, authorize, response, pageable, orderBy, filter };
      }
      case "get": {
        return { kind: "get", actions, authorize, response };
      }
      case "create":
      case "update": {
        return { kind: endpoint.type, actions, authorize, response };
      }
      case "delete": {
        return { kind: "delete", actions, authorize };
      }
      case "custom": {
        const method = kindFind(endpoint.atoms, "method")!.method;
        const cardinality = kindFind(endpoint.atoms, "cardinality")!.cardinality;
        const path = kindFind(endpoint.atoms, "path")!.path.value;

        return { kind: "custom", actions, authorize, method, cardinality, path };
      }
    }
  }

  function generatePrimaryAction(endpoint: AST.Endpoint): AST.Action[] {
    switch (endpoint.type) {
      case "create":
      case "update": {
        return [
          {
            kind: endpoint.type,
            keyword: { start: 0, end: 0 },
            atoms: [],
            isPrimary: true,
          },
        ];
      }
      case "delete":
        return [{ kind: "delete", keyword: { start: 0, end: 0 }, isPrimary: true }];
      default:
        return [];
    }
  }

  function combineExprWithAnd(
    a: Spec.Expr | undefined,
    b: Spec.Expr | undefined
  ): Spec.Expr | undefined {
    if (!a) return b;
    if (!b) return a;
    return {
      kind: "function",
      name: "and",
      type: { kind: "primitive", primitiveKind: "boolean" },
      args: [a, b],
    };
  }

  function migrateAction(
    action: AST.Action,
    index: number,
    target: Spec.IdentifierRef,
    alias: Spec.IdentifierRef,
    parentAlias: Spec.IdentifierRef | undefined
  ): Spec.Action {
    return match(action)
      .with({ kind: "create" }, { kind: "update" }, (a) =>
        migrateModelAction(a, index, target, alias, parentAlias)
      )
      .with({ kind: "delete" }, (a) => migrateDeleteAction(a, alias))
      .with({ kind: "execute" }, (a) => migrateExecuteAction(a, index))
      .with({ kind: "fetch" }, migrateFetchAction)
      .exhaustive();
  }

  function migrateModelAction(
    action: AST.ModelAction,
    index: number,
    target: Spec.IdentifierRef,
    alias: Spec.IdentifierRef,
    parentAlias: Spec.IdentifierRef | undefined
  ): Spec.ModelAction {
    const primaryActionTarget = action.kind === "create" ? target : alias;
    const targetPath: Spec.IdentifierRef[] = action.target?.map((i) => migrateIdentifierRef(i)) ?? [
      primaryActionTarget,
    ];
    const last = targetPath.at(-1)!;
    const contextRelation =
      last.ref.kind === "modelAtom" && last.ref.atomKind === "relation" ? last.ref : undefined;
    const model = globalModels.find((m) => m.name.text === getTypeModel(last.type)!)!;

    const inputs = kindFilter(action.atoms, "input").flatMap(migrateActionAtomInput);
    const denyAtoms = kindFilter(action.atoms, "deny");
    const allDenied = !!denyAtoms.find(({ fields }) => fields.kind === "all");
    const deniedFields = denyAtoms.flatMap(({ fields }) =>
      fields.kind === "list" ? fields.fields.map((i) => migrateIdentifierRef(i, "modelAtom")) : []
    );
    const sets = kindFilter(action.atoms, "set").map(migrateActionAtomSet);
    const refThroughs = kindFilter(action.atoms, "referenceThrough").map(
      (referenceThrough): Spec.ActionAtomRefThrough => {
        const target = migrateIdentifierRefModelAtom(referenceThrough.target, "reference");
        const through = migrateIdentifierRefModelAtom(referenceThrough.through, "field");
        return { kind: "reference", target, through };
      }
    );

    const actionAtoms = migrateFields(model).flatMap((field): Spec.ModelActionAtom[] => {
      // id field can't be set or updated
      if (field.name === "id") return [];

      // reference id that is set by context
      if (contextRelation && field.name === contextRelation.through + "_id") {
        let parentPath = targetPath.slice(0, -1);
        if (parentPath.length === 0 && parentAlias) {
          parentPath = [parentAlias];
        }
        return [
          {
            kind: "set",
            target: { text: field.name, ref: field.ref, type: field.type },
            set: {
              kind: "expression",
              expr: {
                kind: "identifier",
                identifier: [...parentPath, generateModelIdIdentifier(contextRelation.parentModel)],
                type: { kind: "primitive", primitiveKind: "integer" },
              },
            },
          },
        ];
      }

      const set = sets.find((s) => s.target.text === field.name);
      if (set) return [set];
      const refThrough = refThroughs.find((r) => r.target.text + "_id" === field.name);
      if (refThrough) return [refThrough];
      const input = inputs.find((i) => i.target.text === field.name);
      if (input) return [input];
      if (allDenied) return [];
      const denied = deniedFields.find((i) => i.text === field.name);
      if (denied) return [];

      const nullable = field.type.kind === "nullable";
      return [
        {
          kind: "input",
          target: { text: field.name, ref: field.ref, type: field.type },
          optional: nullable || action.kind === "update",
          default: nullable ? { kind: "literal", value: null } : undefined,
        },
      ];
    });

    const virtualInputs = kindFilter(action.atoms, "virtualInput").map(
      migrateActionAtomVirtualInput
    );

    return {
      kind: action.kind,
      targetPath,
      alias: action.as?.identifier.identifier.text ?? `$action_${index}`,
      actionAtoms: [...virtualInputs, ...actionAtoms],
      isPrimary: !!action.isPrimary,
    };
  }

  function migrateDeleteAction(
    action: AST.DeleteAction,
    primaryTarget: Spec.IdentifierRef
  ): Spec.Action {
    return {
      kind: "delete",
      targetPath: action.target?.map((i) => migrateIdentifierRef(i)) ?? [primaryTarget],
    };
  }

  function migrateExecuteAction(action: AST.ExecuteAction, index: number): Spec.Action {
    const atoms = kindFilter(action.atoms, "virtualInput").map(migrateActionAtomVirtualInput);

    return {
      kind: "execute",
      alias: action.name?.text ?? `$action_${index}`,
      hook: migrateActionHook(kindFind(action.atoms, "hook")!),
      responds: !!kindFind(action.atoms, "responds"),
      atoms,
    };
  }

  function migrateFetchAction(action: AST.FetchAction): Spec.Action {
    const atoms = kindFilter(action.atoms, "virtualInput").map(migrateActionAtomVirtualInput);

    return {
      kind: "fetch",
      alias: action.name.text,
      query: migrateAnonymousQuery(kindFind(action.atoms, "anonymousQuery")!),
      atoms,
    };
  }

  function migrateActionAtomSet(set: AST.ActionAtomSet): Spec.ActionAtomSet {
    const target = migrateIdentifierRefModelAtom(set.target, "field", "reference");

    // simplify all reference sets to _id sets
    if (target.ref.atomKind === "reference") {
      ensureEqual(set.set.kind, "expr");
      const expr = migrateExpr(set.set.expr);
      ensureEqual(expr.kind, "identifier");
      const model = getTypeModel(expr.identifier.at(-1)?.type)!;
      ensureExists(model);
      expr.identifier.push(generateModelIdIdentifier(model));

      return {
        kind: "set",
        target: referenceToIdField({ ...target, ref: target.ref }),
        set: { kind: "expression", expr },
      };
    }

    return {
      kind: "set",
      // Typescript bug? just 'target' should be allowed
      target: { ...target, ref: target.ref },
      set:
        set.set.kind === "expr"
          ? { kind: "expression", expr: migrateExpr(set.set.expr) }
          : { kind: "hook", hook: migrateActionHook(set.set) },
    };
  }

  function migrateActionAtomInput({ fields }: AST.ActionAtomInput): Spec.ActionAtomInput[] {
    return fields.map(({ field, atoms }): Spec.ActionAtomInput => {
      const optional = !!kindFind(atoms, "optional");
      const default_ = kindFind(atoms, "default")?.value;
      let migratedDefault: Spec.ActionAtomInput["default"];
      if (default_) {
        if (default_.kind === "literal") {
          migratedDefault = { kind: "literal", value: default_.literal.value };
        } else if (default_.kind === "path") {
          migratedDefault = {
            kind: "reference",
            reference: default_.path.map((i) => migrateIdentifierRef(i)),
          };
        } else {
          throw Error("Default input as expression is not supported in spec");
        }
      }

      const target =
        field.ref.kind === "modelAtom" && field.ref.atomKind === "reference"
          ? referenceToIdField(migrateIdentifierRefModelAtom(field, "reference"))
          : migrateIdentifierRefModelAtom(field, "field");

      return {
        kind: "input",
        target,
        optional,
        default: migratedDefault,
      };
    });
  }

  function migrateActionAtomVirtualInput({
    name,
    atoms,
  }: AST.ActionAtomVirtualInput): Spec.ActionAtomVirtualInput {
    const validators = kindFilter(atoms, "validate").flatMap((v) =>
      v.validators.map(migrateValidator)
    );
    const type = kindFind(atoms, "type")!.identifier.text;
    return {
      kind: "virtual-input",
      name: name.text,
      type: type === "string" ? "text" : type,
      nullable: !!kindFind(atoms, "nullable"),
      optional: false,
      validators,
    };
  }

  function migratePopulator(populator: AST.Populator): Spec.Populator {
    return {
      name: populator.name.text,
      populates: populator.atoms.map((p) => migratePopulate(p, undefined, 0)),
    };
  }

  function migratePopulate(
    populate: AST.Populate,
    parentAlias: Spec.IdentifierRef<AST.RefContext> | undefined,
    depth: number
  ): Spec.Populate {
    const target =
      populate.target.ref.kind === "model"
        ? migrateIdentifierRef(populate.target, "model")
        : migrateIdentifierRefModelAtom(populate.target, "reference", "relation", "query");

    const alias: Spec.IdentifierRef<AST.RefContext> = populate.as?.identifier
      ? migrateIdentifierRef(populate.as?.identifier, "context")
      : {
          text: `$target_${depth}`,
          ref: { kind: "context", contextKind: "populateTarget" },
          type: target.type,
        };

    let setters = kindFilter(populate.atoms, "set").map(migratePopulateSetter);
    if (target.ref.kind === "modelAtom" && target.ref.atomKind === "relation" && parentAlias) {
      const referenceName = `${target.ref.through}_id`;
      const contextIdSet: Spec.PopulateSetter = {
        kind: "set",
        target: {
          text: referenceName,
          ref: {
            kind: "modelAtom",
            atomKind: "field",
            parentModel: target.ref.model,
            name: referenceName,
            unique: false,
          },
          type: { kind: "primitive", primitiveKind: "integer" },
        },
        set: {
          kind: "expression",
          expr: {
            kind: "identifier",
            identifier: [parentAlias, generateModelIdIdentifier(target.ref.parentModel)],
            type: { kind: "primitive", primitiveKind: "integer" },
          },
        },
      };
      setters = [contextIdSet, ...setters];
    }

    const populates = kindFilter(populate.atoms, "populate").map((p) =>
      migratePopulate(p, alias, depth + 1)
    );

    const repeat = kindFind(populate.atoms, "repeat");
    const repeatValue = repeat?.repeatValue;
    const repeatAlias = repeat?.as?.identifier.identifier.text;

    return {
      target,
      alias,
      setters,
      populates,
      repeater: repeatValue ? migrateRepeatValue(repeatValue, repeatAlias) : undefined,
    };
  }

  function migratePopulateSetter(set: AST.ActionAtomSet): Spec.PopulateSetter {
    return {
      kind: "set",
      target: migrateIdentifierRefModelAtom(set.target, "field"),
      set:
        set.set.kind === "expr"
          ? { kind: "expression", expr: migrateExpr(set.set.expr) }
          : { kind: "hook", hook: migrateActionHook(set.set) },
    };
  }

  function migrateRepeatValue(repeatValue: AST.RepeatValue, alias?: string): Spec.Repeater {
    switch (repeatValue.kind) {
      case "short":
        return { kind: "fixed", value: repeatValue.value.value, alias };
      case "long": {
        const start = kindFind(repeatValue.atoms, "start")?.value.value;
        const end = kindFind(repeatValue.atoms, "end")?.value.value;
        return { kind: "range", range: { start, end }, alias };
      }
    }
  }

  function migrateRuntime(runtime: AST.Runtime): Spec.ExecutionRuntime {
    return {
      name: runtime.name.text,
      sourcePath: kindFind(runtime.atoms, "sourcePath")!.path.value,
    };
  }

  function migrateAuthenticator(_authenticator: AST.Authenticator): Spec.Authenticator {
    return { authUserModelName, accessTokenModelName, method: { kind: "basic" } };
  }

  function migrateGenerator(generator: AST.Generator): Spec.Generator {
    return match(generator)
      .with({ type: "client" }, (g) => {
        const target = kindFind(g.atoms, "target")!.value;
        const api = kindFind(g.atoms, "api")!.value;
        const output = kindFind(g.atoms, "output")?.value.value;

        return {
          kind: "generator-client" as const,
          target,
          api,
          output,
        };
      })
      .exhaustive();
  }

  function migrateModelHook(hook: AST.ModelHook): Spec.ModelHook {
    const code = getHookCode(hook);
    // model spec does not support expression hooks
    const _args = kindFilter(hook.atoms, "arg_expr").map((a) => ({ name: a.name.text }));
    const args = kindFilter(hook.atoms, "arg_query").map((a) => {
      const ref = migrateRefModelAtom(hook.ref, "hook");
      return {
        name: a.name.text,
        query: migrateAnonymousQuery(a.query, ref.parentModel),
      };
    });
    return { name: hook.name.text, ref: migrateRef(hook.ref, "modelAtom"), code, args };
  }

  function migrateFieldValidationHook(hook: AST.FieldValidationHook): Spec.FieldValidatorHook {
    const code = getHookCode(hook);
    const arg = kindFind(hook.atoms, "default_arg");
    return { code, arg: arg?.name.text };
  }

  function migrateActionHook(hook: AST.ActionHook): Spec.ActionHook {
    const code = getHookCode(hook);
    const exprArgs = kindFilter(hook.atoms, "arg_expr").map(
      (a): Spec.ActionHook["args"][number] => ({
        kind: "expression",
        name: a.name.text,
        expr: migrateExpr(a.expr),
      })
    );
    const queryArgs = kindFilter(hook.atoms, "arg_query").map(
      (a): Spec.ActionHook["args"][number] => ({
        kind: "query",
        name: a.name.text,
        query: migrateAnonymousQuery(a.query),
      })
    );
    return { code, args: [...exprArgs, ...queryArgs] };
  }

  function getHookCode(hook: AST.Hook<boolean, boolean>): HookCode {
    const inline = kindFind(hook.atoms, "inline");
    if (inline) {
      return { kind: "inline", inline: inline.code.value };
    }
    const source = kindFind(hook.atoms, "source")!;
    return {
      kind: "source",
      target: source.name.text,
      file: source.file.value,
      runtimeName: source.runtime!,
    };
  }

  function migrateSelect(select: AST.Select): Spec.Select {
    return select.map((s): Spec.SingleSelect => {
      if (s.target.kind === "long") {
        throw Error("Long select form unsupported in old spec");
      }
      const target = migrateIdentifierRef(s.target.name, "modelAtom");
      const targetModel = getTypeModel(target.type);
      if (targetModel) {
        const select = s.select ? migrateSelect(s.select) : createAutoselect(targetModel);
        return { kind: "nested", name: target.text, target, select };
      } else {
        return { kind: "final", name: target.text, target };
      }
    });
  }

  function createAutoselect(modelName: string): Spec.Select {
    const model = globalModels.find((m) => m.name.text === modelName)!;
    return migrateFields(model).map((field) => ({
      kind: "final",
      name: field.name,
      target: { text: field.name, ref: migrateRef(field.ref), type: field.type },
    }));
  }

  function migrateExpr(expr: AST.Expr): Spec.Expr {
    switch (expr.kind) {
      case "binary": {
        // this is a quick fix to convert "+" to "concat" when strings are involved
        let name;
        if (
          expr.lhs.type.kind === "primitive" &&
          expr.lhs.type.primitiveKind === "string" &&
          expr.operator === "+"
        ) {
          name = "concat";
        } else {
          name = expr.operator;
        }

        return {
          kind: "function",
          name,
          args: [migrateExpr(expr.lhs), migrateExpr(expr.rhs)],
          type: expr.type,
        };
      }
      case "group":
        return migrateExpr(expr.expr);
      case "unary":
        // converts 'not' to 'is not'
        return {
          kind: "function",
          name: "is not",
          args: [
            migrateExpr(expr.expr),
            {
              kind: "literal",
              literal: true,
              type: { kind: "primitive", primitiveKind: "boolean" },
            },
          ],
          type: expr.type,
        };
      case "path":
        return {
          kind: "identifier",
          identifier: expr.path.map((i) => migrateIdentifierRef(i)),
          type: expr.type,
        };
      case "literal":
        return { kind: "literal", literal: expr.literal.value, type: expr.type };
      case "function":
        return {
          kind: "function",
          name: expr.name.text,
          args: expr.args.map(migrateExpr),
          type: expr.type,
        };
    }
  }

  function referenceToIdField(
    reference: Spec.IdentifierRef<AST.RefModelReference>
  ): Spec.IdentifierRef<AST.RefModelField> {
    const name = `${reference.ref.name}_id`;

    let type: Type = { kind: "primitive", primitiveKind: "integer" };
    if (reference.type.kind === "nullable") type = addTypeModifier(type, "nullable");

    return {
      text: name,
      ref: {
        kind: "modelAtom",
        atomKind: "field",
        parentModel: reference.ref.parentModel,
        name,
        unique: reference.ref.unique,
      },
      type,
    };
  }

  function generateModelIdIdentifier(model: string): Spec.IdentifierRef<AST.RefModelField> {
    return {
      text: "id",
      ref: { kind: "modelAtom", atomKind: "field", name: "id", parentModel: model, unique: true },
      type: { kind: "primitive", primitiveKind: "integer" },
    };
  }

  function migrateIdentifierRef<k extends AST.Ref["kind"]>(
    identifier: AST.IdentifierRef,
    ...kinds: k[]
  ): Spec.IdentifierRef<FilteredByKind<AST.Ref, k>> {
    return {
      text: identifier.identifier.text,
      ref: migrateRef(identifier.ref, ...kinds),
      type: identifier.type,
    };
  }

  function migrateIdentifierRefModelAtom<k extends AST.RefModelAtom["atomKind"]>(
    identifier: AST.IdentifierRef,
    ...kinds: k[]
  ): Spec.IdentifierRef<Extract<AST.RefModelAtom, { atomKind: k }>> {
    return {
      text: identifier.identifier.text,
      ref: migrateRefModelAtom(identifier.ref, ...kinds),
      type: identifier.type,
    };
  }

  function migrateRef<k extends AST.Ref["kind"]>(
    ref: AST.Ref,
    ...kinds: k[]
  ): FilteredByKind<AST.Ref, k> {
    if (kinds.length === 0) return ref as FilteredByKind<AST.Ref, k>;
    for (const kind of kinds) {
      if (ref.kind === kind) return ref as FilteredByKind<AST.Ref, k>;
    }
    throw Error("Unexpected reference");
  }

  function migrateRefModelAtom<k extends AST.RefModelAtom["atomKind"]>(
    ref: AST.Ref,
    ...kinds: k[]
  ): Extract<AST.RefModelAtom, { atomKind: k }> {
    if (kinds.length === 0) return ref as Extract<AST.RefModelAtom, { atomKind: k }>;
    for (const kind of kinds) {
      if (ref.kind === "modelAtom" && ref.atomKind === kind)
        return ref as Extract<AST.RefModelAtom, { atomKind: k }>;
    }
    throw Error("Unexpected reference");
  }

  const models = globalModels.map(migrateModel);
  migrateImplicitRelations(models);

  return {
    models,
    entrypoints: kindFilter(globals, "entrypoint").map((entrypoint) =>
      migrateEntrypoint(entrypoint, undefined, undefined, 0)
    ),
    populators: kindFilter(globals, "populator").map(migratePopulator),
    runtimes: kindFilter(globals, "runtime").map(migrateRuntime),
    authenticator,
    generators: kindFilter(globals, "generator").map(migrateGenerator),
  };
}<|MERGE_RESOLUTION|>--- conflicted
+++ resolved
@@ -5,61 +5,10 @@
 import { Type, addTypeModifier, getTypeModel } from "./ast/type";
 import { accessTokenModelName, authUserModelName } from "./plugins/authenticator";
 
-<<<<<<< HEAD
-import { kindFilter, kindFind } from "@src/common/kindFilter";
-import { ensureExists } from "@src/common/utils";
-import {
-  AUTH_TARGET_MODEL_NAME,
-  ActionAtomSpecDeny,
-  ActionAtomSpecInputList,
-  ActionAtomSpecRefThrough,
-  ActionAtomSpecSet,
-  ActionAtomSpecVirtualInput,
-  ActionHookSpec,
-  ActionSpec,
-  AuthenticatorSpec,
-  ComputedSpec,
-  EndpointSpec,
-  EntrypointSpec,
-  ExecutionRuntimeSpec,
-  ExpSpec,
-  FieldSpec,
-  FieldValidatorHookSpec,
-  GeneratorSpec,
-  HookCodeSpec,
-  InputFieldSpec,
-  ModelActionSpec,
-  ModelHookSpec,
-  ModelSpec,
-  PopulateSetterSpec,
-  PopulateSpec,
-  PopulatorSpec,
-  QuerySpec,
-  ReferenceSpec,
-  RelationSpec,
-  RepeaterSpec,
-  SelectAST,
-  Specification,
-  ValidatorSpec,
-} from "@src/types/specification";
-
-export function migrate(projectASTs: AST.ProjectASTs): Specification {
-  const document = _.concat(...Object.values(projectASTs.plugins), projectASTs.document);
-  const authenticator = kindFind(document, "authenticator");
-  const specification: Specification = {
-    models: kindFilter(document, "model").map(migrateModel),
-    entrypoints: _.concat(...kindFilter(document, "api").map(migrateApi)),
-    populators: kindFilter(document, "populator").map(migratePopulator),
-    runtimes: kindFilter(document, "runtime").map(migrateRuntime),
-    authenticator: authenticator ? migrateAuthenticator(authenticator) : undefined,
-    generators: kindFilter(document, "generator").map(migrateGenerator),
-  };
-=======
 import { FilteredByKind, kindFilter, kindFind } from "@src/common/kindFilter";
 import { ensureEqual, ensureExists } from "@src/common/utils";
 import { HookCode } from "@src/types/common";
 import * as Spec from "@src/types/specification";
->>>>>>> e8b29950
 
 export function migrate(projectASTs: AST.ProjectASTs): Spec.Specification {
   const globals = _.concat(...Object.values(projectASTs.plugins), projectASTs.document);
@@ -211,18 +160,6 @@
     const through = kindFind(relation.atoms, "through")!;
     const throughRef = migrateRefModelAtom(through.identifier.ref, "reference");
 
-<<<<<<< HEAD
-function migrateApi(api: AST.Api): EntrypointSpec[] {
-  return api.atoms.map(migrateEntrypoint);
-}
-
-function migrateEntrypoint(entrypoint: AST.Entrypoint): EntrypointSpec {
-  const identify = kindFind(entrypoint.atoms, "identify");
-  const response = kindFind(entrypoint.atoms, "response");
-  const authorize = kindFind(entrypoint.atoms, "authorize");
-  const endpoints = kindFilter(entrypoint.atoms, "endpoint").map(migrateEndpoint);
-  const entrypoints = kindFilter(entrypoint.atoms, "entrypoint").map(migrateEntrypoint);
-=======
     return {
       name: relation.name.text,
       ref: migrateRefModelAtom(relation.ref, "relation"),
@@ -231,7 +168,6 @@
       nullable: throughRef.unique && through.identifier.type.kind === "nullable",
     };
   }
->>>>>>> e8b29950
 
   function migrateModelQuery(query: AST.Query) {
     const ref = migrateRefModelAtom(query.ref, "query");
@@ -299,6 +235,10 @@
       ref: migrateRef(computed.ref, "modelAtom"),
       expr: migrateExpr(computed.expr),
     };
+  }
+
+  function migrateApi(api: AST.Api): Spec.Entrypoint[] {
+    return api.atoms.map((entrypoint) => migrateEntrypoint(entrypoint, undefined, undefined, 0));
   }
 
   function migrateEntrypoint(
@@ -997,9 +937,7 @@
 
   return {
     models,
-    entrypoints: kindFilter(globals, "entrypoint").map((entrypoint) =>
-      migrateEntrypoint(entrypoint, undefined, undefined, 0)
-    ),
+    entrypoints: kindFilter(globals, "api").flatMap(migrateApi),
     populators: kindFilter(globals, "populator").map(migratePopulator),
     runtimes: kindFilter(globals, "runtime").map(migrateRuntime),
     authenticator,
