import { Express, Request, Response } from "express";
<<<<<<< HEAD
import _, { chain, compact } from "lodash";

import { EndpointPath, PathFragmentIdentifier, buildEndpointPath } from "@src/builder/query";
import { getRef } from "@src/common/refs";
=======
import { compact } from "lodash";

import { PathParam, buildEndpointPath } from "@src/builder/query";
import { dataToFieldDbnames, getRef } from "@src/common/refs";
>>>>>>> e0aa0eb7
import { buildChangset } from "@src/runtime/common/changeset";
import { validateEndpointFieldset } from "@src/runtime/common/validation";
import { endpointQueries } from "@src/runtime/query/build";
import { Params, executeQueryTree } from "@src/runtime/query/exec";
import { authenticationHandler } from "@src/runtime/server/authentication";
import { getAppContext } from "@src/runtime/server/context";
import { DbConn } from "@src/runtime/server/dbConn";
import { BusinessError, errorResponse } from "@src/runtime/server/error";
import { endpointGuardHandler } from "@src/runtime/server/middleware";
import { EndpointConfig } from "@src/runtime/server/types";
import {
  CreateEndpointDef,
  Definition,
  DeleteEndpointDef,
  EndpointDef,
  EntrypointDef,
  GetEndpointDef,
  ListEndpointDef,
  UpdateEndpointDef,
} from "@src/types/definition";

/** Create endpoint configs from entrypoints */
export function buildEndpointConfig(definition: Definition, entrypoints: EntrypointDef[]) {
  return flattenEndpoints(entrypoints).map((ep) => processEndpoint(definition, ep));
}

/** Extract endpoints from entrypoint hierarchy into a flattened map. */
export function flattenEndpoints(entrypoints: EntrypointDef[]): EndpointDef[] {
  return entrypoints.reduce((accum, entrypoint) => {
    const nestedEndpoints: EndpointDef[] = entrypoint.entrypoints.reduce((agg, entrypoint) => {
      return [...agg, ...flattenEndpoints([entrypoint])];
    }, [] as EndpointDef[]);
    return [...accum, ...entrypoint.endpoints, ...nestedEndpoints];
  }, [] as EndpointDef[]);
}

/** Register endpoint on server instance */
export function registerServerEndpoint(app: Express, epConfig: EndpointConfig, pathPrefix: string) {
  app[epConfig.method](
    pathPrefix + epConfig.path,
    ...epConfig.handlers.map((handler) => endpointGuardHandler(handler))
  );
}

function processEndpoint(def: Definition, endpoint: EndpointDef): EndpointConfig {
  switch (endpoint.kind) {
    case "get":
      return buildGetEndpoint(def, endpoint);
    case "list":
      return buildListEndpoint(def, endpoint);
    case "create":
      return buildCreateEndpoint(def, endpoint);
    case "update":
      return buildUpdateEndpoint(def, endpoint);
    case "delete":
      return buildDeleteEndpoint(def, endpoint);
  }
}

/** Create "get" endpoint handler from definition */
export function buildGetEndpoint(def: Definition, endpoint: GetEndpointDef): EndpointConfig {
  const endpointPath = buildEndpointPath(endpoint);
  const queries = endpointQueries(def, endpoint);

  const requiresAuthentication = true; // TODO: read from endpoint

  return {
    path: endpointPath.fullPath,
    method: "get",
    handlers: compact([
      // prehandlers
      requiresAuthentication ? authenticationHandler({ allowAnonymous: true }) : undefined,
      // handler
      async (req: Request, resp: Response) => {
        try {
          console.log("AUTH USER", req.user);
          const dbConn = getAppContext(req).dbConn;

          const contextParams = extractPathParams(endpointPath, req.params);
          const context = new Map<string, any>(Object.entries(contextParams));

          // group context and target queries since all are findOne
          const allQueries = [...queries.parentContextQueryTrees, queries.targetQueryTree];
          let pids: number[] = [];
          for (const qt of allQueries) {
            const results = await executeQueryTree(db, def, qt, contextParams, pids);
            const result = findOne(results);
            context.set(qt.alias, result);
            pids = [result.id];
          }

<<<<<<< HEAD
          // FIXME run custom actions
=======
          const queries = endpointQueries(def, endpoint);
          const queryResult = await findOne(def, dbConn, queries, contextParams);
>>>>>>> e0aa0eb7

          // FIXME refetch using the response query
          resp.json(context.get(queries.targetQueryTree.alias));
        } catch (err) {
          errorResponse(err);
        }
      },
    ]),
  };
}

/** Create "list" endpoint handler from definition */
export function buildListEndpoint(def: Definition, endpoint: ListEndpointDef): EndpointConfig {
  const endpointPath = buildEndpointPath(endpoint);
  const queries = endpointQueries(def, endpoint);

  const requiresAuthentication = true; // TODO: read from endpoint

  return {
    path: endpointPath.fullPath,
    method: "get",
    handlers: compact([
      // prehandlers
      requiresAuthentication ? authenticationHandler({ allowAnonymous: true }) : undefined,
      // handler
      async (req: Request, resp: Response) => {
        try {
          console.log("AUTH USER", req.user);
          const dbConn = getAppContext(req).dbConn;

<<<<<<< HEAD
          const contextParams = extractPathParams(endpointPath, req.params);
          const context = new Map<string, any>(Object.entries(contextParams));
=======
          const contextParams = extractParams(endpointPath.params, req.params);
          const queries = endpointQueries(def, endpoint);

          const ids = [];
          if (queries.context) {
            const queryResult = await findOne(def, dbConn, queries, contextParams);
>>>>>>> e0aa0eb7

          let pids: number[] = [];
          for (const qt of queries.parentContextQueryTrees) {
            const results = await executeQueryTree(db, def, qt, contextParams, pids);
            const result = findOne(results);
            context.set(qt.alias, result);
            pids = [result.id];
          }

<<<<<<< HEAD
          // fetch target query (list, so no findOne here)
          const tQt = queries.targetQueryTree;
          const results = await executeQueryTree(db, def, tQt, contextParams, pids);
          context.set(tQt.alias, results);

          // FIXME run custom actions
=======
          const targetQueryResult = await executeQueryTree(
            getAppContext(req).dbConn,
            def,
            queries.target,
            contextParams,
            ids
          );
>>>>>>> e0aa0eb7

          // FIXME refetch using the response query
          resp.json(context.get(tQt.alias));
        } catch (err) {
          errorResponse(err);
        }
      },
    ]),
  };
}

/** Build "create" endpoint handler from definition */
export function buildCreateEndpoint(def: Definition, endpoint: CreateEndpointDef): EndpointConfig {
  const endpointPath = buildEndpointPath(endpoint);
  const queries = endpointQueries(def, endpoint);

  const requiresAuthentication = false; // TODO: read from endpoint

  return {
    path: endpointPath.fullPath,
    method: "post",
    handlers: compact([
      // prehandlers
      requiresAuthentication ? authenticationHandler() : undefined,
      // handler
      async (req: Request, resp: Response) => {
        try {
          console.log("AUTH USER", req.user);
          const dbConn = getAppContext(req).dbConn;

          const contextParams = extractPathParams(endpointPath, req.params);
          const context = new Map<string, any>(Object.entries(contextParams));

          let pids: number[] = [];
          for (const qt of queries.parentContextQueryTrees) {
            const results = await executeQueryTree(db, def, qt, contextParams, pids);
            const result = findOne(results);
            context.set(qt.alias, result);
            pids = [result.id];
          }

          const body = req.body;
          console.log("CTX PARAMS", contextParams);
          console.log("BODY", body);

<<<<<<< HEAD
=======
          const queries = endpointQueries(def, endpoint);
          if (queries.context) {
            findOne(def, dbConn, queries, contextParams);
          }

>>>>>>> e0aa0eb7
          const validationResult = await validateEndpointFieldset(endpoint.fieldset, body);
          console.log("Validation result", validationResult);

          // FIXME this is only temporary
          // find default changeset
          const act = endpoint.actions.find((a) => a.alias === endpoint.target.alias)!;
          const actionChangeset = buildChangset(act.changeset, {
            input: validationResult,
          });
          console.log("Changeset result", actionChangeset);

<<<<<<< HEAD
          // FIXME run custom actions

          const id = await insertData(def, endpoint, actionChangeset);
=======
          const id = await insertData(def, dbConn, endpoint, actionChangeset);
>>>>>>> e0aa0eb7
          if (id === null) {
            throw new BusinessError("ERROR_CODE_SERVER_ERROR", "Insert failed");
          }
          console.log("Query result", id);

          // FIXME refetch using the response query
          resp.json({ id });
        } catch (err) {
          errorResponse(err);
        }
      },
    ]),
  };
}

/** Build "update" endpoint handler from definition */
export function buildUpdateEndpoint(def: Definition, endpoint: UpdateEndpointDef): EndpointConfig {
  const endpointPath = buildEndpointPath(endpoint);
  const queries = endpointQueries(def, endpoint);

  const requiresAuthentication = false; // TODO: read from endpoint

  return {
    path: endpointPath.fullPath,
    method: "patch",
    handlers: compact([
      // prehandlers
      requiresAuthentication ? authenticationHandler() : undefined,
      // handler
      async (req: Request, resp: Response) => {
        try {
          console.log("AUTH USER", req.user);
          const dbConn = getAppContext(req).dbConn;

          const contextParams = extractPathParams(endpointPath, req.params);
          const context = new Map<string, any>(Object.entries(contextParams));

          let pids: number[] = [];
          // group context and target queries since all are findOne
          // FIXME implement "SELECT FOR UPDATE"
          const allQueries = [...queries.parentContextQueryTrees, queries.targetQueryTree];
          for (const qt of allQueries) {
            const results = await executeQueryTree(db, def, qt, contextParams, pids);
            const result = findOne(results);
            context.set(qt.alias, result);
            pids = [result.id];
          }

          const body = req.body;
          console.log("CTX PARAMS", contextParams);
          console.log("BODY", body);

<<<<<<< HEAD
=======
          const q = endpointQueries(def, endpoint);

          // FIXME implement "SELECT FOR UPDATE"
          // FIXME don't need to fetch the whole queryTree before update
          const queryResult = await findOne(def, dbConn, q, contextParams);

>>>>>>> e0aa0eb7
          console.log("FIELDSET", endpoint.fieldset);

          const validationResult = await validateEndpointFieldset(endpoint.fieldset, body);
          console.log("Validation result", validationResult);

          // FIXME this is only temporary
          // find default changeset
          const act = endpoint.actions.find((a) => a.alias === endpoint.target.alias)!;

          const actionChangeset = buildChangset(act.changeset, {
            input: validationResult,
          });

<<<<<<< HEAD
          const target = context.get(endpoint.target.alias);
          const id = await updateData(def, endpoint, target.id, actionChangeset);
=======
          const id = await updateData(def, dbConn, endpoint, queryResult.id, actionChangeset);
>>>>>>> e0aa0eb7
          if (id === null) {
            throw new BusinessError("ERROR_CODE_SERVER_ERROR", "Update failed");
          }
          console.log("Query result", id);

          resp.json({ id });
        } catch (err) {
          errorResponse(err);
        }
      },
    ]),
  };
}

/** Create "delete" endpoint handler from definition */
export function buildDeleteEndpoint(def: Definition, endpoint: DeleteEndpointDef): EndpointConfig {
  const endpointPath = buildEndpointPath(endpoint);
  const queries = endpointQueries(def, endpoint);

  const requiresAuthentication = true; // TODO: read from endpoint

  return {
    path: endpointPath.fullPath,
    method: "delete",
    handlers: compact([
      // prehandlers
      requiresAuthentication ? authenticationHandler({ allowAnonymous: true }) : undefined,
      // handler
      async (req: Request, resp: Response) => {
        try {
          console.log("AUTH USER", req.user);
          const dbConn = getAppContext(req).dbConn;

          const contextParams = extractPathParams(endpointPath, req.params);
          const context = new Map<string, any>(Object.entries(contextParams));

<<<<<<< HEAD
          let pids: number[] = [];
          // group context and target queries since all are findOne
          // FIXME implement "SELECT FOR UPDATE"
          const allQueries = [...queries.parentContextQueryTrees, queries.targetQueryTree];
          for (const qt of allQueries) {
            const results = await executeQueryTree(db, def, qt, contextParams, pids);
            const result = findOne(results);
            context.set(qt.alias, result);
            pids = [result.id];
          }

          const target = context.get(endpoint.target.alias);
          await deleteData(def, endpoint, target.id);
=======
          const q = endpointQueries(def, endpoint);
          const queryResult = await findOne(def, dbConn, q, contextParams);

          await deleteData(def, dbConn, endpoint, queryResult.id);
>>>>>>> e0aa0eb7

          resp.sendStatus(200);
        } catch (err) {
          errorResponse(err);
        }
      },
    ]),
  };
}

/**
 * Extract/filter only required props from source map (eg. from request params).
 */
export function extractPathParams(path: EndpointPath, sourceMap: Record<string, string>): Params {
  const paramPairs = path.fragments
    .filter((frag): frag is PathFragmentIdentifier => frag.kind === "identifier")
    .map((frag): [string, string | number] => [
      frag.alias,
      validatePathIdentifier(frag, sourceMap[frag.alias]),
    ]);

  return Object.fromEntries(paramPairs);
}

/**
 * Validate and convert an input to a proper type based on definition.
 */
function validatePathIdentifier(fragment: PathFragmentIdentifier, val: string): string | number {
  switch (fragment.type) {
    case "integer": {
      const n = Number(val);
      if (Number.isNaN(n)) {
        throw new Error(`Not a valid integer: ${val}`);
      }
      return n;
    }
    case "text": {
      return val;
    }
  }
}

/** Insert data to DB  */
async function insertData(
  definition: Definition,
  dbConn: DbConn,
  endpoint: EndpointDef,
  data: Record<string, unknown>
): Promise<number | null> {
  const target = endpoint.target;

  const { value: model } = getRef<"model">(definition, target.retType);

<<<<<<< HEAD
  // TODO: return action's `select` here
  const ret = await db.insert(dataToDbnames(model, data)).into(model.dbname).returning("id");

  // FIXME findOne? handle unexpected result
=======
  // TODO: return `endpoint.response` instead of `id` here
  const ret = await dbConn
    .insert(dataToFieldDbnames(model, data))
    .into(model.dbname)
    .returning("id");
>>>>>>> e0aa0eb7
  if (!ret.length) return null;
  return ret[0].id;
}

/** Update record in DB  */
async function updateData(
  definition: Definition,
  dbConn: DbConn,
  endpoint: EndpointDef,
  dataId: number,
  data: Record<string, unknown>
): Promise<number | null> {
  const target = endpoint.target;
  if (target == null) throw `Endpoint update target is empty`;

  const { value: model } = getRef<"model">(definition, target.retType);

<<<<<<< HEAD
  // TODO: return action's `select` here
  const ret = await db(model.dbname)
=======
  // TODO: return `endpoint.response` instead of `id` here
  const ret = await dbConn(model.dbname)
>>>>>>> e0aa0eb7
    .where({ id: dataId })
    .update(dataToFieldDbnames(model, data))
    .returning("id");

  // FIXME findOne? handle unexpected result
  if (!ret.length) return null;
  return ret[0].id;
}

/** Delete record in DB  */
async function deleteData(
  definition: Definition,
  dbConn: DbConn,
  endpoint: EndpointDef,
  dataId: number
): Promise<void> {
  const target = endpoint.target;
  if (target == null) throw `Endpoint update target is empty`;

  const { value: model } = getRef<"model">(definition, target.retType);

  await dbConn(model.dbname).where({ id: dataId }).delete();
}

<<<<<<< HEAD
/** Return only one resulting row. If result contains 0 or more than 1 row, throw error. */
function findOne<T>(result: T[]): T {
  if (result.length === 0) {
=======
/** Return only one resulting row. If query returns 0 or more than 1 row, throw error. */
async function findOne(def: Definition, dbConn: DbConn, q: EndpointQueries, contextParams: Params) {
  let queryResult;
  if (q.context) {
    queryResult = await executeQuery(dbConn, def, q.context, contextParams, []);
  } else {
    queryResult = await executeQueryTree(dbConn, def, q.target, contextParams, []);
  }

  if (queryResult.length === 0) {
>>>>>>> e0aa0eb7
    throw new BusinessError("ERROR_CODE_RESOURCE_NOT_FOUND", "Resource not found");
  }
  if (result.length > 1) {
    throw new BusinessError("ERROR_CODE_SERVER_ERROR", "Internal error");
  }

  return result[0];
}<|MERGE_RESOLUTION|>--- conflicted
+++ resolved
@@ -1,15 +1,8 @@
 import { Express, Request, Response } from "express";
-<<<<<<< HEAD
-import _, { chain, compact } from "lodash";
+import _, { compact } from "lodash";
 
 import { EndpointPath, PathFragmentIdentifier, buildEndpointPath } from "@src/builder/query";
-import { getRef } from "@src/common/refs";
-=======
-import { compact } from "lodash";
-
-import { PathParam, buildEndpointPath } from "@src/builder/query";
 import { dataToFieldDbnames, getRef } from "@src/common/refs";
->>>>>>> e0aa0eb7
 import { buildChangset } from "@src/runtime/common/changeset";
 import { validateEndpointFieldset } from "@src/runtime/common/validation";
 import { endpointQueries } from "@src/runtime/query/build";
@@ -95,18 +88,13 @@
           const allQueries = [...queries.parentContextQueryTrees, queries.targetQueryTree];
           let pids: number[] = [];
           for (const qt of allQueries) {
-            const results = await executeQueryTree(db, def, qt, contextParams, pids);
+            const results = await executeQueryTree(dbConn, def, qt, contextParams, pids);
             const result = findOne(results);
             context.set(qt.alias, result);
             pids = [result.id];
           }
 
-<<<<<<< HEAD
           // FIXME run custom actions
-=======
-          const queries = endpointQueries(def, endpoint);
-          const queryResult = await findOne(def, dbConn, queries, contextParams);
->>>>>>> e0aa0eb7
 
           // FIXME refetch using the response query
           resp.json(context.get(queries.targetQueryTree.alias));
@@ -137,42 +125,23 @@
           console.log("AUTH USER", req.user);
           const dbConn = getAppContext(req).dbConn;
 
-<<<<<<< HEAD
           const contextParams = extractPathParams(endpointPath, req.params);
           const context = new Map<string, any>(Object.entries(contextParams));
-=======
-          const contextParams = extractParams(endpointPath.params, req.params);
-          const queries = endpointQueries(def, endpoint);
-
-          const ids = [];
-          if (queries.context) {
-            const queryResult = await findOne(def, dbConn, queries, contextParams);
->>>>>>> e0aa0eb7
 
           let pids: number[] = [];
           for (const qt of queries.parentContextQueryTrees) {
-            const results = await executeQueryTree(db, def, qt, contextParams, pids);
+            const results = await executeQueryTree(dbConn, def, qt, contextParams, pids);
             const result = findOne(results);
             context.set(qt.alias, result);
             pids = [result.id];
           }
 
-<<<<<<< HEAD
           // fetch target query (list, so no findOne here)
           const tQt = queries.targetQueryTree;
-          const results = await executeQueryTree(db, def, tQt, contextParams, pids);
+          const results = await executeQueryTree(dbConn, def, tQt, contextParams, pids);
           context.set(tQt.alias, results);
 
           // FIXME run custom actions
-=======
-          const targetQueryResult = await executeQueryTree(
-            getAppContext(req).dbConn,
-            def,
-            queries.target,
-            contextParams,
-            ids
-          );
->>>>>>> e0aa0eb7
 
           // FIXME refetch using the response query
           resp.json(context.get(tQt.alias));
@@ -208,7 +177,7 @@
 
           let pids: number[] = [];
           for (const qt of queries.parentContextQueryTrees) {
-            const results = await executeQueryTree(db, def, qt, contextParams, pids);
+            const results = await executeQueryTree(dbConn, def, qt, contextParams, pids);
             const result = findOne(results);
             context.set(qt.alias, result);
             pids = [result.id];
@@ -218,14 +187,6 @@
           console.log("CTX PARAMS", contextParams);
           console.log("BODY", body);
 
-<<<<<<< HEAD
-=======
-          const queries = endpointQueries(def, endpoint);
-          if (queries.context) {
-            findOne(def, dbConn, queries, contextParams);
-          }
-
->>>>>>> e0aa0eb7
           const validationResult = await validateEndpointFieldset(endpoint.fieldset, body);
           console.log("Validation result", validationResult);
 
@@ -237,13 +198,10 @@
           });
           console.log("Changeset result", actionChangeset);
 
-<<<<<<< HEAD
           // FIXME run custom actions
 
-          const id = await insertData(def, endpoint, actionChangeset);
-=======
           const id = await insertData(def, dbConn, endpoint, actionChangeset);
->>>>>>> e0aa0eb7
+
           if (id === null) {
             throw new BusinessError("ERROR_CODE_SERVER_ERROR", "Insert failed");
           }
@@ -286,7 +244,7 @@
           // FIXME implement "SELECT FOR UPDATE"
           const allQueries = [...queries.parentContextQueryTrees, queries.targetQueryTree];
           for (const qt of allQueries) {
-            const results = await executeQueryTree(db, def, qt, contextParams, pids);
+            const results = await executeQueryTree(dbConn, def, qt, contextParams, pids);
             const result = findOne(results);
             context.set(qt.alias, result);
             pids = [result.id];
@@ -296,15 +254,6 @@
           console.log("CTX PARAMS", contextParams);
           console.log("BODY", body);
 
-<<<<<<< HEAD
-=======
-          const q = endpointQueries(def, endpoint);
-
-          // FIXME implement "SELECT FOR UPDATE"
-          // FIXME don't need to fetch the whole queryTree before update
-          const queryResult = await findOne(def, dbConn, q, contextParams);
-
->>>>>>> e0aa0eb7
           console.log("FIELDSET", endpoint.fieldset);
 
           const validationResult = await validateEndpointFieldset(endpoint.fieldset, body);
@@ -318,12 +267,9 @@
             input: validationResult,
           });
 
-<<<<<<< HEAD
           const target = context.get(endpoint.target.alias);
-          const id = await updateData(def, endpoint, target.id, actionChangeset);
-=======
-          const id = await updateData(def, dbConn, endpoint, queryResult.id, actionChangeset);
->>>>>>> e0aa0eb7
+          const id = await updateData(def, dbConn, endpoint, target.id, actionChangeset);
+
           if (id === null) {
             throw new BusinessError("ERROR_CODE_SERVER_ERROR", "Update failed");
           }
@@ -360,26 +306,19 @@
           const contextParams = extractPathParams(endpointPath, req.params);
           const context = new Map<string, any>(Object.entries(contextParams));
 
-<<<<<<< HEAD
           let pids: number[] = [];
           // group context and target queries since all are findOne
           // FIXME implement "SELECT FOR UPDATE"
           const allQueries = [...queries.parentContextQueryTrees, queries.targetQueryTree];
           for (const qt of allQueries) {
-            const results = await executeQueryTree(db, def, qt, contextParams, pids);
+            const results = await executeQueryTree(dbConn, def, qt, contextParams, pids);
             const result = findOne(results);
             context.set(qt.alias, result);
             pids = [result.id];
           }
 
           const target = context.get(endpoint.target.alias);
-          await deleteData(def, endpoint, target.id);
-=======
-          const q = endpointQueries(def, endpoint);
-          const queryResult = await findOne(def, dbConn, q, contextParams);
-
-          await deleteData(def, dbConn, endpoint, queryResult.id);
->>>>>>> e0aa0eb7
+          await deleteData(def, dbConn, endpoint, target.id);
 
           resp.sendStatus(200);
         } catch (err) {
@@ -433,18 +372,13 @@
 
   const { value: model } = getRef<"model">(definition, target.retType);
 
-<<<<<<< HEAD
   // TODO: return action's `select` here
-  const ret = await db.insert(dataToDbnames(model, data)).into(model.dbname).returning("id");
-
-  // FIXME findOne? handle unexpected result
-=======
-  // TODO: return `endpoint.response` instead of `id` here
   const ret = await dbConn
     .insert(dataToFieldDbnames(model, data))
     .into(model.dbname)
     .returning("id");
->>>>>>> e0aa0eb7
+
+  // FIXME findOne? handle unexpected result
   if (!ret.length) return null;
   return ret[0].id;
 }
@@ -462,13 +396,8 @@
 
   const { value: model } = getRef<"model">(definition, target.retType);
 
-<<<<<<< HEAD
   // TODO: return action's `select` here
-  const ret = await db(model.dbname)
-=======
-  // TODO: return `endpoint.response` instead of `id` here
   const ret = await dbConn(model.dbname)
->>>>>>> e0aa0eb7
     .where({ id: dataId })
     .update(dataToFieldDbnames(model, data))
     .returning("id");
@@ -493,22 +422,9 @@
   await dbConn(model.dbname).where({ id: dataId }).delete();
 }
 
-<<<<<<< HEAD
 /** Return only one resulting row. If result contains 0 or more than 1 row, throw error. */
 function findOne<T>(result: T[]): T {
   if (result.length === 0) {
-=======
-/** Return only one resulting row. If query returns 0 or more than 1 row, throw error. */
-async function findOne(def: Definition, dbConn: DbConn, q: EndpointQueries, contextParams: Params) {
-  let queryResult;
-  if (q.context) {
-    queryResult = await executeQuery(dbConn, def, q.context, contextParams, []);
-  } else {
-    queryResult = await executeQueryTree(dbConn, def, q.target, contextParams, []);
-  }
-
-  if (queryResult.length === 0) {
->>>>>>> e0aa0eb7
     throw new BusinessError("ERROR_CODE_RESOURCE_NOT_FOUND", "Resource not found");
   }
   if (result.length > 1) {
